--- conflicted
+++ resolved
@@ -482,14 +482,7 @@
               ExFreePoolWithTag(AddrFile, ADDR_FILE_TAG);
               return STATUS_ADDRESS_ALREADY_EXISTS;
           }
-<<<<<<< HEAD
           AddrFile->Port = nPort;
-=======
-          else
-          {
-              AddrFile->Port = nPort;
-          }
->>>>>>> eaa32b05
 
           /* Sanity check */
           ASSERT(Address->Address[0].Address[0].sin_port == AddrFile->Port);
@@ -506,14 +499,7 @@
               ExFreePoolWithTag(AddrFile, ADDR_FILE_TAG);
               return STATUS_ADDRESS_ALREADY_EXISTS;
           }
-<<<<<<< HEAD
           AddrFile->Port = nPort;
-=======
-          else
-          {
-              AddrFile->Port = nPort;
-          }
->>>>>>> eaa32b05
       }
       else
       {
