/**
 * This file has no copyright assigned and is placed in the Public Domain.
 * This file is part of the w64 mingw-runtime package.
 * No warranty is given; refer to the file DISCLAIMER.PD within this package.
 */
#ifndef _NTSTRSAFE_H_INCLUDED_
#define _NTSTRSAFE_H_INCLUDED_

#include <stdio.h>
#include <string.h>
#include <stdarg.h>

#ifdef _MSC_VER
#pragma warning(push)
#pragma warning(disable:28719) /* disable banned api usage warning */
#endif /* _MSC_VER */

#ifndef C_ASSERT
#ifdef _MSC_VER
# define C_ASSERT(e) typedef char __C_ASSERT__[(e)?1:-1]
#else
# define C_ASSERT(e) extern void __C_ASSERT__(int [(e)?1:-1])
#endif
#endif /* C_ASSERT */

#ifdef __cplusplus
#define _STRSAFE_EXTERN_C extern "C"
#else
#define _STRSAFE_EXTERN_C extern
#endif

#define NTSTRSAFEAPI static __inline NTSTATUS NTAPI
#define NTSTRSAFE_INLINE_API static __inline NTSTATUS NTAPI

#ifndef NTSTRSAFE_MAX_CCH
#define NTSTRSAFE_MAX_CCH 2147483647
#endif

#ifndef NTSTRSAFE_UNICODE_STRING_MAX_CCH
#define NTSTRSAFE_UNICODE_STRING_MAX_CCH 32767
#endif

#ifndef _STRSAFE_H_INCLUDED_
#define STRSAFE_IGNORE_NULLS 0x00000100
#define STRSAFE_FILL_BEHIND_NULL 0x00000200
#define STRSAFE_FILL_ON_FAILURE 0x00000400
#define STRSAFE_NULL_ON_FAILURE 0x00000800
#define STRSAFE_NO_TRUNCATION 0x00001000
#define STRSAFE_IGNORE_NULL_UNICODE_STRINGS 0x00010000
#define STRSAFE_UNICODE_STRING_DEST_NULL_TERMINATED 0x00020000

#define STRSAFE_VALID_FLAGS (0x000000FF | STRSAFE_IGNORE_NULLS | STRSAFE_FILL_BEHIND_NULL | STRSAFE_FILL_ON_FAILURE | STRSAFE_NULL_ON_FAILURE | STRSAFE_NO_TRUNCATION)
#define STRSAFE_UNICODE_STRING_VALID_FLAGS (STRSAFE_VALID_FLAGS | STRSAFE_IGNORE_NULL_UNICODE_STRINGS | STRSAFE_UNICODE_STRING_DEST_NULL_TERMINATED)

#define STRSAFE_FILL_BYTE(x) ((STRSAFE_DWORD)(((x) & 0x000000FF) | STRSAFE_FILL_BEHIND_NULL))
#define STRSAFE_FAILURE_BYTE(x) ((STRSAFE_DWORD)(((x) & 0x000000FF) | STRSAFE_FILL_ON_FAILURE))

#define STRSAFE_GET_FILL_PATTERN(dwFlags) ((int)((dwFlags) & 0x000000FF))
#endif

#define STRSAFE_FILL_BEHIND                 STRSAFE_FILL_BEHIND_NULL
#define STRSAFE_ZERO_LENGTH_ON_FAILURE      STRSAFE_NULL_ON_FAILURE 

typedef char *STRSAFE_LPSTR;
typedef const char *STRSAFE_LPCSTR;
typedef wchar_t *STRSAFE_LPWSTR;
typedef const wchar_t *STRSAFE_LPCWSTR;

typedef _Null_terminated_ char *NTSTRSAFE_PSTR;
typedef _Null_terminated_ const char *NTSTRSAFE_PCSTR;
typedef _Null_terminated_ wchar_t *NTSTRSAFE_PWSTR;
typedef _Null_terminated_ const wchar_t *NTSTRSAFE_PCWSTR;

typedef ULONG STRSAFE_DWORD;

NTSTRSAFEAPI RtlStringCopyWorkerA(STRSAFE_LPSTR pszDest,size_t cchDest,STRSAFE_LPCSTR pszSrc);
NTSTRSAFEAPI RtlStringCopyWorkerW(STRSAFE_LPWSTR pszDest,size_t cchDest,STRSAFE_LPCWSTR pszSrc);
NTSTRSAFEAPI RtlStringCopyExWorkerA(STRSAFE_LPSTR pszDest,size_t cchDest,size_t cbDest,STRSAFE_LPCSTR pszSrc,STRSAFE_LPSTR *ppszDestEnd,size_t *pcchRemaining,STRSAFE_DWORD dwFlags);
NTSTRSAFEAPI RtlStringCopyExWorkerW(STRSAFE_LPWSTR pszDest,size_t cchDest,size_t cbDest,STRSAFE_LPCWSTR pszSrc,STRSAFE_LPWSTR *ppszDestEnd,size_t *pcchRemaining,STRSAFE_DWORD dwFlags);
NTSTRSAFEAPI RtlStringCopyNWorkerA(STRSAFE_LPSTR pszDest,size_t cchDest,STRSAFE_LPCSTR pszSrc,size_t cchToCopy);
NTSTRSAFEAPI RtlStringCopyNWorkerW(STRSAFE_LPWSTR pszDest,size_t cchDest,STRSAFE_LPCWSTR pszSrc,size_t cchToCopy);
NTSTRSAFEAPI RtlStringCopyNExWorkerA(STRSAFE_LPSTR pszDest,size_t cchDest,size_t cbDest,STRSAFE_LPCSTR pszSrc,size_t cchToCopy,STRSAFE_LPSTR *ppszDestEnd,size_t *pcchRemaining,STRSAFE_DWORD dwFlags);
NTSTRSAFEAPI RtlStringCopyNExWorkerW(STRSAFE_LPWSTR pszDest,size_t cchDest,size_t cbDest,STRSAFE_LPCWSTR pszSrc,size_t cchToCopy,STRSAFE_LPWSTR *ppszDestEnd,size_t *pcchRemaining,STRSAFE_DWORD dwFlags);
NTSTRSAFEAPI RtlStringCatWorkerA(STRSAFE_LPSTR pszDest,size_t cchDest,STRSAFE_LPCSTR pszSrc);
NTSTRSAFEAPI RtlStringCatWorkerW(STRSAFE_LPWSTR pszDest,size_t cchDest,STRSAFE_LPCWSTR pszSrc);
NTSTRSAFEAPI RtlStringCatExWorkerA(STRSAFE_LPSTR pszDest,size_t cchDest,size_t cbDest,STRSAFE_LPCSTR pszSrc,STRSAFE_LPSTR *ppszDestEnd,size_t *pcchRemaining,STRSAFE_DWORD dwFlags);
NTSTRSAFEAPI RtlStringCatExWorkerW(STRSAFE_LPWSTR pszDest,size_t cchDest,size_t cbDest,STRSAFE_LPCWSTR pszSrc,STRSAFE_LPWSTR *ppszDestEnd,size_t *pcchRemaining,STRSAFE_DWORD dwFlags);
NTSTRSAFEAPI RtlStringCatNWorkerA(STRSAFE_LPSTR pszDest,size_t cchDest,STRSAFE_LPCSTR pszSrc,size_t cchToAppend);
NTSTRSAFEAPI RtlStringCatNWorkerW(STRSAFE_LPWSTR pszDest,size_t cchDest,STRSAFE_LPCWSTR pszSrc,size_t cchToAppend);
NTSTRSAFEAPI RtlStringCatNExWorkerA(STRSAFE_LPSTR pszDest,size_t cchDest,size_t cbDest,STRSAFE_LPCSTR pszSrc,size_t cchToAppend,STRSAFE_LPSTR *ppszDestEnd,size_t *pcchRemaining,STRSAFE_DWORD dwFlags);
NTSTRSAFEAPI RtlStringCatNExWorkerW(STRSAFE_LPWSTR pszDest,size_t cchDest,size_t cbDest,STRSAFE_LPCWSTR pszSrc,size_t cchToAppend,STRSAFE_LPWSTR *ppszDestEnd,size_t *pcchRemaining,STRSAFE_DWORD dwFlags);
NTSTRSAFEAPI RtlStringVPrintfWorkerA(STRSAFE_LPSTR pszDest,size_t cchDest,STRSAFE_LPCSTR pszFormat,va_list argList);
NTSTRSAFEAPI RtlStringVPrintfWorkerW(STRSAFE_LPWSTR pszDest,size_t cchDest,STRSAFE_LPCWSTR pszFormat,va_list argList);
NTSTRSAFEAPI RtlStringVPrintfWorkerLenW(STRSAFE_LPWSTR pszDest,size_t cchDest,STRSAFE_LPCWSTR pszFormat,size_t* pcchDestNewLen, va_list argList);
NTSTRSAFEAPI RtlStringVPrintfExWorkerA(STRSAFE_LPSTR pszDest,size_t cchDest,size_t cbDest,STRSAFE_LPSTR *ppszDestEnd,size_t *pcchRemaining,STRSAFE_DWORD dwFlags,STRSAFE_LPCSTR pszFormat,va_list argList);
NTSTRSAFEAPI RtlStringVPrintfExWorkerW(STRSAFE_LPWSTR pszDest,size_t cchDest,size_t cbDest,STRSAFE_LPWSTR *ppszDestEnd,size_t *pcchRemaining,STRSAFE_DWORD dwFlags,STRSAFE_LPCWSTR pszFormat,va_list argList);
NTSTRSAFEAPI RtlStringVPrintfExWorkerLenW(STRSAFE_LPWSTR pszDest, size_t cchDest, size_t cbDest, STRSAFE_LPWSTR *ppszDestEnd, size_t *pcchRemaining, STRSAFE_DWORD dwFlags, STRSAFE_LPCWSTR pszFormat, size_t* pcchDestNewLen, va_list argList);
<<<<<<< HEAD
//NTSTRSAFEAPI RtlUnicodeStringPrintf(PUNICODE_STRING DestinationString, NTSTRSAFE_PCWSTR pszFormat, ...);
//NTSTRSAFEAPI RtlUnicodeStringPrintfEx(PUNICODE_STRING DestinationString, PUNICODE_STRING RemainingString, STRSAFE_DWORD dwFlags, NTSTRSAFE_PCWSTR pszFormat, ...);
=======
>>>>>>> 44bec124
NTSTRSAFEAPI RtlUnicodeStringValidate(PCUNICODE_STRING SourceString);

NTSTRSAFEAPI
RtlStringLengthWorkerA(
  _In_reads_or_z_(cchMax) STRSAFE_LPCSTR psz,
  _In_ _In_range_(<=, NTSTRSAFE_MAX_CCH) size_t cchMax,
  _Out_opt_ _Deref_out_range_(<, cchMax) size_t *pcchLength);

NTSTRSAFEAPI
RtlStringLengthWorkerW(
  _In_reads_or_z_(cchMax) STRSAFE_LPCWSTR psz,
  _In_ _In_range_(<=, NTSTRSAFE_MAX_CCH) size_t cchMax,
  _Out_opt_ _Deref_out_range_(<, cchMax) size_t *pcchLength);

NTSTRSAFEAPI
RtlStringCchCopyA(
  _Out_writes_(cchDest) _Always_(_Post_z_) NTSTRSAFE_PSTR pszDest,
  _In_ size_t cchDest,
  _In_ NTSTRSAFE_PCSTR pszSrc);

NTSTRSAFEAPI
RtlStringCchCopyW(
  _Out_writes_(cchDest) _Always_(_Post_z_) NTSTRSAFE_PWSTR pszDest,
  _In_ size_t cchDest,
  _In_ NTSTRSAFE_PCWSTR pszSrc);

NTSTRSAFEAPI
RtlStringCchCopyA(
  _Out_writes_(cchDest) _Always_(_Post_z_) NTSTRSAFE_PSTR pszDest,
  _In_ size_t cchDest,
  _In_ NTSTRSAFE_PCSTR pszSrc)
{
    if (cchDest > NTSTRSAFE_MAX_CCH)
    {
        if (cchDest > 0)
            *pszDest = '\0';
        return STATUS_INVALID_PARAMETER;
    }

    return RtlStringCopyWorkerA(pszDest, cchDest, pszSrc);
}

NTSTRSAFEAPI
RtlStringCchCopyW(
  _Out_writes_(cchDest) _Always_(_Post_z_) NTSTRSAFE_PWSTR pszDest,
  _In_ size_t cchDest,
  _In_ NTSTRSAFE_PCWSTR pszSrc)
{
    if (cchDest > NTSTRSAFE_MAX_CCH)
    {
        if (cchDest > 0)
            *pszDest = '\0';
        return STATUS_INVALID_PARAMETER;
    }

    return RtlStringCopyWorkerW(pszDest,cchDest,pszSrc);
}

NTSTRSAFEAPI
RtlStringCbCopyA(
  _Out_writes_bytes_(cbDest) _Always_(_Post_z_) NTSTRSAFE_PSTR pszDest,
  _In_ size_t cbDest,
  _In_ NTSTRSAFE_PCSTR pszSrc);

NTSTRSAFEAPI
RtlStringCbCopyW(
  _Out_writes_bytes_(cbDest) _Always_(_Post_z_) NTSTRSAFE_PWSTR pszDest,
  _In_ size_t cbDest,
  _In_ NTSTRSAFE_PCWSTR pszSrc);

NTSTRSAFEAPI
RtlStringCbCopyA(
  _Out_writes_bytes_(cbDest) _Always_(_Post_z_) NTSTRSAFE_PSTR pszDest,
  _In_ size_t cbDest,
  _In_ NTSTRSAFE_PCSTR pszSrc)
{
    size_t cchDest = cbDest / sizeof(char);
    if (cchDest > NTSTRSAFE_MAX_CCH)
    {
        if (cchDest > 0)
            *pszDest = '\0';
        return STATUS_INVALID_PARAMETER;
    }
    return RtlStringCopyWorkerA(pszDest,cbDest,pszSrc);
}

NTSTRSAFEAPI
RtlStringCbCopyW(
  _Out_writes_bytes_(cbDest) _Always_(_Post_z_) NTSTRSAFE_PWSTR pszDest,
  _In_ size_t cbDest,
  _In_ NTSTRSAFE_PCWSTR pszSrc)
{
    size_t cchDest = cbDest / sizeof(wchar_t);
    if (cchDest > NTSTRSAFE_MAX_CCH)
    {
        if (cchDest > 0)
            *pszDest = '\0';
        return STATUS_INVALID_PARAMETER;
    }
    return RtlStringCopyWorkerW(pszDest,cchDest,pszSrc);
}

NTSTRSAFEAPI
RtlStringCchCopyExA(
  _Out_writes_(cchDest) _Always_(_Post_z_) NTSTRSAFE_PSTR pszDest,
  _In_ size_t cchDest,
  _In_ NTSTRSAFE_PCSTR pszSrc,
  _Outptr_opt_result_buffer_(*pcchRemaining) NTSTRSAFE_PSTR *ppszDestEnd,
  _Out_opt_ size_t *pcchRemaining,
  _In_ STRSAFE_DWORD dwFlags);

NTSTRSAFEAPI
RtlStringCchCopyExW(
  _Out_writes_(cchDest) _Always_(_Post_z_) NTSTRSAFE_PWSTR pszDest,
  _In_ size_t cchDest,
  _In_ NTSTRSAFE_PCWSTR pszSrc,
  _Outptr_opt_result_buffer_(*pcchRemaining) NTSTRSAFE_PWSTR *ppszDestEnd,
  _Out_opt_ size_t *pcchRemaining,
  _In_ STRSAFE_DWORD dwFlags);

NTSTRSAFEAPI
RtlStringCchCopyExA(
  _Out_writes_(cchDest) _Always_(_Post_z_) NTSTRSAFE_PSTR pszDest,
  _In_ size_t cchDest,
  _In_ NTSTRSAFE_PCSTR pszSrc,
  _Outptr_opt_result_buffer_(*pcchRemaining) NTSTRSAFE_PSTR *ppszDestEnd,
  _Out_opt_ size_t *pcchRemaining,
  _In_ STRSAFE_DWORD dwFlags)
{
    if (cchDest > NTSTRSAFE_MAX_CCH)
    {
        if (cchDest > 0)
            *pszDest = '\0';
        return STATUS_INVALID_PARAMETER;
    }
    return RtlStringCopyExWorkerA(pszDest,cchDest,cchDest,pszSrc,ppszDestEnd,pcchRemaining,dwFlags);
}

NTSTRSAFEAPI
RtlStringCchCopyExW(
  _Out_writes_(cchDest) _Always_(_Post_z_) NTSTRSAFE_PWSTR pszDest,
  _In_ size_t cchDest,
  _In_ NTSTRSAFE_PCWSTR pszSrc,
  _Outptr_opt_result_buffer_(*pcchRemaining) NTSTRSAFE_PWSTR *ppszDestEnd,
  _Out_opt_ size_t *pcchRemaining,
  _In_ STRSAFE_DWORD dwFlags)
{
    size_t cbDest = cchDest * sizeof(wchar_t);

    if (cchDest > NTSTRSAFE_MAX_CCH)
    {
        if (cchDest > 0)
            *pszDest = L'\0';
        return STATUS_INVALID_PARAMETER;
    }

    return RtlStringCopyExWorkerW(pszDest,cchDest,cbDest,pszSrc,ppszDestEnd,pcchRemaining,dwFlags);
}

NTSTRSAFEAPI
RtlStringCbCopyExA(
  _Out_writes_bytes_(cbDest) _Always_(_Post_z_) NTSTRSAFE_PSTR pszDest,
  _In_ size_t cbDest,
  _In_ NTSTRSAFE_PCSTR pszSrc,
  _Outptr_opt_result_bytebuffer_(*pcbRemaining) STRSAFE_LPSTR *ppszDestEnd,
  _Out_opt_ size_t *pcbRemaining,
  _In_ STRSAFE_DWORD dwFlags);

NTSTRSAFEAPI
RtlStringCbCopyExW(
  _Out_writes_bytes_(cbDest) _Always_(_Post_z_) NTSTRSAFE_PWSTR pszDest,
  _In_ size_t cbDest,
  _In_ NTSTRSAFE_PCWSTR pszSrc,
  _Outptr_opt_result_bytebuffer_(*pcbRemaining) NTSTRSAFE_PWSTR *ppszDestEnd,
  _Out_opt_ size_t *pcbRemaining,
  _In_ STRSAFE_DWORD dwFlags);

NTSTRSAFEAPI
RtlStringCbCopyExA(
  _Out_writes_bytes_(cbDest) _Always_(_Post_z_) NTSTRSAFE_PSTR pszDest,
  _In_ size_t cbDest,
  _In_ NTSTRSAFE_PCSTR pszSrc,
  _Outptr_opt_result_bytebuffer_(*pcbRemaining) STRSAFE_LPSTR *ppszDestEnd,
  _Out_opt_ size_t *pcbRemaining,
  _In_ STRSAFE_DWORD dwFlags)
{
    NTSTATUS Status;
    size_t cchDest = cbDest / sizeof(char);
    size_t cchRemaining = 0;

    if (cchDest > NTSTRSAFE_MAX_CCH)
    {
        if (cchDest > 0)
            *pszDest = '\0';
        return STATUS_INVALID_PARAMETER;
    }

    Status = RtlStringCopyExWorkerA(pszDest,cbDest,cbDest,pszSrc,ppszDestEnd,&cchRemaining,dwFlags);
    if (NT_SUCCESS(Status) || Status == STATUS_BUFFER_OVERFLOW)
    {
        if (pcbRemaining)
            *pcbRemaining = (cchRemaining*sizeof(char)) + (cbDest % sizeof(char));
    }
    return Status;
}

NTSTRSAFEAPI
RtlStringCbCopyExW(
  _Out_writes_bytes_(cbDest) _Always_(_Post_z_) NTSTRSAFE_PWSTR pszDest,
  _In_ size_t cbDest,
  _In_ NTSTRSAFE_PCWSTR pszSrc,
  _Outptr_opt_result_bytebuffer_(*pcbRemaining) NTSTRSAFE_PWSTR *ppszDestEnd,
  _Out_opt_ size_t *pcbRemaining,
  _In_ STRSAFE_DWORD dwFlags)
{
    NTSTATUS Status;
    size_t cchDest = cbDest / sizeof(wchar_t);
    size_t cchRemaining = 0;

    if (cchDest > NTSTRSAFE_MAX_CCH)
    {
        if (cchDest > 0)
            *pszDest = L'\0';
        return STATUS_INVALID_PARAMETER;
    }

    Status = RtlStringCopyExWorkerW(pszDest,cchDest,cbDest,pszSrc,ppszDestEnd,&cchRemaining,dwFlags);
    if (NT_SUCCESS(Status) || (Status==STATUS_BUFFER_OVERFLOW))
    {
        if (pcbRemaining)
            *pcbRemaining = (cchRemaining*sizeof(wchar_t)) + (cbDest % sizeof(wchar_t));
    }
    return Status;
}

NTSTRSAFEAPI
RtlStringCchCopyNA(
  _Out_writes_(cchDest) _Always_(_Post_z_) NTSTRSAFE_PSTR pszDest,
  _In_ size_t cchDest,
  _In_reads_or_z_(cchToCopy) STRSAFE_LPCSTR pszSrc,
  _In_ size_t cchToCopy);

NTSTRSAFEAPI
RtlStringCchCopyNW(
  _Out_writes_(cchDest) _Always_(_Post_z_) NTSTRSAFE_PWSTR pszDest,
  _In_ size_t cchDest,
  _In_reads_or_z_(cchToCopy) STRSAFE_LPCWSTR pszSrc,
  _In_ size_t cchToCopy);


NTSTRSAFEAPI
RtlStringCchCopyNA(
  _Out_writes_(cchDest) _Always_(_Post_z_) NTSTRSAFE_PSTR pszDest,
  _In_ size_t cchDest,
  _In_reads_or_z_(cchToCopy) STRSAFE_LPCSTR pszSrc,
  _In_ size_t cchToCopy)
{
    if (cchDest > NTSTRSAFE_MAX_CCH || cchToCopy > NTSTRSAFE_MAX_CCH)
    {
        if (cchDest > 0)
            *pszDest = '\0';
        return STATUS_INVALID_PARAMETER;
    }

    return RtlStringCopyNWorkerA(pszDest,cchDest,pszSrc,cchToCopy);
}

NTSTRSAFEAPI
RtlStringCchCopyNW(
  _Out_writes_(cchDest) _Always_(_Post_z_) NTSTRSAFE_PWSTR pszDest,
  _In_ size_t cchDest,
  _In_reads_or_z_(cchToCopy) STRSAFE_LPCWSTR pszSrc,
  _In_ size_t cchToCopy)
{
    if (cchDest > NTSTRSAFE_MAX_CCH || cchToCopy > NTSTRSAFE_MAX_CCH)
    {
        if (cchDest > 0)
            *pszDest = L'\0';
        return STATUS_INVALID_PARAMETER;
    }

    return RtlStringCopyNWorkerW(pszDest,cchDest,pszSrc,cchToCopy);
}

NTSTRSAFEAPI
RtlStringCbCopyNA(
  _Out_writes_bytes_(cbDest) NTSTRSAFE_PSTR pszDest,
  _In_ size_t cbDest,
  _In_reads_bytes_(cbToCopy) STRSAFE_LPCSTR pszSrc,
  _In_ size_t cbToCopy);

NTSTRSAFEAPI
RtlStringCbCopyNW(
  _Out_writes_bytes_(cbDest) NTSTRSAFE_PWSTR pszDest,
  _In_ size_t cbDest,
  _In_reads_bytes_(cbToCopy) STRSAFE_LPCWSTR pszSrc,
  _In_ size_t cbToCopy);

NTSTRSAFEAPI
RtlStringCbCopyNA(
  _Out_writes_bytes_(cbDest) NTSTRSAFE_PSTR pszDest,
  _In_ size_t cbDest,
  _In_reads_bytes_(cbToCopy) STRSAFE_LPCSTR pszSrc,
  _In_ size_t cbToCopy)
{
    size_t cchDest  = cbDest / sizeof(char);
    size_t cchToCopy = cbToCopy / sizeof(char);

    if (cchDest > NTSTRSAFE_MAX_CCH || cchToCopy > NTSTRSAFE_MAX_CCH)
    {
        if (cchDest > 0)
            *pszDest = '\0';
        return STATUS_INVALID_PARAMETER;
    }

    return RtlStringCopyNWorkerA(pszDest, cchDest, pszSrc, cchToCopy);
}

NTSTRSAFEAPI
RtlStringCbCopyNW(
  _Out_writes_bytes_(cbDest) NTSTRSAFE_PWSTR pszDest,
  _In_ size_t cbDest,
  _In_reads_bytes_(cbToCopy) STRSAFE_LPCWSTR pszSrc,
  _In_ size_t cbToCopy)
{
    size_t cchDest  = cbDest / sizeof(wchar_t);
    size_t cchToCopy = cbToCopy / sizeof(wchar_t);

    if (cchDest > NTSTRSAFE_MAX_CCH || cchToCopy > NTSTRSAFE_MAX_CCH)
    {
        if (cchDest > 0)
            *pszDest = L'\0';
        return STATUS_INVALID_PARAMETER;
    }

    return RtlStringCopyNWorkerW(pszDest, cchDest, pszSrc, cchToCopy);
}

NTSTRSAFEAPI
RtlStringCchCopyNExA(
  _Out_writes_(cchDest) _Always_(_Post_z_) NTSTRSAFE_PSTR pszDest,
  _In_ size_t cchDest,
  _In_reads_or_z_(cchToCopy) STRSAFE_LPCSTR pszSrc,
  _In_ size_t cchToCopy,
  _Outptr_opt_result_buffer_(*pcchRemaining) NTSTRSAFE_PSTR *ppszDestEnd,
  _Out_opt_ size_t *pcchRemaining,
  _In_ STRSAFE_DWORD dwFlags);

NTSTRSAFEAPI
RtlStringCchCopyNExW(
  _Out_writes_(cchDest) _Always_(_Post_z_) NTSTRSAFE_PWSTR pszDest,
  _In_ size_t cchDest,
  _In_reads_or_z_(cchToCopy) STRSAFE_LPCWSTR pszSrc,
  _In_ size_t cchToCopy,
  _Outptr_opt_result_buffer_(*pcchRemaining) NTSTRSAFE_PWSTR *ppszDestEnd,
  _Out_opt_ size_t *pcchRemaining,
  _In_ STRSAFE_DWORD dwFlags);

NTSTRSAFEAPI
RtlStringCchCopyNExA(
  _Out_writes_(cchDest) _Always_(_Post_z_) NTSTRSAFE_PSTR pszDest,
  _In_ size_t cchDest,
  _In_reads_or_z_(cchToCopy) STRSAFE_LPCSTR pszSrc,
  _In_ size_t cchToCopy,
  _Outptr_opt_result_buffer_(*pcchRemaining) NTSTRSAFE_PSTR *ppszDestEnd,
  _Out_opt_ size_t *pcchRemaining,
  _In_ STRSAFE_DWORD dwFlags)
{
    if (cchDest > NTSTRSAFE_MAX_CCH)
    {
        if (cchDest > 0)
            *pszDest = '\0';
        return STATUS_INVALID_PARAMETER;
    }

    return RtlStringCopyNExWorkerA(pszDest, cchDest, cchDest, pszSrc, cchToCopy, ppszDestEnd, pcchRemaining, dwFlags);
}

NTSTRSAFEAPI
RtlStringCchCopyNExW(
  _Out_writes_(cchDest) _Always_(_Post_z_) NTSTRSAFE_PWSTR pszDest,
  _In_ size_t cchDest,
  _In_reads_or_z_(cchToCopy) STRSAFE_LPCWSTR pszSrc,
  _In_ size_t cchToCopy,
  _Outptr_opt_result_buffer_(*pcchRemaining) NTSTRSAFE_PWSTR *ppszDestEnd,
  _Out_opt_ size_t *pcchRemaining,
  _In_ STRSAFE_DWORD dwFlags)
{
    if (cchDest > NTSTRSAFE_MAX_CCH)
    {
        if (cchDest > 0)
            *pszDest = L'\0';
        return STATUS_INVALID_PARAMETER;
    }

    return RtlStringCopyNExWorkerW(pszDest,cchDest,cchDest * sizeof(wchar_t), pszSrc, cchToCopy, ppszDestEnd, pcchRemaining, dwFlags);
}

NTSTRSAFEAPI
RtlStringCbCopyNExA(
  _Out_writes_bytes_(cbDest) NTSTRSAFE_PSTR pszDest,
  _In_ size_t cbDest,
  _In_reads_bytes_(cbToCopy) STRSAFE_LPCSTR pszSrc,
  _In_ size_t cbToCopy,
  _Outptr_opt_result_bytebuffer_(*pcbRemaining) NTSTRSAFE_PSTR *ppszDestEnd,
  _Out_opt_ size_t *pcbRemaining,
  _In_ STRSAFE_DWORD dwFlags);

NTSTRSAFEAPI
RtlStringCbCopyNExW(
  _Out_writes_bytes_(cbDest) NTSTRSAFE_PWSTR pszDest,
  _In_ size_t cbDest,
  _In_reads_bytes_(cbToCopy) STRSAFE_LPCWSTR pszSrc,
  _In_ size_t cbToCopy,
  _Outptr_opt_result_bytebuffer_(*pcbRemaining) NTSTRSAFE_PWSTR *ppszDestEnd,
  _Out_opt_ size_t *pcbRemaining,
  _In_ STRSAFE_DWORD dwFlags);

NTSTRSAFEAPI
RtlStringCbCopyNExA(
  _Out_writes_bytes_(cbDest) STRSAFE_LPSTR pszDest,
  _In_ size_t cbDest,
  _In_reads_bytes_(cbToCopy) STRSAFE_LPCSTR pszSrc,
  _In_ size_t cbToCopy,
  _Outptr_opt_result_bytebuffer_(*pcbRemaining) STRSAFE_LPSTR *ppszDestEnd,
  _Out_opt_ size_t *pcbRemaining,
  _In_ STRSAFE_DWORD dwFlags)
{
    NTSTATUS Status;
    size_t cchRemaining = 0;

    if (cbDest > NTSTRSAFE_MAX_CCH)
    {
        if ((pszDest != NULL) && (cbDest > 0))
            *pszDest = L'\0';
        return STATUS_INVALID_PARAMETER;
    }

    Status = RtlStringCopyNExWorkerA(pszDest,cbDest,cbDest,pszSrc,cbToCopy,ppszDestEnd,&cchRemaining,dwFlags);
    if ((NT_SUCCESS(Status) || Status == STATUS_BUFFER_OVERFLOW) && pcbRemaining)
        *pcbRemaining = cchRemaining;
    return Status;
}

NTSTRSAFEAPI
RtlStringCbCopyNExW(
  _Out_writes_bytes_(cbDest) NTSTRSAFE_PWSTR pszDest,
  _In_ size_t cbDest,
  _In_reads_bytes_(cbToCopy) STRSAFE_LPCWSTR pszSrc,
  _In_ size_t cbToCopy,
  _Outptr_opt_result_bytebuffer_(*pcbRemaining) NTSTRSAFE_PWSTR *ppszDestEnd,
  _Out_opt_ size_t *pcbRemaining,
  _In_ STRSAFE_DWORD dwFlags)
{
    NTSTATUS Status;
    size_t cchDest;
    size_t cchToCopy;
    size_t cchRemaining = 0;
    cchDest = cbDest / sizeof(wchar_t);
    cchToCopy = cbToCopy / sizeof(wchar_t);
    if (cchDest > NTSTRSAFE_MAX_CCH)
    {
        if ((pszDest != NULL) && (cbDest > 0))
            *pszDest = L'\0';
        return STATUS_INVALID_PARAMETER;
    }

    Status = RtlStringCopyNExWorkerW(pszDest,cchDest,cbDest,pszSrc,cchToCopy,ppszDestEnd,&cchRemaining,dwFlags);
    if ((NT_SUCCESS(Status) || Status == STATUS_BUFFER_OVERFLOW) && pcbRemaining)
        *pcbRemaining = (cchRemaining*sizeof(wchar_t)) + (cbDest % sizeof(wchar_t));
    return Status;
}

NTSTRSAFEAPI
RtlStringCchCatA(
  _Inout_updates_(cchDest) _Always_(_Post_z_) NTSTRSAFE_PSTR pszDest,
  _In_ size_t cchDest,
  _In_ NTSTRSAFE_PCSTR pszSrc);

NTSTRSAFEAPI
RtlStringCchCatW(
  _Inout_updates_(cchDest) _Always_(_Post_z_) NTSTRSAFE_PWSTR pszDest,
  _In_ size_t cchDest,
  _In_ NTSTRSAFE_PCWSTR pszSrc);

NTSTRSAFEAPI
RtlStringCchCatA(
  _Inout_updates_(cchDest) _Always_(_Post_z_) NTSTRSAFE_PSTR pszDest,
  _In_ size_t cchDest,
  _In_ NTSTRSAFE_PCSTR pszSrc)
{
    if (cchDest > NTSTRSAFE_MAX_CCH)
        return STATUS_INVALID_PARAMETER;
    return RtlStringCatWorkerA(pszDest,cchDest,pszSrc);
}

NTSTRSAFEAPI
RtlStringCchCatW(
  _Inout_updates_(cchDest) _Always_(_Post_z_) NTSTRSAFE_PWSTR pszDest,
  _In_ size_t cchDest,
  _In_ NTSTRSAFE_PCWSTR pszSrc)
{
    if (cchDest > NTSTRSAFE_MAX_CCH)
        return STATUS_INVALID_PARAMETER;
    return RtlStringCatWorkerW(pszDest,cchDest,pszSrc);
}

NTSTRSAFEAPI
RtlStringCbCatA(
  _Inout_updates_bytes_(cbDest) _Always_(_Post_z_) NTSTRSAFE_PSTR pszDest,
  _In_ size_t cbDest,
  _In_ NTSTRSAFE_PCSTR pszSrc);

NTSTRSAFEAPI
RtlStringCbCatW(
  _Inout_updates_bytes_(cbDest) _Always_(_Post_z_) NTSTRSAFE_PWSTR pszDest,
  _In_ size_t cbDest,
  _In_ NTSTRSAFE_PCWSTR pszSrc);

NTSTRSAFEAPI
RtlStringCbCatA(
  _Inout_updates_bytes_(cbDest) _Always_(_Post_z_) NTSTRSAFE_PSTR pszDest,
  _In_ size_t cbDest,
  _In_ NTSTRSAFE_PCSTR pszSrc)
{
    if (cbDest > NTSTRSAFE_MAX_CCH)
        return STATUS_INVALID_PARAMETER;
    return RtlStringCatWorkerA(pszDest,cbDest,pszSrc);
}

NTSTRSAFEAPI
RtlStringCbCatW(
  _Inout_updates_bytes_(cbDest) _Always_(_Post_z_) NTSTRSAFE_PWSTR pszDest,
  _In_ size_t cbDest,
  _In_ NTSTRSAFE_PCWSTR pszSrc)
{
    size_t cchDest = cbDest / sizeof(wchar_t);
    if (cchDest > NTSTRSAFE_MAX_CCH)
        return STATUS_INVALID_PARAMETER;
    return RtlStringCatWorkerW(pszDest,cchDest,pszSrc);
}

NTSTRSAFEAPI
RtlStringCchCatExA(
  _Inout_updates_(cchDest) _Always_(_Post_z_) NTSTRSAFE_PSTR pszDest,
  _In_ size_t cchDest,
  _In_ NTSTRSAFE_PCSTR pszSrc,
  _Outptr_opt_result_buffer_(*pcchRemaining) NTSTRSAFE_PSTR *ppszDestEnd,
  _Out_opt_ size_t *pcchRemaining,
  _In_ STRSAFE_DWORD dwFlags);

NTSTRSAFEAPI
RtlStringCchCatExW(
  _Inout_updates_(cchDest) _Always_(_Post_z_) NTSTRSAFE_PWSTR pszDest,
  _In_ size_t cchDest,
  _In_ NTSTRSAFE_PCWSTR pszSrc,
  _Outptr_opt_result_buffer_(*pcchRemaining) NTSTRSAFE_PWSTR *ppszDestEnd,
  _Out_opt_ size_t *pcchRemaining,
  _In_ STRSAFE_DWORD dwFlags);

NTSTRSAFEAPI
RtlStringCchCatExA(
  _Inout_updates_(cchDest) _Always_(_Post_z_) NTSTRSAFE_PSTR pszDest,
  _In_ size_t cchDest,
  _In_ NTSTRSAFE_PCSTR pszSrc,
  _Outptr_opt_result_buffer_(*pcchRemaining) NTSTRSAFE_PSTR *ppszDestEnd,
  _Out_opt_ size_t *pcchRemaining,
  _In_ STRSAFE_DWORD dwFlags)
{
    if (cchDest > NTSTRSAFE_MAX_CCH)
        return STATUS_INVALID_PARAMETER;
    return RtlStringCatExWorkerA(pszDest,cchDest,cchDest,pszSrc,ppszDestEnd,pcchRemaining,dwFlags);
}

NTSTRSAFEAPI
RtlStringCchCatExW(
  _Inout_updates_(cchDest) _Always_(_Post_z_) NTSTRSAFE_PWSTR pszDest,
  _In_ size_t cchDest,
  _In_ NTSTRSAFE_PCWSTR pszSrc,
  _Outptr_opt_result_buffer_(*pcchRemaining) NTSTRSAFE_PWSTR *ppszDestEnd,
  _Out_opt_ size_t *pcchRemaining,
  _In_ STRSAFE_DWORD dwFlags)
{
    size_t cbDest = cchDest*sizeof(wchar_t);
    if (cchDest > NTSTRSAFE_MAX_CCH)
        return STATUS_INVALID_PARAMETER;
    return RtlStringCatExWorkerW(pszDest,cchDest,cbDest,pszSrc,ppszDestEnd,pcchRemaining,dwFlags);
}

NTSTRSAFEAPI
RtlStringCbCatExA(
  _Inout_updates_bytes_(cbDest) _Always_(_Post_z_) NTSTRSAFE_PSTR pszDest,
  _In_ size_t cbDest,
  _In_ NTSTRSAFE_PCSTR pszSrc,
  _Outptr_opt_result_bytebuffer_(*pcbRemaining) NTSTRSAFE_PSTR *ppszDestEnd,
  _Out_opt_ size_t *pcbRemaining,
  _In_ STRSAFE_DWORD dwFlags);

NTSTRSAFEAPI
RtlStringCbCatExW(
  _Inout_updates_bytes_(cbDest) _Always_(_Post_z_) NTSTRSAFE_PWSTR pszDest,
  _In_ size_t cbDest,
  _In_ NTSTRSAFE_PCWSTR pszSrc,
  _Outptr_opt_result_bytebuffer_(*pcbRemaining) NTSTRSAFE_PWSTR *ppszDestEnd,
  _Out_opt_ size_t *pcbRemaining,
  _In_ STRSAFE_DWORD dwFlags);

NTSTRSAFEAPI
RtlStringCbCatExA(
  _Inout_updates_bytes_(cbDest) _Always_(_Post_z_) NTSTRSAFE_PSTR pszDest,
  _In_ size_t cbDest,
  _In_ NTSTRSAFE_PCSTR pszSrc,
  _Outptr_opt_result_bytebuffer_(*pcbRemaining) NTSTRSAFE_PSTR *ppszDestEnd,
  _Out_opt_ size_t *pcbRemaining,
  _In_ STRSAFE_DWORD dwFlags)
{
    NTSTATUS Status;
    size_t cchRemaining = 0;
    if (cbDest > NTSTRSAFE_MAX_CCH)
        Status = STATUS_INVALID_PARAMETER;
    else
        Status = RtlStringCatExWorkerA(pszDest,cbDest,cbDest,pszSrc,ppszDestEnd,&cchRemaining,dwFlags);
    if ((NT_SUCCESS(Status) || Status == STATUS_BUFFER_OVERFLOW) && pcbRemaining)
        *pcbRemaining = (cchRemaining*sizeof(char)) + (cbDest % sizeof(char));
    return Status;
}

NTSTRSAFEAPI
RtlStringCbCatExW(
  _Inout_updates_bytes_(cbDest) _Always_(_Post_z_) NTSTRSAFE_PWSTR pszDest,
  _In_ size_t cbDest,
  _In_ NTSTRSAFE_PCWSTR pszSrc,
  _Outptr_opt_result_bytebuffer_(*pcbRemaining) NTSTRSAFE_PWSTR *ppszDestEnd,
  _Out_opt_ size_t *pcbRemaining,
  _In_ STRSAFE_DWORD dwFlags)
{
    NTSTATUS Status;
    size_t cchDest = cbDest / sizeof(wchar_t);
    size_t cchRemaining = 0;

    if (cchDest > NTSTRSAFE_MAX_CCH)
        Status = STATUS_INVALID_PARAMETER;
    else
        Status = RtlStringCatExWorkerW(pszDest,cchDest,cbDest,pszSrc,ppszDestEnd,&cchRemaining,dwFlags);
    if ((NT_SUCCESS(Status) || Status == STATUS_BUFFER_OVERFLOW) && pcbRemaining)
        *pcbRemaining = (cchRemaining*sizeof(wchar_t)) + (cbDest % sizeof(wchar_t));
    return Status;
}

NTSTRSAFEAPI
RtlStringCchCatNA(
  _Inout_updates_(cchDest) _Always_(_Post_z_) NTSTRSAFE_PSTR pszDest,
  _In_ size_t cchDest,
  _In_reads_or_z_(cchToAppend) STRSAFE_LPCSTR pszSrc,
  _In_ size_t cchToAppend);

NTSTRSAFEAPI
RtlStringCchCatNW(
  _Inout_updates_(cchDest) _Always_(_Post_z_) NTSTRSAFE_PWSTR pszDest,
  _In_ size_t cchDest,
  _In_reads_or_z_(cchToAppend) STRSAFE_LPCWSTR pszSrc,
  _In_ size_t cchToAppend);

NTSTRSAFEAPI
RtlStringCchCatNA(
  _Inout_updates_(cchDest) _Always_(_Post_z_) NTSTRSAFE_PSTR pszDest,
  _In_ size_t cchDest,
  _In_reads_or_z_(cchToAppend) STRSAFE_LPCSTR pszSrc,
  _In_ size_t cchToAppend)
{
    if (cchDest > NTSTRSAFE_MAX_CCH)
        return STATUS_INVALID_PARAMETER;
    return RtlStringCatNWorkerA(pszDest,cchDest,pszSrc,cchToAppend);
}

NTSTRSAFEAPI
RtlStringCchCatNW(
  _Inout_updates_(cchDest) _Always_(_Post_z_) NTSTRSAFE_PWSTR pszDest,
  _In_ size_t cchDest,
  _In_reads_or_z_(cchToAppend) STRSAFE_LPCWSTR pszSrc,
  _In_ size_t cchToAppend)
{
    if (cchDest > NTSTRSAFE_MAX_CCH)
        return STATUS_INVALID_PARAMETER;
    return RtlStringCatNWorkerW(pszDest,cchDest,pszSrc,cchToAppend);
}

NTSTRSAFEAPI
RtlStringCbCatNA(
  _Inout_updates_bytes_(cbDest) _Always_(_Post_z_) NTSTRSAFE_PSTR pszDest,
  _In_ size_t cbDest,
  _In_reads_bytes_(cbToAppend) STRSAFE_LPCSTR pszSrc,
  _In_ size_t cbToAppend);

NTSTRSAFEAPI
RtlStringCbCatNW(
  _Inout_updates_bytes_(cbDest) _Always_(_Post_z_) NTSTRSAFE_PWSTR pszDest,
  _In_ size_t cbDest,
  _In_reads_bytes_(cbToAppend) STRSAFE_LPCWSTR pszSrc,
  _In_ size_t cbToAppend);

NTSTRSAFEAPI
RtlStringCbCatNA(
  _Inout_updates_bytes_(cbDest) _Always_(_Post_z_) NTSTRSAFE_PSTR pszDest,
  _In_ size_t cbDest,
  _In_reads_bytes_(cbToAppend) STRSAFE_LPCSTR pszSrc,
  _In_ size_t cbToAppend)
{
    if (cbDest > NTSTRSAFE_MAX_CCH)
        return STATUS_INVALID_PARAMETER;
    return RtlStringCatNWorkerA(pszDest,cbDest,pszSrc,cbToAppend);
}

NTSTRSAFEAPI
RtlStringCbCatNW(
  _Inout_updates_bytes_(cbDest) _Always_(_Post_z_) NTSTRSAFE_PWSTR pszDest,
  _In_ size_t cbDest,
  _In_reads_bytes_(cbToAppend) STRSAFE_LPCWSTR pszSrc,
  _In_ size_t cbToAppend)
{
    size_t cchDest = cbDest / sizeof(wchar_t);
    size_t cchToAppend = cbToAppend / sizeof(wchar_t);

    if (cchDest > NTSTRSAFE_MAX_CCH)
        return STATUS_INVALID_PARAMETER;
    return RtlStringCatNWorkerW(pszDest,cchDest,pszSrc,cchToAppend);
}

NTSTRSAFEAPI
RtlStringCchCatNExA(
  _Inout_updates_(cchDest) _Always_(_Post_z_) NTSTRSAFE_PSTR pszDest,
  _In_ size_t cchDest,
  _In_reads_or_z_(cchToAppend) STRSAFE_LPCSTR pszSrc,
  _In_ size_t cchToAppend,
  _Outptr_opt_result_buffer_(*pcchRemaining) NTSTRSAFE_PSTR *ppszDestEnd,
  _Out_opt_ size_t *pcchRemaining,
  _In_ STRSAFE_DWORD dwFlags);

NTSTRSAFEAPI
RtlStringCchCatNExW(
  _Inout_updates_(cchDest) _Always_(_Post_z_) NTSTRSAFE_PWSTR pszDest,
  _In_ size_t cchDest,
  _In_reads_or_z_(cchToAppend) STRSAFE_LPCWSTR pszSrc,
  _In_ size_t cchToAppend,
  _Outptr_opt_result_buffer_(*pcchRemaining) NTSTRSAFE_PWSTR *ppszDestEnd,
  _Out_opt_ size_t *pcchRemaining,
  _In_ STRSAFE_DWORD dwFlags);

NTSTRSAFEAPI
RtlStringCchCatNExA(
  _Inout_updates_(cchDest) _Always_(_Post_z_) NTSTRSAFE_PSTR pszDest,
  _In_ size_t cchDest,
  _In_reads_or_z_(cchToAppend) STRSAFE_LPCSTR pszSrc,
  _In_ size_t cchToAppend,
  _Outptr_opt_result_buffer_(*pcchRemaining) NTSTRSAFE_PSTR *ppszDestEnd,
  _Out_opt_ size_t *pcchRemaining,
  _In_ STRSAFE_DWORD dwFlags)
{
    if (cchDest > NTSTRSAFE_MAX_CCH)
        return STATUS_INVALID_PARAMETER;
    return RtlStringCatNExWorkerA(pszDest,cchDest,cchDest,pszSrc,cchToAppend,ppszDestEnd,pcchRemaining,dwFlags);
}

NTSTRSAFEAPI
RtlStringCchCatNExW(
  _Inout_updates_(cchDest) _Always_(_Post_z_) NTSTRSAFE_PWSTR pszDest,
  _In_ size_t cchDest,
  _In_reads_or_z_(cchToAppend) STRSAFE_LPCWSTR pszSrc,
  _In_ size_t cchToAppend,
  _Outptr_opt_result_buffer_(*pcchRemaining) NTSTRSAFE_PWSTR *ppszDestEnd,
  _Out_opt_ size_t *pcchRemaining,
  _In_ STRSAFE_DWORD dwFlags)
{
    if (cchDest > NTSTRSAFE_MAX_CCH)
        return STATUS_INVALID_PARAMETER;
    return RtlStringCatNExWorkerW(pszDest,cchDest,(cchDest*sizeof(wchar_t)),pszSrc,cchToAppend,ppszDestEnd,pcchRemaining,dwFlags);
}

NTSTRSAFEAPI
RtlStringCbCatNExA(
  _Inout_updates_bytes_(cbDest) _Always_(_Post_z_) NTSTRSAFE_PSTR pszDest,
  _In_ size_t cbDest,
  _In_reads_bytes_(cbToAppend) STRSAFE_LPCSTR pszSrc,
  _In_ size_t cbToAppend,
  _Outptr_opt_result_bytebuffer_(*pcbRemaining) NTSTRSAFE_PSTR *ppszDestEnd,
  _Out_opt_ size_t *pcbRemaining,
  _In_ STRSAFE_DWORD dwFlags);

NTSTRSAFEAPI
RtlStringCbCatNExW(
  _Inout_updates_bytes_(cbDest) _Always_(_Post_z_) NTSTRSAFE_PWSTR pszDest,
  _In_ size_t cbDest,
  _In_reads_bytes_(cbToAppend) STRSAFE_LPCWSTR pszSrc,
  _In_ size_t cbToAppend,
  _Outptr_opt_result_bytebuffer_(*pcbRemaining) NTSTRSAFE_PWSTR *ppszDestEnd,
  _Out_opt_ size_t *pcbRemaining,
  _In_ STRSAFE_DWORD dwFlags);

NTSTRSAFEAPI
RtlStringCbCatNExA(
  _Inout_updates_bytes_(cbDest) _Always_(_Post_z_) NTSTRSAFE_PSTR pszDest,
  _In_ size_t cbDest,
  _In_reads_bytes_(cbToAppend) STRSAFE_LPCSTR pszSrc,
  _In_ size_t cbToAppend,
  _Outptr_opt_result_bytebuffer_(*pcbRemaining) NTSTRSAFE_PSTR *ppszDestEnd,
  _Out_opt_ size_t *pcbRemaining,
  _In_ STRSAFE_DWORD dwFlags)
{
    NTSTATUS Status;
    size_t cchRemaining = 0;
    if (cbDest > NTSTRSAFE_MAX_CCH)
        Status = STATUS_INVALID_PARAMETER;
    else
        Status = RtlStringCatNExWorkerA(pszDest,cbDest,cbDest,pszSrc,cbToAppend,ppszDestEnd,&cchRemaining,dwFlags);
    if ((NT_SUCCESS(Status) || Status == STATUS_BUFFER_OVERFLOW) && pcbRemaining)
        *pcbRemaining = (cchRemaining*sizeof(char)) + (cbDest % sizeof(char));
    return Status;
}

NTSTRSAFEAPI
RtlStringCbCatNExW(
  _Inout_updates_bytes_(cbDest) _Always_(_Post_z_) NTSTRSAFE_PWSTR pszDest,
  _In_ size_t cbDest,
  _In_reads_bytes_(cbToAppend) STRSAFE_LPCWSTR pszSrc,
  _In_ size_t cbToAppend,
  _Outptr_opt_result_bytebuffer_(*pcbRemaining) NTSTRSAFE_PWSTR *ppszDestEnd,
  _Out_opt_ size_t *pcbRemaining,
  _In_ STRSAFE_DWORD dwFlags)
{
    NTSTATUS Status;
    size_t cchDest = cbDest / sizeof(wchar_t);
    size_t cchToAppend = cbToAppend / sizeof(wchar_t);
    size_t cchRemaining = 0;
    if (cchDest > NTSTRSAFE_MAX_CCH)
        Status = STATUS_INVALID_PARAMETER;
    else
        Status = RtlStringCatNExWorkerW(pszDest,cchDest,cbDest,pszSrc,cchToAppend,ppszDestEnd,&cchRemaining,dwFlags);
    if ((NT_SUCCESS(Status) || Status == STATUS_BUFFER_OVERFLOW) && pcbRemaining)
        *pcbRemaining = (cchRemaining*sizeof(wchar_t)) + (cbDest % sizeof(wchar_t));
    return Status;
}

NTSTRSAFEAPI
RtlStringCchVPrintfA(
  _Out_writes_(cchDest) _Always_(_Post_z_) NTSTRSAFE_PSTR pszDest,
  _In_ size_t cchDest,
  _In_ _Printf_format_string_ NTSTRSAFE_PCSTR pszFormat,
  _In_ va_list argList);

NTSTRSAFEAPI
RtlStringCchVPrintfW(
  _Out_writes_(cchDest) _Always_(_Post_z_) NTSTRSAFE_PWSTR pszDest,
  _In_ size_t cchDest,
  _In_ _Printf_format_string_ NTSTRSAFE_PCWSTR pszFormat,
  _In_ va_list argList);

NTSTRSAFEAPI
RtlStringCchVPrintfA(
  _Out_writes_(cchDest) _Always_(_Post_z_) NTSTRSAFE_PSTR pszDest,
  _In_ size_t cchDest,
  _In_ _Printf_format_string_ NTSTRSAFE_PCSTR pszFormat,
  _In_ va_list argList)
{
    if (cchDest > NTSTRSAFE_MAX_CCH)
    {
        if (cchDest > 0)
            *pszDest = '\0';
        return STATUS_INVALID_PARAMETER;
    }

    return RtlStringVPrintfWorkerA(pszDest,cchDest,pszFormat,argList);
}

NTSTRSAFEAPI
RtlStringCchVPrintfW(
  _Out_writes_(cchDest) _Always_(_Post_z_) NTSTRSAFE_PWSTR pszDest,
  _In_ size_t cchDest,
  _In_ _Printf_format_string_ NTSTRSAFE_PCWSTR pszFormat,
  _In_ va_list argList)
{
    if (cchDest > NTSTRSAFE_MAX_CCH)
    {
        if (cchDest > 0)
            *pszDest = L'\0';
        return STATUS_INVALID_PARAMETER;
    }
    return RtlStringVPrintfWorkerW(pszDest,cchDest,pszFormat,argList);
}

NTSTRSAFEAPI
RtlStringCbVPrintfA(
  _Out_writes_bytes_(cbDest) _Always_(_Post_z_) NTSTRSAFE_PSTR pszDest,
  _In_ size_t cbDest,
  _In_ _Printf_format_string_ NTSTRSAFE_PCSTR pszFormat,
  _In_ va_list argList);

NTSTRSAFEAPI
RtlStringCbVPrintfW(
  _Out_writes_bytes_(cbDest) _Always_(_Post_z_) NTSTRSAFE_PWSTR pszDest,
  _In_ size_t cbDest,
  _In_ _Printf_format_string_ NTSTRSAFE_PCWSTR pszFormat,
  _In_ va_list argList);

NTSTRSAFEAPI
RtlStringCbVPrintfA(
  _Out_writes_bytes_(cbDest) _Always_(_Post_z_) NTSTRSAFE_PSTR pszDest,
  _In_ size_t cbDest,
  _In_ _Printf_format_string_ NTSTRSAFE_PCSTR pszFormat,
  _In_ va_list argList)
{
    if (cbDest > NTSTRSAFE_MAX_CCH)
    {
        if (cbDest > 0)
            *pszDest = '\0';
        return STATUS_INVALID_PARAMETER;
    }
    return RtlStringVPrintfWorkerA(pszDest,cbDest,pszFormat,argList);
}

NTSTRSAFEAPI
RtlStringCbVPrintfW(
  _Out_writes_bytes_(cbDest) _Always_(_Post_z_) NTSTRSAFE_PWSTR pszDest,
  _In_ size_t cbDest,
  _In_ _Printf_format_string_ NTSTRSAFE_PCWSTR pszFormat,
  _In_ va_list argList)
{
    size_t cchDest = cbDest / sizeof(wchar_t);
    if (cchDest > NTSTRSAFE_MAX_CCH)
    {
        if (cchDest > 0)
            *pszDest = L'\0';
        return STATUS_INVALID_PARAMETER;
    }
    return RtlStringVPrintfWorkerW(pszDest,cchDest,pszFormat,argList);
}

static __inline NTSTATUS
RtlStringCchPrintfA(
  _Out_writes_(cchDest) _Always_(_Post_z_) NTSTRSAFE_PSTR pszDest,
  _In_ size_t cchDest,
  _In_ _Printf_format_string_ NTSTRSAFE_PCSTR pszFormat,
  ...);

static __inline NTSTATUS
RtlStringCchPrintfW(
  _Out_writes_(cchDest) _Always_(_Post_z_) NTSTRSAFE_PWSTR pszDest,
  _In_ size_t cchDest,
  _In_ _Printf_format_string_ NTSTRSAFE_PCWSTR pszFormat,
  ...);

static __inline NTSTATUS
RtlStringCchPrintfA(
  _Out_writes_(cchDest) _Always_(_Post_z_) NTSTRSAFE_PSTR pszDest,
  _In_ size_t cchDest,
  _In_ _Printf_format_string_ NTSTRSAFE_PCSTR pszFormat,
  ...)
{
    NTSTATUS Status;
    va_list argList;
    if (cchDest > NTSTRSAFE_MAX_CCH)
    {
        if (cchDest > 0)
            *pszDest = '\0';
        return STATUS_INVALID_PARAMETER;
    }
    va_start(argList,pszFormat);
    Status = RtlStringVPrintfWorkerA(pszDest,cchDest,pszFormat,argList);
    va_end(argList);
    return Status;
}

static __inline NTSTATUS
RtlStringCchPrintfW(
  _Out_writes_(cchDest) _Always_(_Post_z_) NTSTRSAFE_PWSTR pszDest,
  _In_ size_t cchDest,
  _In_ _Printf_format_string_ NTSTRSAFE_PCWSTR pszFormat,
  ...)
{
    NTSTATUS Status;
    va_list argList;
    if (cchDest > NTSTRSAFE_MAX_CCH)
    {
        if (cchDest > 0)
            *pszDest = L'\0';
        return STATUS_INVALID_PARAMETER;
    }
    va_start(argList,pszFormat);
    Status = RtlStringVPrintfWorkerW(pszDest,cchDest,pszFormat,argList);
    va_end(argList);
    return Status;
}

static __inline NTSTATUS
RtlStringCbPrintfA(
  _Out_writes_bytes_(cbDest) _Always_(_Post_z_) NTSTRSAFE_PSTR pszDest,
  _In_ size_t cbDest,
  _In_ _Printf_format_string_ NTSTRSAFE_PCSTR pszFormat,
  ...);

static __inline NTSTATUS
RtlStringCbPrintfW(
  _Out_writes_bytes_(cbDest) _Always_(_Post_z_) NTSTRSAFE_PWSTR pszDest,
  _In_ size_t cbDest,
  _In_ _Printf_format_string_ NTSTRSAFE_PCWSTR pszFormat,
  ...);

static __inline NTSTATUS
RtlStringCbPrintfA(
  _Out_writes_bytes_(cbDest) _Always_(_Post_z_) NTSTRSAFE_PSTR pszDest,
  _In_ size_t cbDest,
  _In_ _Printf_format_string_ NTSTRSAFE_PCSTR pszFormat,
  ...)
{
    NTSTATUS Status;
    va_list argList;
    if (cbDest > NTSTRSAFE_MAX_CCH)
    {
        if (cbDest > 0)
            *pszDest = '\0';
        return STATUS_INVALID_PARAMETER;
    }
    va_start(argList,pszFormat);
    Status = RtlStringVPrintfWorkerA(pszDest,cbDest,pszFormat,argList);
    va_end(argList);
    return Status;
}

static __inline NTSTATUS
RtlStringCbPrintfW(
  _Out_writes_bytes_(cbDest) _Always_(_Post_z_) NTSTRSAFE_PWSTR pszDest,
  _In_ size_t cbDest,
  _In_ _Printf_format_string_ NTSTRSAFE_PCWSTR pszFormat,
  ...)
{
    NTSTATUS Status;
    va_list argList;
    size_t cchDest = cbDest / sizeof(wchar_t);
    if (cchDest > NTSTRSAFE_MAX_CCH)
    {
        if (cchDest > 0)
            *pszDest = L'\0';
        return STATUS_INVALID_PARAMETER;
    }
    va_start(argList,pszFormat);
    Status = RtlStringVPrintfWorkerW(pszDest,cchDest,pszFormat,argList);
    va_end(argList);
    return Status;
}

static __inline NTSTATUS
RtlStringCchPrintfExA(
  _Out_writes_(cchDest) _Always_(_Post_z_) NTSTRSAFE_PSTR pszDest,
  _In_ size_t cchDest,
  _Outptr_opt_result_buffer_(*pcchRemaining) NTSTRSAFE_PSTR *ppszDestEnd,
  _Out_opt_ size_t *pcchRemaining,
  _In_ STRSAFE_DWORD dwFlags,
  _In_ _Printf_format_string_ NTSTRSAFE_PCSTR pszFormat,
  ...);

static __inline NTSTATUS
RtlStringCchPrintfExW(
  _Out_writes_(cchDest) _Always_(_Post_z_) NTSTRSAFE_PWSTR pszDest,
  _In_ size_t cchDest,
  _Outptr_opt_result_buffer_(*pcchRemaining) NTSTRSAFE_PWSTR *ppszDestEnd,
  _Out_opt_ size_t *pcchRemaining,
  _In_ STRSAFE_DWORD dwFlags,
  _In_ _Printf_format_string_ NTSTRSAFE_PCWSTR pszFormat,
  ...);

static __inline NTSTATUS
RtlStringCchPrintfExA(
  _Out_writes_(cchDest) _Always_(_Post_z_) NTSTRSAFE_PSTR pszDest,
  _In_ size_t cchDest,
  _Outptr_opt_result_buffer_(*pcchRemaining) NTSTRSAFE_PSTR *ppszDestEnd,
  _Out_opt_ size_t *pcchRemaining,
  _In_ STRSAFE_DWORD dwFlags,
  _In_ _Printf_format_string_ NTSTRSAFE_PCSTR pszFormat,
  ...)
{
    NTSTATUS Status;
    va_list argList;
    if (cchDest > NTSTRSAFE_MAX_CCH)
    {
        if (cchDest > 0)
            *pszDest = '\0';
        return STATUS_INVALID_PARAMETER;
    }
    va_start(argList,pszFormat);
    Status = RtlStringVPrintfExWorkerA(pszDest,cchDest,cchDest,ppszDestEnd,pcchRemaining,dwFlags,pszFormat,argList);
    va_end(argList);
    return Status;
}

static __inline NTSTATUS
RtlStringCchPrintfExW(
  _Out_writes_(cchDest) _Always_(_Post_z_) NTSTRSAFE_PWSTR pszDest,
  _In_ size_t cchDest,
  _Outptr_opt_result_buffer_(*pcchRemaining) NTSTRSAFE_PWSTR *ppszDestEnd,
  _Out_opt_ size_t *pcchRemaining,
  _In_ STRSAFE_DWORD dwFlags,
  _In_ _Printf_format_string_ NTSTRSAFE_PCWSTR pszFormat,
  ...)
{
    NTSTATUS Status;
    size_t cbDest = cchDest * sizeof(wchar_t);
    va_list argList;
    if (cchDest > NTSTRSAFE_MAX_CCH)
    {
        if (cchDest > 0)
            *pszDest = L'\0';
        return STATUS_INVALID_PARAMETER;
    }
    va_start(argList,pszFormat);
    Status = RtlStringVPrintfExWorkerW(pszDest,cchDest,cbDest,ppszDestEnd,pcchRemaining,dwFlags,pszFormat,argList);
    va_end(argList);
    return Status;
}

static __inline NTSTATUS
RtlStringCbPrintfExA(
  _Out_writes_bytes_(cbDest) _Always_(_Post_z_) NTSTRSAFE_PSTR pszDest,
  _In_ size_t cbDest,
  _Outptr_opt_result_bytebuffer_(*pcbRemaining) NTSTRSAFE_PSTR *ppszDestEnd,
  _Out_opt_ size_t *pcbRemaining,
  _In_ STRSAFE_DWORD dwFlags,
  _In_ _Printf_format_string_ NTSTRSAFE_PCSTR pszFormat,
  ...);

static __inline NTSTATUS
RtlStringCbPrintfExW(
  _Out_writes_bytes_(cbDest) _Always_(_Post_z_) NTSTRSAFE_PWSTR pszDest,
  _In_ size_t cbDest,
  _Outptr_opt_result_bytebuffer_(*pcbRemaining) NTSTRSAFE_PWSTR *ppszDestEnd,
  _Out_opt_ size_t *pcbRemaining,
  _In_ STRSAFE_DWORD dwFlags,
  _In_ _Printf_format_string_ NTSTRSAFE_PCWSTR pszFormat,
  ...);

static __inline NTSTATUS
RtlStringCbPrintfExA(
  _Out_writes_bytes_(cbDest) _Always_(_Post_z_) NTSTRSAFE_PSTR pszDest,
  _In_ size_t cbDest,
  _Outptr_opt_result_bytebuffer_(*pcbRemaining) NTSTRSAFE_PSTR *ppszDestEnd,
  _Out_opt_ size_t *pcbRemaining,
  _In_ STRSAFE_DWORD dwFlags,
  _In_ _Printf_format_string_ NTSTRSAFE_PCSTR pszFormat,
  ...)
{
    NTSTATUS Status;
    size_t cchDest;
    size_t cchRemaining = 0;

    cchDest = cbDest / sizeof(char);
    if (cchDest > NTSTRSAFE_MAX_CCH)
    {
        if (cchDest > 0)
            *pszDest = '\0';
        return STATUS_INVALID_PARAMETER;
    }

    {
        va_list argList;
        va_start(argList,pszFormat);
        Status = RtlStringVPrintfExWorkerA(pszDest,cchDest,cbDest,ppszDestEnd,&cchRemaining,dwFlags,pszFormat,argList);
        va_end(argList);
    }
    if (NT_SUCCESS(Status) || (Status==STATUS_BUFFER_OVERFLOW))
    {
        if (pcbRemaining)
        {
            *pcbRemaining = (cchRemaining*sizeof(char)) + (cbDest % sizeof(char));
        }
    }
    return Status;
}

static __inline NTSTATUS
RtlStringCbPrintfExW(
  _Out_writes_bytes_(cbDest) _Always_(_Post_z_) NTSTRSAFE_PWSTR pszDest,
  _In_ size_t cbDest,
  _Outptr_opt_result_bytebuffer_(*pcbRemaining) NTSTRSAFE_PWSTR *ppszDestEnd,
  _Out_opt_ size_t *pcbRemaining,
  _In_ STRSAFE_DWORD dwFlags,
  _In_ _Printf_format_string_ NTSTRSAFE_PCWSTR pszFormat,
  ...)
{
    NTSTATUS Status;
    size_t cchDest;
    size_t cchRemaining = 0;
    cchDest = cbDest / sizeof(wchar_t);
    if (cchDest > NTSTRSAFE_MAX_CCH)
    {
        if (cchDest > 0)
            *pszDest = L'\0';
        return STATUS_INVALID_PARAMETER;
    }

    {
        va_list argList;
        va_start(argList,pszFormat);
        Status = RtlStringVPrintfExWorkerW(pszDest,cchDest,cbDest,ppszDestEnd,&cchRemaining,dwFlags,pszFormat,argList);
        va_end(argList);
    }
    if (NT_SUCCESS(Status) || (Status==STATUS_BUFFER_OVERFLOW))
    {
        if (pcbRemaining)
        {
            *pcbRemaining = (cchRemaining*sizeof(wchar_t)) + (cbDest % sizeof(wchar_t));
        }
    }
    return Status;
}

NTSTRSAFEAPI
RtlStringCchVPrintfExA(
  _Out_writes_(cchDest) _Always_(_Post_z_) NTSTRSAFE_PSTR pszDest,
  _In_ size_t cchDest,
  _Outptr_opt_result_buffer_(*pcchRemaining) NTSTRSAFE_PSTR *ppszDestEnd,
  _Out_opt_ size_t *pcchRemaining,
  _In_ STRSAFE_DWORD dwFlags,
  _In_ _Printf_format_string_ NTSTRSAFE_PCSTR pszFormat,
  _In_ va_list argList);

NTSTRSAFEAPI
RtlStringCchVPrintfExW(
  _Out_writes_(cchDest) _Always_(_Post_z_) NTSTRSAFE_PWSTR pszDest,
  _In_ size_t cchDest,
  _Outptr_opt_result_buffer_(*pcchRemaining) NTSTRSAFE_PWSTR *ppszDestEnd,
  _Out_opt_ size_t *pcchRemaining,
  _In_ STRSAFE_DWORD dwFlags,
  _In_ _Printf_format_string_ NTSTRSAFE_PCWSTR pszFormat,
  _In_ va_list argList);

NTSTRSAFEAPI
RtlStringCchVPrintfExA(
  _Out_writes_(cchDest) _Always_(_Post_z_) NTSTRSAFE_PSTR pszDest,
  _In_ size_t cchDest,
  _Outptr_opt_result_buffer_(*pcchRemaining) NTSTRSAFE_PSTR *ppszDestEnd,
  _Out_opt_ size_t *pcchRemaining,
  _In_ STRSAFE_DWORD dwFlags,
  _In_ _Printf_format_string_ NTSTRSAFE_PCSTR pszFormat,
  _In_ va_list argList)
{
    NTSTATUS Status;
    if (cchDest > NTSTRSAFE_MAX_CCH)
    {
        if (cchDest > 0)
            *pszDest = '\0';
        return STATUS_INVALID_PARAMETER;
    }

    {
        size_t cbDest;
        cbDest = cchDest*sizeof(char);
        Status = RtlStringVPrintfExWorkerA(pszDest,cchDest,cbDest,ppszDestEnd,pcchRemaining,dwFlags,pszFormat,argList);
    }
    return Status;
}

NTSTRSAFEAPI
RtlStringCchVPrintfExW(
  _Out_writes_(cchDest) _Always_(_Post_z_) NTSTRSAFE_PWSTR pszDest,
  _In_ size_t cchDest,
  _Outptr_opt_result_buffer_(*pcchRemaining) NTSTRSAFE_PWSTR *ppszDestEnd,
  _Out_opt_ size_t *pcchRemaining,
  _In_ STRSAFE_DWORD dwFlags,
  _In_ _Printf_format_string_ NTSTRSAFE_PCWSTR pszFormat,
  _In_ va_list argList)
{
    NTSTATUS Status;
    if (cchDest > NTSTRSAFE_MAX_CCH)
    {
        if (cchDest > 0)
            *pszDest = L'\0';
        return STATUS_INVALID_PARAMETER;
    }

    {
        size_t cbDest;
        cbDest = cchDest*sizeof(wchar_t);
        Status = RtlStringVPrintfExWorkerW(pszDest,cchDest,cbDest,ppszDestEnd,pcchRemaining,dwFlags,pszFormat,argList);
    }
    return Status;
}

NTSTRSAFEAPI
RtlStringCbVPrintfExA(
  _Out_writes_bytes_(cbDest) NTSTRSAFE_PSTR pszDest,
  _In_ size_t cbDest,
  _Outptr_opt_result_bytebuffer_(*pcbRemaining) NTSTRSAFE_PSTR *ppszDestEnd,
  _Out_opt_ size_t *pcbRemaining,
  _In_ STRSAFE_DWORD dwFlags,
  _In_ _Printf_format_string_ NTSTRSAFE_PCSTR pszFormat,
  _In_ va_list argList);

NTSTRSAFEAPI
RtlStringCbVPrintfExW(
  _Out_writes_bytes_(cbDest) NTSTRSAFE_PWSTR pszDest,
  _In_ size_t cbDest,
  _Outptr_opt_result_bytebuffer_(*pcbRemaining) NTSTRSAFE_PWSTR *ppszDestEnd,
  _Out_opt_ size_t *pcbRemaining,
  _In_ STRSAFE_DWORD dwFlags,
  _In_ _Printf_format_string_ NTSTRSAFE_PCWSTR pszFormat,
  _In_ va_list argList);

NTSTRSAFEAPI
RtlStringCbVPrintfExA(
  _Out_writes_bytes_(cbDest) NTSTRSAFE_PSTR pszDest,
  _In_ size_t cbDest,
  _Outptr_opt_result_bytebuffer_(*pcbRemaining) NTSTRSAFE_PSTR *ppszDestEnd,
  _Out_opt_ size_t *pcbRemaining,
  _In_ STRSAFE_DWORD dwFlags,
  _In_ _Printf_format_string_ NTSTRSAFE_PCSTR pszFormat,
  _In_ va_list argList)
{
    NTSTATUS Status;
    size_t cchDest;
    size_t cchRemaining = 0;
    cchDest = cbDest / sizeof(char);
    if (cchDest > NTSTRSAFE_MAX_CCH)
        Status = STATUS_INVALID_PARAMETER;
    else
        Status = RtlStringVPrintfExWorkerA(pszDest,cchDest,cbDest,ppszDestEnd,&cchRemaining,dwFlags,pszFormat,argList);
    if (NT_SUCCESS(Status) || (Status==STATUS_BUFFER_OVERFLOW))
    {
        if (pcbRemaining)
        {
            *pcbRemaining = (cchRemaining*sizeof(char)) + (cbDest % sizeof(char));
        }
    }
    return Status;
}

NTSTRSAFEAPI
RtlStringCbVPrintfExW(
  _Out_writes_bytes_(cbDest) NTSTRSAFE_PWSTR pszDest,
  _In_ size_t cbDest,
  _Outptr_opt_result_bytebuffer_(*pcbRemaining) NTSTRSAFE_PWSTR *ppszDestEnd,
  _Out_opt_ size_t *pcbRemaining,
  _In_ STRSAFE_DWORD dwFlags,
  _In_ _Printf_format_string_ NTSTRSAFE_PCWSTR pszFormat,
  _In_ va_list argList)
{
    NTSTATUS Status;
    size_t cchDest;
    size_t cchRemaining = 0;
    cchDest = cbDest / sizeof(wchar_t);
    if (cchDest > NTSTRSAFE_MAX_CCH)
        Status = STATUS_INVALID_PARAMETER;
    else
        Status = RtlStringVPrintfExWorkerW(pszDest,cchDest,cbDest,ppszDestEnd,&cchRemaining,dwFlags,pszFormat,argList);
    if (NT_SUCCESS(Status) || (Status==STATUS_BUFFER_OVERFLOW))
    {
        if (pcbRemaining)
        {
            *pcbRemaining = (cchRemaining*sizeof(wchar_t)) + (cbDest % sizeof(wchar_t));
        }
    }
    return Status;
}


_Must_inspect_result_
NTSTRSAFEAPI
RtlStringCchLengthA(
  _In_reads_or_z_(cchMax) STRSAFE_LPCSTR psz,
  _In_ _In_range_(1, NTSTRSAFE_MAX_CCH) size_t cchMax,
  _Out_opt_ _Deref_out_range_(<, cchMax) _Deref_out_range_(<=, _String_length_(psz)) size_t *pcchLength);

_Must_inspect_result_
NTSTRSAFEAPI
RtlStringCchLengthW(
  _In_reads_or_z_(cchMax) STRSAFE_LPCWSTR psz,
  _In_ _In_range_(1, NTSTRSAFE_MAX_CCH) size_t cchMax,
  _Out_opt_ _Deref_out_range_(<, cchMax) _Deref_out_range_(<=, _String_length_(psz)) size_t *pcchLength);

_Must_inspect_result_
NTSTRSAFEAPI
RtlStringCchLengthA(
  _In_reads_or_z_(cchMax) STRSAFE_LPCSTR psz,
  _In_ _In_range_(1, NTSTRSAFE_MAX_CCH) size_t cchMax,
  _Out_opt_ _Deref_out_range_(<, cchMax) _Deref_out_range_(<=, _String_length_(psz)) size_t *pcchLength)
{
    NTSTATUS Status;
    if (!psz || (cchMax > NTSTRSAFE_MAX_CCH))
        Status = STATUS_INVALID_PARAMETER;
    else
        Status = RtlStringLengthWorkerA(psz,cchMax,pcchLength);
    if (!NT_SUCCESS(Status) && pcchLength)
    {
        *pcchLength = 0;
    }
    return Status;
}

_Must_inspect_result_
NTSTRSAFEAPI
RtlStringCchLengthW(
  _In_reads_or_z_(cchMax) STRSAFE_LPCWSTR psz,
  _In_ _In_range_(1, NTSTRSAFE_MAX_CCH) size_t cchMax,
  _Out_opt_ _Deref_out_range_(<, cchMax) _Deref_out_range_(<=, _String_length_(psz)) size_t *pcchLength)
{
    NTSTATUS Status;
    if (!psz || (cchMax > NTSTRSAFE_MAX_CCH))
        Status = STATUS_INVALID_PARAMETER;
    else
        Status = RtlStringLengthWorkerW(psz,cchMax,pcchLength);
    if (!NT_SUCCESS(Status) && pcchLength)
    {
        *pcchLength = 0;
    }
    return Status;
}

_Must_inspect_result_
NTSTRSAFEAPI
RtlStringCbLengthA(
  _In_reads_or_z_(cbMax) STRSAFE_LPCSTR psz,
  _In_ _In_range_(1, NTSTRSAFE_MAX_CCH * sizeof(char)) size_t cbMax,
  _Out_opt_ _Deref_out_range_(<, cbMax) size_t *pcbLength);

_Must_inspect_result_
NTSTRSAFEAPI
RtlStringCbLengthW(
  _In_reads_or_z_(cbMax / sizeof(wchar_t)) STRSAFE_LPCWSTR psz,
  _In_ _In_range_(1, NTSTRSAFE_MAX_CCH * sizeof(wchar_t)) size_t cbMax,
  _Out_opt_ _Deref_out_range_(<, cbMax - 1) size_t *pcbLength);

_Must_inspect_result_
NTSTRSAFEAPI
RtlStringCbLengthA(
  _In_reads_or_z_(cbMax) STRSAFE_LPCSTR psz,
  _In_ _In_range_(1, NTSTRSAFE_MAX_CCH * sizeof(char)) size_t cbMax,
  _Out_opt_ _Deref_out_range_(<, cbMax) size_t *pcbLength)
{
    NTSTATUS Status;
    size_t cchMax;
    size_t cchLength = 0;
    cchMax = cbMax / sizeof(char);
    if (!psz || (cchMax > NTSTRSAFE_MAX_CCH))
        Status = STATUS_INVALID_PARAMETER;
    else
        Status = RtlStringLengthWorkerA(psz,cchMax,&cchLength);
    if (pcbLength)
    {
        if (NT_SUCCESS(Status))
        {
            *pcbLength = cchLength*sizeof(char);
        }
        else
        {
            *pcbLength = 0;
        }
    }
    return Status;
}

_Must_inspect_result_
NTSTRSAFEAPI
RtlStringCbLengthW(
  _In_reads_or_z_(cbMax / sizeof(wchar_t)) STRSAFE_LPCWSTR psz,
  _In_ _In_range_(1, NTSTRSAFE_MAX_CCH * sizeof(wchar_t)) size_t cbMax,
  _Out_opt_ _Deref_out_range_(<, cbMax - 1) size_t *pcbLength)
{
    NTSTATUS Status;
    size_t cchMax;
    size_t cchLength = 0;
    cchMax = cbMax / sizeof(wchar_t);
    if (!psz || (cchMax > NTSTRSAFE_MAX_CCH))
        Status = STATUS_INVALID_PARAMETER;
    else
        Status = RtlStringLengthWorkerW(psz,cchMax,&cchLength);
    if (pcbLength)
    {
        if (NT_SUCCESS(Status))
        {
            *pcbLength = cchLength*sizeof(wchar_t);
        }
        else
        {
            *pcbLength = 0;
        }
    }
    return Status;
}

NTSTRSAFEAPI RtlStringCopyWorkerA(STRSAFE_LPSTR pszDest,
    size_t cchDest,
    STRSAFE_LPCSTR pszSrc)
{
    NTSTATUS Status = STATUS_SUCCESS;
    if (cchDest==0)
        Status = STATUS_INVALID_PARAMETER;
    else
    {
        while(cchDest && (*pszSrc!='\0'))
        {
            *pszDest++ = *pszSrc++;
            cchDest--;
        }
        if (cchDest==0)
        {
            pszDest--;
            Status = STATUS_BUFFER_OVERFLOW;
        }
        *pszDest= '\0';
    }
    return Status;
}

NTSTRSAFEAPI RtlStringCopyWorkerW(STRSAFE_LPWSTR pszDest,
    size_t cchDest,
    STRSAFE_LPCWSTR pszSrc)
{
    NTSTATUS Status = STATUS_SUCCESS;
    if (cchDest==0)
        Status = STATUS_INVALID_PARAMETER;
    else
    {
        while(cchDest && (*pszSrc!=L'\0'))
        {
            *pszDest++ = *pszSrc++;
            cchDest--;
        }
        if (cchDest==0)
        {
            pszDest--;
            Status = STATUS_BUFFER_OVERFLOW;
        }
        *pszDest= L'\0';
    }
    return Status;
}

NTSTRSAFEAPI RtlStringCopyExWorkerA(STRSAFE_LPSTR pszDest,
    size_t cchDest,
    size_t cbDest,
    STRSAFE_LPCSTR pszSrc,
    STRSAFE_LPSTR *ppszDestEnd,
    size_t *pcchRemaining,
    STRSAFE_DWORD dwFlags)
{
    NTSTATUS Status = STATUS_SUCCESS;
    STRSAFE_LPSTR pszDestEnd = pszDest;
    size_t cchRemaining = 0;
    if (dwFlags & (~STRSAFE_VALID_FLAGS))
        Status = STATUS_INVALID_PARAMETER;
    else
    {
        if (dwFlags & STRSAFE_IGNORE_NULLS)
        {
            if (!pszDest)
            {
                if ((cchDest!=0) || (cbDest!=0))
                    Status = STATUS_INVALID_PARAMETER;
            }
            if (!pszSrc)
                pszSrc = "";
        }
        if (NT_SUCCESS(Status))
        {
            if (cchDest==0)
            {
                pszDestEnd = pszDest;
                cchRemaining = 0;
                if (*pszSrc!='\0')
                {
                    if (!pszDest)
                        Status = STATUS_INVALID_PARAMETER;
                    else
                        Status = STATUS_BUFFER_OVERFLOW;
                }
            }
            else
            {
                pszDestEnd = pszDest;
                cchRemaining = cchDest;
                while(cchRemaining && (*pszSrc!='\0'))
                {
                    *pszDestEnd++ = *pszSrc++;
                    cchRemaining--;
                }
                if (cchRemaining > 0)
                {
                    if (dwFlags & STRSAFE_FILL_BEHIND_NULL)
                    {
                        memset(pszDestEnd + 1,STRSAFE_GET_FILL_PATTERN(dwFlags),((cchRemaining - 1)*sizeof(char)) + (cbDest % sizeof(char)));
                    }
                }
                else
                {
                    pszDestEnd--;
                    cchRemaining++;
                    Status = STATUS_BUFFER_OVERFLOW;
                }
                *pszDestEnd = '\0';
            }
        }
    }
    if (!NT_SUCCESS(Status))
    {
        if (pszDest)
        {
            if (dwFlags & STRSAFE_FILL_ON_FAILURE)
            {
                memset(pszDest,STRSAFE_GET_FILL_PATTERN(dwFlags),cbDest);
                if (STRSAFE_GET_FILL_PATTERN(dwFlags)==0)
                {
                    pszDestEnd = pszDest;
                    cchRemaining = cchDest;
                }
                else
                    if (cchDest > 0)
                    {
                        pszDestEnd = pszDest + cchDest - 1;
                        cchRemaining = 1;
                        *pszDestEnd = '\0';
                    }
            }
            if (dwFlags & (STRSAFE_NULL_ON_FAILURE | STRSAFE_NO_TRUNCATION))
            {
                if (cchDest > 0)
                {
                    pszDestEnd = pszDest;
                    cchRemaining = cchDest;
                    *pszDestEnd = '\0';
                }
            }
        }
    }
    if (NT_SUCCESS(Status) || (Status==STATUS_BUFFER_OVERFLOW))
    {
        if (ppszDestEnd)
            *ppszDestEnd = pszDestEnd;
        if (pcchRemaining)
            *pcchRemaining = cchRemaining;
    }
    return Status;
}

NTSTRSAFEAPI RtlStringCopyExWorkerW(STRSAFE_LPWSTR pszDest,
    size_t cchDest,
    size_t cbDest,
    STRSAFE_LPCWSTR pszSrc,
    STRSAFE_LPWSTR *ppszDestEnd,
    size_t *pcchRemaining,
    STRSAFE_DWORD dwFlags)
{
    NTSTATUS Status = STATUS_SUCCESS;
    STRSAFE_LPWSTR pszDestEnd = pszDest;
    size_t cchRemaining = 0;
    if (dwFlags & (~STRSAFE_VALID_FLAGS))
        Status = STATUS_INVALID_PARAMETER;
    else
    {
        if (dwFlags & STRSAFE_IGNORE_NULLS)
        {
            if (!pszDest)
            {
                if ((cchDest!=0) || (cbDest!=0))
                    Status = STATUS_INVALID_PARAMETER;
            }
            if (!pszSrc)
                pszSrc = L"";
        }
        if (NT_SUCCESS(Status))
        {
            if (cchDest==0)
            {
                pszDestEnd = pszDest;
                cchRemaining = 0;
                if (*pszSrc!=L'\0')
                {
                    if (!pszDest)
                        Status = STATUS_INVALID_PARAMETER;
                    else
                        Status = STATUS_BUFFER_OVERFLOW;
                }
            }
            else
            {
                pszDestEnd = pszDest;
                cchRemaining = cchDest;
                while(cchRemaining && (*pszSrc!=L'\0'))
                {
                    *pszDestEnd++ = *pszSrc++;
                    cchRemaining--;
                }
                if (cchRemaining > 0)
                {
                    if (dwFlags & STRSAFE_FILL_BEHIND_NULL)
                    {
                        memset(pszDestEnd + 1,STRSAFE_GET_FILL_PATTERN(dwFlags),((cchRemaining - 1)*sizeof(wchar_t)) + (cbDest % sizeof(wchar_t)));
                    }
                }
                else
                {
                    pszDestEnd--;
                    cchRemaining++;
                    Status = STATUS_BUFFER_OVERFLOW;
                }
                *pszDestEnd = L'\0';
            }
        }
    }
    if (!NT_SUCCESS(Status))
    {
        if (pszDest)
        {
            if (dwFlags & STRSAFE_FILL_ON_FAILURE)
            {
                memset(pszDest,STRSAFE_GET_FILL_PATTERN(dwFlags),cbDest);
                if (STRSAFE_GET_FILL_PATTERN(dwFlags)==0)
                {
                    pszDestEnd = pszDest;
                    cchRemaining = cchDest;
                }
                else
                    if (cchDest > 0)
                    {
                        pszDestEnd = pszDest + cchDest - 1;
                        cchRemaining = 1;
                        *pszDestEnd = L'\0';
                    }
            }
            if (dwFlags & (STRSAFE_NULL_ON_FAILURE | STRSAFE_NO_TRUNCATION))
            {
                if (cchDest > 0)
                {
                    pszDestEnd = pszDest;
                    cchRemaining = cchDest;
                    *pszDestEnd = L'\0';
                }
            }
        }
    }
    if (NT_SUCCESS(Status) || (Status==STATUS_BUFFER_OVERFLOW))
    {
        if (ppszDestEnd)
            *ppszDestEnd = pszDestEnd;
        if (pcchRemaining)
            *pcchRemaining = cchRemaining;
    }
    return Status;
}

NTSTRSAFEAPI RtlStringCopyNWorkerA(STRSAFE_LPSTR pszDest,
    size_t cchDest,
    STRSAFE_LPCSTR pszSrc,size_t cchSrc)
{
    NTSTATUS Status = STATUS_SUCCESS;
    if (cchDest==0)
        Status = STATUS_INVALID_PARAMETER;
    else
    {
        while(cchDest && cchSrc && (*pszSrc!='\0'))
        {
            *pszDest++ = *pszSrc++;
            cchDest--;
            cchSrc--;
        }
        if (cchDest==0)
        {
            pszDest--;
            Status = STATUS_BUFFER_OVERFLOW;
        }
        *pszDest= '\0';
    }
    return Status;
}

NTSTRSAFEAPI RtlStringCopyNWorkerW(STRSAFE_LPWSTR pszDest,
    size_t cchDest,
    STRSAFE_LPCWSTR pszSrc,
    size_t cchToCopy)
{
    NTSTATUS Status = STATUS_SUCCESS;
    if (cchDest==0)
        Status = STATUS_INVALID_PARAMETER;
    else
    {
        while(cchDest && cchToCopy && (*pszSrc!=L'\0'))
        {
            *pszDest++ = *pszSrc++;
            cchDest--;
            cchToCopy--;
        }
        if (cchDest==0)
        {
            pszDest--;
            Status = STATUS_BUFFER_OVERFLOW;
        }
        *pszDest= L'\0';
    }
    return Status;
}

NTSTRSAFEAPI RtlStringCopyNExWorkerA(STRSAFE_LPSTR pszDest,
    size_t cchDest,
    size_t cbDest,
    STRSAFE_LPCSTR pszSrc,
    size_t cchToCopy,
    STRSAFE_LPSTR *ppszDestEnd,
    size_t *pcchRemaining,
    STRSAFE_DWORD dwFlags)
{
    NTSTATUS Status = STATUS_SUCCESS;
    STRSAFE_LPSTR pszDestEnd = pszDest;
    size_t cchRemaining = 0;
    if (dwFlags & (~STRSAFE_VALID_FLAGS))
        Status = STATUS_INVALID_PARAMETER;
    else
        if (cchToCopy > NTSTRSAFE_MAX_CCH)
            Status = STATUS_INVALID_PARAMETER;
        else
        {
            if (dwFlags & STRSAFE_IGNORE_NULLS)
            {
                if (!pszDest)
                {
                    if ((cchDest!=0) || (cbDest!=0))
                        Status = STATUS_INVALID_PARAMETER;
                }
                if (!pszSrc)
                    pszSrc = "";
            }
            if (NT_SUCCESS(Status))
            {
                if (cchDest==0)
                {
                    pszDestEnd = pszDest;
                    cchRemaining = 0;
                    if ((cchToCopy!=0) && (*pszSrc!='\0'))
                    {
                        if (!pszDest)
                            Status = STATUS_INVALID_PARAMETER;
                        else
                            Status = STATUS_BUFFER_OVERFLOW;
                    }
                }
                else
                {
                    pszDestEnd = pszDest;
                    cchRemaining = cchDest;
                    while(cchRemaining && cchToCopy && (*pszSrc!='\0'))
                    {
                        *pszDestEnd++ = *pszSrc++;
                        cchRemaining--;
                        cchToCopy--;
                    }
                    if (cchRemaining > 0)
                    {
                        if (dwFlags & STRSAFE_FILL_BEHIND_NULL)
                        {
                            memset(pszDestEnd + 1,STRSAFE_GET_FILL_PATTERN(dwFlags),((cchRemaining - 1)*sizeof(char)) + (cbDest % sizeof(char)));
                        }
                    }
                    else
                    {
                        pszDestEnd--;
                        cchRemaining++;
                        Status = STATUS_BUFFER_OVERFLOW;
                    }
                    *pszDestEnd = '\0';
                }
            }
        }
    if (!NT_SUCCESS(Status))
    {
        if (pszDest)
        {
            if (dwFlags & STRSAFE_FILL_ON_FAILURE)
            {
                memset(pszDest,STRSAFE_GET_FILL_PATTERN(dwFlags),cbDest);
                if (STRSAFE_GET_FILL_PATTERN(dwFlags)==0)
                {
                    pszDestEnd = pszDest;
                    cchRemaining = cchDest;
                }
                else
                    if (cchDest > 0)
                    {
                        pszDestEnd = pszDest + cchDest - 1;
                        cchRemaining = 1;
                        *pszDestEnd = '\0';
                    }
            }
            if (dwFlags & (STRSAFE_NULL_ON_FAILURE | STRSAFE_NO_TRUNCATION))
            {
                if (cchDest > 0)
                {
                    pszDestEnd = pszDest;
                    cchRemaining = cchDest;
                    *pszDestEnd = '\0';
                }
            }
        }
    }
    if (NT_SUCCESS(Status) || (Status==STATUS_BUFFER_OVERFLOW))
    {
        if (ppszDestEnd)
            *ppszDestEnd = pszDestEnd;
        if (pcchRemaining)
            *pcchRemaining = cchRemaining;
    }
    return Status;
}

NTSTRSAFEAPI RtlStringCopyNExWorkerW(STRSAFE_LPWSTR pszDest,
    size_t cchDest,
    size_t cbDest,
    STRSAFE_LPCWSTR pszSrc,
    size_t cchToCopy,
    STRSAFE_LPWSTR *ppszDestEnd,
    size_t *pcchRemaining,
    STRSAFE_DWORD dwFlags)
{
    NTSTATUS Status = STATUS_SUCCESS;
    STRSAFE_LPWSTR pszDestEnd = pszDest;
    size_t cchRemaining = 0;
    if (dwFlags & (~STRSAFE_VALID_FLAGS))
        Status = STATUS_INVALID_PARAMETER;
    else
        if (cchToCopy > NTSTRSAFE_MAX_CCH)
            Status = STATUS_INVALID_PARAMETER;
        else
        {
            if (dwFlags & STRSAFE_IGNORE_NULLS)
            {
                if (!pszDest)
                {
                    if ((cchDest!=0) || (cbDest!=0))
                        Status = STATUS_INVALID_PARAMETER;
                }
                if (!pszSrc)
                    pszSrc = L"";
            }
            if (NT_SUCCESS(Status))
            {
                if (cchDest==0)
                {
                    pszDestEnd = pszDest;
                    cchRemaining = 0;
                    if ((cchToCopy!=0) && (*pszSrc!=L'\0'))
                    {
                        if (!pszDest)
                            Status = STATUS_INVALID_PARAMETER;
                        else
                            Status = STATUS_BUFFER_OVERFLOW;
                    }
                }
                else
                {
                    pszDestEnd = pszDest;
                    cchRemaining = cchDest;
                    while(cchRemaining && cchToCopy && (*pszSrc!=L'\0'))
                    {
                        *pszDestEnd++ = *pszSrc++;
                        cchRemaining--;
                        cchToCopy--;
                    }
                    if (cchRemaining > 0)
                    {
                        if (dwFlags & STRSAFE_FILL_BEHIND_NULL)
                        {
                            memset(pszDestEnd + 1,STRSAFE_GET_FILL_PATTERN(dwFlags),((cchRemaining - 1)*sizeof(wchar_t)) + (cbDest % sizeof(wchar_t)));
                        }
                    }
                    else
                    {
                        pszDestEnd--;
                        cchRemaining++;
                        Status = STATUS_BUFFER_OVERFLOW;
                    }
                    *pszDestEnd = L'\0';
                }
            }
        }
    if (!NT_SUCCESS(Status))
    {
        if (pszDest)
        {
            if (dwFlags & STRSAFE_FILL_ON_FAILURE)
            {
                memset(pszDest,STRSAFE_GET_FILL_PATTERN(dwFlags),cbDest);
                if (STRSAFE_GET_FILL_PATTERN(dwFlags)==0)
                {
                    pszDestEnd = pszDest;
                    cchRemaining = cchDest;
                }
                else
                    if (cchDest > 0)
                    {
                        pszDestEnd = pszDest + cchDest - 1;
                        cchRemaining = 1;
                        *pszDestEnd = L'\0';
                    }
            }
            if (dwFlags & (STRSAFE_NULL_ON_FAILURE | STRSAFE_NO_TRUNCATION))
            {
                if (cchDest > 0)
                {
                    pszDestEnd = pszDest;
                    cchRemaining = cchDest;
                    *pszDestEnd = L'\0';
                }
            }
        }
    }
    if (NT_SUCCESS(Status) || (Status==STATUS_BUFFER_OVERFLOW))
    {
        if (ppszDestEnd)
            *ppszDestEnd = pszDestEnd;
        if (pcchRemaining)
            *pcchRemaining = cchRemaining;
    }
    return Status;
}

NTSTRSAFEAPI RtlStringCatWorkerA(STRSAFE_LPSTR pszDest,
    size_t cchDest,
    STRSAFE_LPCSTR pszSrc)
{
    NTSTATUS Status;
    size_t cchDestLength;
    Status = RtlStringLengthWorkerA(pszDest,cchDest,&cchDestLength);
    if (NT_SUCCESS(Status))
        Status = RtlStringCopyWorkerA(pszDest + cchDestLength,cchDest - cchDestLength,pszSrc);
    return Status;
}

NTSTRSAFEAPI RtlStringCatWorkerW(STRSAFE_LPWSTR pszDest,
    size_t cchDest,
    STRSAFE_LPCWSTR pszSrc)
{
    NTSTATUS Status;
    size_t cchDestLength;
    Status = RtlStringLengthWorkerW(pszDest,cchDest,&cchDestLength);
    if (NT_SUCCESS(Status))
        Status = RtlStringCopyWorkerW(pszDest + cchDestLength,cchDest - cchDestLength,pszSrc);
    return Status;
}

NTSTRSAFEAPI RtlStringCatExWorkerA(STRSAFE_LPSTR pszDest,
    size_t cchDest,
    size_t cbDest,
    STRSAFE_LPCSTR pszSrc,
    STRSAFE_LPSTR *ppszDestEnd,
    size_t *pcchRemaining,
    STRSAFE_DWORD dwFlags)
{
    NTSTATUS Status = STATUS_SUCCESS;
    STRSAFE_LPSTR pszDestEnd = pszDest;
    size_t cchRemaining = 0;
    if (dwFlags & (~STRSAFE_VALID_FLAGS))
        Status = STATUS_INVALID_PARAMETER;
    else
    {
        size_t cchDestLength;
        if (dwFlags & STRSAFE_IGNORE_NULLS)
        {
            if (!pszDest)
            {
                if ((cchDest==0) && (cbDest==0))
                    cchDestLength = 0;
                else
                    Status = STATUS_INVALID_PARAMETER;
            }
            else
            {
                Status = RtlStringLengthWorkerA(pszDest,cchDest,&cchDestLength);
                if (NT_SUCCESS(Status))
                {
                    pszDestEnd = pszDest + cchDestLength;
                    cchRemaining = cchDest - cchDestLength;
                }
            }
            if (!pszSrc)
                pszSrc = "";
        }
        else
        {
            Status = RtlStringLengthWorkerA(pszDest,cchDest,&cchDestLength);
            if (NT_SUCCESS(Status))
            {
                pszDestEnd = pszDest + cchDestLength;
                cchRemaining = cchDest - cchDestLength;
            }
        }
        if (NT_SUCCESS(Status))
        {
            if (cchDest==0)
            {
                if (*pszSrc!='\0')
                {
                    if (!pszDest)
                        Status = STATUS_INVALID_PARAMETER;
                    else
                        Status = STATUS_BUFFER_OVERFLOW;
                }
            }
            else
                Status = RtlStringCopyExWorkerA(pszDestEnd,cchRemaining,(cchRemaining*sizeof(char)) + (cbDest % sizeof(char)),pszSrc,&pszDestEnd,&cchRemaining,dwFlags & (~(STRSAFE_FILL_ON_FAILURE | STRSAFE_NULL_ON_FAILURE)));
        }
    }
    if (!NT_SUCCESS(Status))
    {
        if (pszDest)
        {
            if (dwFlags & STRSAFE_FILL_ON_FAILURE)
            {
                memset(pszDest,STRSAFE_GET_FILL_PATTERN(dwFlags),cbDest);
                if (STRSAFE_GET_FILL_PATTERN(dwFlags)==0)
                {
                    pszDestEnd = pszDest;
                    cchRemaining = cchDest;
                }
                else
                    if (cchDest > 0)
                    {
                        pszDestEnd = pszDest + cchDest - 1;
                        cchRemaining = 1;
                        *pszDestEnd = '\0';
                    }
            }
            if (dwFlags & STRSAFE_NULL_ON_FAILURE)
            {
                if (cchDest > 0)
                {
                    pszDestEnd = pszDest;
                    cchRemaining = cchDest;
                    *pszDestEnd = '\0';
                }
            }
        }
    }
    if (NT_SUCCESS(Status) || (Status==STATUS_BUFFER_OVERFLOW))
    {
        if (ppszDestEnd)
            *ppszDestEnd = pszDestEnd;
        if (pcchRemaining)
            *pcchRemaining = cchRemaining;
    }
    return Status;
}

NTSTRSAFEAPI RtlStringCatExWorkerW(STRSAFE_LPWSTR pszDest,
    size_t cchDest,
    size_t cbDest,
    STRSAFE_LPCWSTR pszSrc,
    STRSAFE_LPWSTR *ppszDestEnd,
    size_t *pcchRemaining,
    STRSAFE_DWORD dwFlags)
{
    NTSTATUS Status = STATUS_SUCCESS;
    STRSAFE_LPWSTR pszDestEnd = pszDest;
    size_t cchRemaining = 0;
    if (dwFlags & (~STRSAFE_VALID_FLAGS))
        Status = STATUS_INVALID_PARAMETER;
    else
    {
        size_t cchDestLength;
        if (dwFlags & STRSAFE_IGNORE_NULLS)
        {
            if (!pszDest)
            {
                if ((cchDest==0) && (cbDest==0))
                    cchDestLength = 0;
                else
                    Status = STATUS_INVALID_PARAMETER;
            }
            else
            {
                Status = RtlStringLengthWorkerW(pszDest,cchDest,&cchDestLength);
                if (NT_SUCCESS(Status))
                {
                    pszDestEnd = pszDest + cchDestLength;
                    cchRemaining = cchDest - cchDestLength;
                }
            }
            if (!pszSrc)
                pszSrc = L"";
        }
        else
        {
            Status = RtlStringLengthWorkerW(pszDest,cchDest,&cchDestLength);
            if (NT_SUCCESS(Status))
            {
                pszDestEnd = pszDest + cchDestLength;
                cchRemaining = cchDest - cchDestLength;
            }
        }
        if (NT_SUCCESS(Status))
        {
            if (cchDest==0)
            {
                if (*pszSrc!=L'\0')
                {
                    if (!pszDest)
                        Status = STATUS_INVALID_PARAMETER;
                    else
                        Status = STATUS_BUFFER_OVERFLOW;
                }
            }
            else
                Status = RtlStringCopyExWorkerW(pszDestEnd,cchRemaining,(cchRemaining*sizeof(wchar_t)) + (cbDest % sizeof(wchar_t)),pszSrc,&pszDestEnd,&cchRemaining,dwFlags & (~(STRSAFE_FILL_ON_FAILURE | STRSAFE_NULL_ON_FAILURE)));
        }
    }
    if (!NT_SUCCESS(Status))
    {
        if (pszDest)
        {
            if (dwFlags & STRSAFE_FILL_ON_FAILURE)
            {
                memset(pszDest,STRSAFE_GET_FILL_PATTERN(dwFlags),cbDest);
                if (STRSAFE_GET_FILL_PATTERN(dwFlags)==0)
                {
                    pszDestEnd = pszDest;
                    cchRemaining = cchDest;
                }
                else
                    if (cchDest > 0)
                    {
                        pszDestEnd = pszDest + cchDest - 1;
                        cchRemaining = 1;
                        *pszDestEnd = L'\0';
                    }
            }
            if (dwFlags & STRSAFE_NULL_ON_FAILURE)
            {
                if (cchDest > 0)
                {
                    pszDestEnd = pszDest;
                    cchRemaining = cchDest;
                    *pszDestEnd = L'\0';
                }
            }
        }
    }
    if (NT_SUCCESS(Status) || (Status==STATUS_BUFFER_OVERFLOW))
    {
        if (ppszDestEnd)
            *ppszDestEnd = pszDestEnd;
        if (pcchRemaining)
            *pcchRemaining = cchRemaining;
    }
    return Status;
}

NTSTRSAFEAPI RtlStringCatNWorkerA(STRSAFE_LPSTR pszDest,
    size_t cchDest,
    STRSAFE_LPCSTR pszSrc,
    size_t cchToAppend)
{
    NTSTATUS Status;
    size_t cchDestLength;
    Status = RtlStringLengthWorkerA(pszDest,cchDest,&cchDestLength);
    if (NT_SUCCESS(Status))
        Status = RtlStringCopyNWorkerA(pszDest + cchDestLength,cchDest - cchDestLength,pszSrc,cchToAppend);
    return Status;
}

NTSTRSAFEAPI RtlStringCatNWorkerW(STRSAFE_LPWSTR pszDest,
    size_t cchDest,
    STRSAFE_LPCWSTR pszSrc,
    size_t cchToAppend)
{
    NTSTATUS Status;
    size_t cchDestLength;
    Status = RtlStringLengthWorkerW(pszDest,cchDest,&cchDestLength);
    if (NT_SUCCESS(Status))
        Status = RtlStringCopyNWorkerW(pszDest + cchDestLength,cchDest - cchDestLength,pszSrc,cchToAppend);
    return Status;
}

NTSTRSAFEAPI RtlStringCatNExWorkerA(STRSAFE_LPSTR pszDest,
    size_t cchDest,
    size_t cbDest,
    STRSAFE_LPCSTR pszSrc,
    size_t cchToAppend,
    STRSAFE_LPSTR *ppszDestEnd,
    size_t *pcchRemaining,
    STRSAFE_DWORD dwFlags)
{
    NTSTATUS Status = STATUS_SUCCESS;
    STRSAFE_LPSTR pszDestEnd = pszDest;
    size_t cchRemaining = 0;
    size_t cchDestLength = 0;
    if (dwFlags & (~STRSAFE_VALID_FLAGS))
        Status = STATUS_INVALID_PARAMETER;
    else
        if (cchToAppend > NTSTRSAFE_MAX_CCH)
            Status = STATUS_INVALID_PARAMETER;
        else
        {
            if (dwFlags & STRSAFE_IGNORE_NULLS)
            {
                if (!pszDest)
                {
                    if ((cchDest==0) && (cbDest==0))
                        cchDestLength = 0;
                    else
                        Status = STATUS_INVALID_PARAMETER;
                }
                else
                {
                    Status = RtlStringLengthWorkerA(pszDest,cchDest,&cchDestLength);
                    if (NT_SUCCESS(Status))
                    {
                        pszDestEnd = pszDest + cchDestLength;
                        cchRemaining = cchDest - cchDestLength;
                    }
                }
                if (!pszSrc)
                    pszSrc = "";
            }
            else
            {
                Status = RtlStringLengthWorkerA(pszDest,cchDest,&cchDestLength);
                if (NT_SUCCESS(Status))
                {
                    pszDestEnd = pszDest + cchDestLength;
                    cchRemaining = cchDest - cchDestLength;
                }
            }
            if (NT_SUCCESS(Status))
            {
                if (cchDest==0)
                {
                    if ((cchToAppend!=0) && (*pszSrc!='\0'))
                    {
                        if (!pszDest)
                            Status = STATUS_INVALID_PARAMETER;
                        else
                            Status = STATUS_BUFFER_OVERFLOW;
                    }
                }
                else
                    Status = RtlStringCopyNExWorkerA(pszDestEnd,cchRemaining,(cchRemaining*sizeof(char)) + (cbDest % sizeof(char)),pszSrc,cchToAppend,&pszDestEnd,&cchRemaining,dwFlags & (~(STRSAFE_FILL_ON_FAILURE | STRSAFE_NULL_ON_FAILURE)));
            }
        }
    if (!NT_SUCCESS(Status))
    {
        if (pszDest)
        {
            if (dwFlags & STRSAFE_FILL_ON_FAILURE)
            {
                memset(pszDest,STRSAFE_GET_FILL_PATTERN(dwFlags),cbDest);
                if (STRSAFE_GET_FILL_PATTERN(dwFlags)==0)
                {
                    pszDestEnd = pszDest;
                    cchRemaining = cchDest;
                }
                else
                    if (cchDest > 0)
                    {
                        pszDestEnd = pszDest + cchDest - 1;
                        cchRemaining = 1;
                        *pszDestEnd = '\0';
                    }
            }
            if (dwFlags & (STRSAFE_NULL_ON_FAILURE))
            {
                if (cchDest > 0)
                {
                    pszDestEnd = pszDest;
                    cchRemaining = cchDest;
                    *pszDestEnd = '\0';
                }
            }
        }
    }
    if (NT_SUCCESS(Status) || (Status==STATUS_BUFFER_OVERFLOW))
    {
        if (ppszDestEnd)
            *ppszDestEnd = pszDestEnd;
        if (pcchRemaining)
            *pcchRemaining = cchRemaining;
    }
    return Status;
}

NTSTRSAFEAPI RtlStringCatNExWorkerW(STRSAFE_LPWSTR pszDest,
    size_t cchDest,
    size_t cbDest,
    STRSAFE_LPCWSTR pszSrc,
    size_t cchToAppend,
    STRSAFE_LPWSTR *ppszDestEnd,
    size_t *pcchRemaining,
    STRSAFE_DWORD dwFlags)
{
    NTSTATUS Status = STATUS_SUCCESS;
    STRSAFE_LPWSTR pszDestEnd = pszDest;
    size_t cchRemaining = 0;
    size_t cchDestLength = 0;
    if (dwFlags & (~STRSAFE_VALID_FLAGS))
        Status = STATUS_INVALID_PARAMETER;
    else
        if (cchToAppend > NTSTRSAFE_MAX_CCH)
            Status = STATUS_INVALID_PARAMETER;
        else
        {
            if (dwFlags & STRSAFE_IGNORE_NULLS)
            {
                if (!pszDest)
                {
                    if ((cchDest==0) && (cbDest==0))
                        cchDestLength = 0;
                    else
                        Status = STATUS_INVALID_PARAMETER;
                }
                else
                {
                    Status = RtlStringLengthWorkerW(pszDest,cchDest,&cchDestLength);
                    if (NT_SUCCESS(Status))
                    {
                        pszDestEnd = pszDest + cchDestLength;
                        cchRemaining = cchDest - cchDestLength;
                    }
                }
                if (!pszSrc)
                    pszSrc = L"";
            }
            else
            {
                Status = RtlStringLengthWorkerW(pszDest,cchDest,&cchDestLength);
                if (NT_SUCCESS(Status))
                {
                    pszDestEnd = pszDest + cchDestLength;
                    cchRemaining = cchDest - cchDestLength;
                }
            }
            if (NT_SUCCESS(Status))
            {
                if (cchDest==0)
                {
                    if ((cchToAppend!=0) && (*pszSrc!=L'\0'))
                    {
                        if (!pszDest)
                            Status = STATUS_INVALID_PARAMETER;
                        else
                            Status = STATUS_BUFFER_OVERFLOW;
                    }
                }
                else
                    Status = RtlStringCopyNExWorkerW(pszDestEnd,cchRemaining,(cchRemaining*sizeof(wchar_t)) + (cbDest % sizeof(wchar_t)),pszSrc,cchToAppend,&pszDestEnd,&cchRemaining,dwFlags & (~(STRSAFE_FILL_ON_FAILURE | STRSAFE_NULL_ON_FAILURE)));
            }
        }
    if (!NT_SUCCESS(Status))
    {
        if (pszDest)
        {
            if (dwFlags & STRSAFE_FILL_ON_FAILURE)
            {
                memset(pszDest,STRSAFE_GET_FILL_PATTERN(dwFlags),cbDest);
                if (STRSAFE_GET_FILL_PATTERN(dwFlags)==0)
                {
                    pszDestEnd = pszDest;
                    cchRemaining = cchDest;
                }
                else
                    if (cchDest > 0)
                    {
                        pszDestEnd = pszDest + cchDest - 1;
                        cchRemaining = 1;
                        *pszDestEnd = L'\0';
                    }
            }
            if (dwFlags & (STRSAFE_NULL_ON_FAILURE))
            {
                if (cchDest > 0)
                {
                    pszDestEnd = pszDest;
                    cchRemaining = cchDest;
                    *pszDestEnd = L'\0';
                }
            }
        }
    }
    if (NT_SUCCESS(Status) || (Status==STATUS_BUFFER_OVERFLOW))
    {
        if (ppszDestEnd)
            *ppszDestEnd = pszDestEnd;
        if (pcchRemaining)
            *pcchRemaining = cchRemaining;
    }
    return Status;
}

NTSTRSAFEAPI RtlStringVPrintfWorkerA(STRSAFE_LPSTR pszDest,
    size_t cchDest,
    STRSAFE_LPCSTR pszFormat,
    va_list argList)
{
    NTSTATUS Status = STATUS_SUCCESS;
    if (cchDest==0)
        Status = STATUS_INVALID_PARAMETER;
    else
    {
        int iRet;
        size_t cchMax;
        cchMax = cchDest - 1;
        iRet = _vsnprintf(pszDest,cchMax,pszFormat,argList);
        if ((iRet < 0) || (((size_t)iRet) > cchMax))
        {
            pszDest += cchMax;
            *pszDest = '\0';
            Status = STATUS_BUFFER_OVERFLOW;
        }
        else
            if (((size_t)iRet)==cchMax)
            {
                pszDest += cchMax;
                *pszDest = '\0';
            }
    }
    return Status;
}

<<<<<<< HEAD
NTSTRSAFEAPI RtlpStringVPrintfWorkerW(STRSAFE_LPWSTR pszDest, size_t cchDest, STRSAFE_LPCWSTR pszFormat, size_t* pcchDestNewLen, va_list argList)
=======
NTSTRSAFEAPI RtlpStringVPrintfWorkerW(STRSAFE_LPWSTR pszDest, 
    size_t cchDest, 
    STRSAFE_LPCWSTR pszFormat, 
    size_t* pcchDestNewLen, 
    va_list argList)
>>>>>>> 44bec124
{
    NTSTATUS Status = STATUS_SUCCESS;
    int iRet;
    size_t cchMax;
    cchMax = cchDest - 1;
    iRet = _vsnwprintf(pszDest, cchMax, pszFormat, argList);
    if ((iRet < 0) || (((size_t) iRet) > cchMax))
    {
        pszDest += cchMax;
        *pszDest = L'\0';
        Status = STATUS_BUFFER_OVERFLOW;
    }
    else
        if (((size_t) iRet) == cchMax)
        {
            pszDest += cchMax;
            *pszDest = L'\0';
        }

    if (pcchDestNewLen)
        *pcchDestNewLen = (iRet == -1) ? cchDest : iRet;

    return Status;
}

NTSTRSAFEAPI RtlStringVPrintfWorkerW(STRSAFE_LPWSTR pszDest,
    size_t cchDest,
    STRSAFE_LPCWSTR pszFormat,
    va_list argList)
{
    if (cchDest==0)
        return STATUS_INVALID_PARAMETER;

<<<<<<< HEAD
	return RtlpStringVPrintfWorkerW(pszDest, cchDest, pszFormat, NULL, argList);
}

NTSTRSAFEAPI RtlStringVPrintfWorkerLenW(STRSAFE_LPWSTR pszDest, size_t cchDest, STRSAFE_LPCWSTR pszFormat, size_t* pcchDestNewLen, va_list argList)
{
	if (cchDest == 0 || pcchDestNewLen == 0)
		return STATUS_INVALID_PARAMETER;
	
=======
    return RtlpStringVPrintfWorkerW(pszDest, cchDest, pszFormat, NULL, argList);
}

NTSTRSAFEAPI RtlStringVPrintfWorkerLenW(STRSAFE_LPWSTR pszDest, 
    size_t cchDest, 
    STRSAFE_LPCWSTR pszFormat, 
    size_t* pcchDestNewLen, 
    va_list argList)
{
    if (cchDest == 0 || pcchDestNewLen == 0)
        return STATUS_INVALID_PARAMETER;
    
>>>>>>> 44bec124
    return RtlpStringVPrintfWorkerW(pszDest, cchDest, pszFormat, pcchDestNewLen, argList);
}

NTSTRSAFEAPI RtlStringVPrintfExWorkerA(STRSAFE_LPSTR pszDest,
    size_t cchDest,
    size_t cbDest,
    STRSAFE_LPSTR *ppszDestEnd,
    size_t *pcchRemaining,
    STRSAFE_DWORD dwFlags,
    STRSAFE_LPCSTR pszFormat,
    va_list argList)
{
    NTSTATUS Status = STATUS_SUCCESS;
    STRSAFE_LPSTR pszDestEnd = pszDest;
    size_t cchRemaining = 0;
    if (dwFlags & (~STRSAFE_VALID_FLAGS))
        Status = STATUS_INVALID_PARAMETER;
    else
    {
        if (dwFlags & STRSAFE_IGNORE_NULLS)
        {
            if (!pszDest)
            {
                if ((cchDest!=0) || (cbDest!=0))
                    Status = STATUS_INVALID_PARAMETER;
            }
            if (!pszFormat)
                pszFormat = "";
        }
        if (NT_SUCCESS(Status))
        {
            if (cchDest==0)
            {
                pszDestEnd = pszDest;
                cchRemaining = 0;
                if (*pszFormat!='\0')
                {
                    if (!pszDest)
                        Status = STATUS_INVALID_PARAMETER;
                    else
                        Status = STATUS_BUFFER_OVERFLOW;
                }
            }
            else
            {
                int iRet;
                size_t cchMax;
                cchMax = cchDest - 1;
                iRet = _vsnprintf(pszDest,cchMax,pszFormat,argList);
                if ((iRet < 0) || (((size_t)iRet) > cchMax))
                {
                    pszDestEnd = pszDest + cchMax;
                    cchRemaining = 1;
                    *pszDestEnd = '\0';
                    Status = STATUS_BUFFER_OVERFLOW;
                }
                else
                    if (((size_t)iRet)==cchMax)
                    {
                        pszDestEnd = pszDest + cchMax;
                        cchRemaining = 1;
                        *pszDestEnd = '\0';
                    }
                    else
                        if (((size_t)iRet) < cchMax)
                        {
                            pszDestEnd = pszDest + iRet;
                            cchRemaining = cchDest - iRet;
                            if (dwFlags & STRSAFE_FILL_BEHIND_NULL)
                            {
                                memset(pszDestEnd + 1,STRSAFE_GET_FILL_PATTERN(dwFlags),((cchRemaining - 1)*sizeof(char)) + (cbDest % sizeof(char)));
                            }
                        }
            }
        }
    }
    if (!NT_SUCCESS(Status))
    {
        if (pszDest)
        {
            if (dwFlags & STRSAFE_FILL_ON_FAILURE)
            {
                memset(pszDest,STRSAFE_GET_FILL_PATTERN(dwFlags),cbDest);
                if (STRSAFE_GET_FILL_PATTERN(dwFlags)==0)
                {
                    pszDestEnd = pszDest;
                    cchRemaining = cchDest;
                }
                else
                    if (cchDest > 0)
                    {
                        pszDestEnd = pszDest + cchDest - 1;
                        cchRemaining = 1;
                        *pszDestEnd = '\0';
                    }
            }
            if (dwFlags & (STRSAFE_NULL_ON_FAILURE | STRSAFE_NO_TRUNCATION))
            {
                if (cchDest > 0)
                {
                    pszDestEnd = pszDest;
                    cchRemaining = cchDest;
                    *pszDestEnd = '\0';
                }
            }
        }
    }
    if (NT_SUCCESS(Status) || (Status==STATUS_BUFFER_OVERFLOW))
    {
        if (ppszDestEnd)
            *ppszDestEnd = pszDestEnd;
        if (pcchRemaining)
            *pcchRemaining = cchRemaining;
    }
    return Status;
}
NTSTRSAFEAPI RtlpStringVPrintfExWorkerW(STRSAFE_LPWSTR pszDest,
    size_t cchDest,
    size_t cbDest,
    STRSAFE_LPWSTR *ppszDestEnd,
    size_t *pcchRemaining,
    STRSAFE_DWORD dwFlags,
    STRSAFE_LPCWSTR pszFormat,
    size_t* pcchDestNewLen, 
    va_list argList)
{
    NTSTATUS Status = STATUS_SUCCESS;
    STRSAFE_LPWSTR pszDestEnd = pszDest;
    size_t cchRemaining = 0;
    if (dwFlags & (~STRSAFE_VALID_FLAGS))
        Status = STATUS_INVALID_PARAMETER;
    else
    {
        if (dwFlags & STRSAFE_IGNORE_NULLS)
        {
            if (!pszDest)
            {
                if ((cchDest!=0) || (cbDest!=0))
                    Status = STATUS_INVALID_PARAMETER;
            }
            if (!pszFormat)
                pszFormat = L"";
        }
        if (NT_SUCCESS(Status))
        {
            if (cchDest==0)
            {
                pszDestEnd = pszDest;
                cchRemaining = 0;
                if (*pszFormat!=L'\0')
                {
                    if (!pszDest)
                        Status = STATUS_INVALID_PARAMETER;
                    else
                        Status = STATUS_BUFFER_OVERFLOW;
                }
            }
            else
            {
                int iRet;
                size_t cchMax;
                cchMax = cchDest - 1;
                iRet = _vsnwprintf(pszDest,cchMax,pszFormat,argList);
                if ((iRet < 0) || (((size_t)iRet) > cchMax))
                {
                    pszDestEnd = pszDest + cchMax;
                    cchRemaining = 1;
                    *pszDestEnd = L'\0';
                    Status = STATUS_BUFFER_OVERFLOW;
                }
                else
                    if (((size_t)iRet)==cchMax)
                    {
                        pszDestEnd = pszDest + cchMax;
                        cchRemaining = 1;
                        *pszDestEnd = L'\0';
                    }
                    else
                        if (((size_t)iRet) < cchMax)
                        {
                            pszDestEnd = pszDest + iRet;
                            cchRemaining = cchDest - iRet;
                            if (dwFlags & STRSAFE_FILL_BEHIND_NULL)
                            {
                                memset(pszDestEnd + 1,STRSAFE_GET_FILL_PATTERN(dwFlags),((cchRemaining - 1)*sizeof(wchar_t)) + (cbDest % sizeof(wchar_t)));
                            }
                        }

                if (pcchDestNewLen)
                    *pcchDestNewLen = iRet == -1 ? cchDest : iRet;
            }
        }
    }
    if (!NT_SUCCESS(Status))
    {
        if (pszDest)
        {
            if (dwFlags & STRSAFE_FILL_ON_FAILURE)
            {
                memset(pszDest,STRSAFE_GET_FILL_PATTERN(dwFlags),cbDest);
                if (STRSAFE_GET_FILL_PATTERN(dwFlags)==0)
                {
                    pszDestEnd = pszDest;
                    cchRemaining = cchDest;
                }
                else
                    if (cchDest > 0)
                    {
                        pszDestEnd = pszDest + cchDest - 1;
                        cchRemaining = 1;
                        *pszDestEnd = L'\0';
                    }
            }
            if (dwFlags & (STRSAFE_NULL_ON_FAILURE | STRSAFE_NO_TRUNCATION))
            {
                if (cchDest > 0)
                {
                    pszDestEnd = pszDest;
                    cchRemaining = cchDest;
                    *pszDestEnd = L'\0';
                }
            }
        }
    }
    if (NT_SUCCESS(Status) || (Status==STATUS_BUFFER_OVERFLOW))
    {
        if (ppszDestEnd)
            *ppszDestEnd = pszDestEnd;
        if (pcchRemaining)
            *pcchRemaining = cchRemaining;
    }
    return Status;
}

NTSTRSAFEAPI RtlStringVPrintfExWorkerW(STRSAFE_LPWSTR pszDest, 
    size_t cchDest, 
    size_t cbDest, 
    STRSAFE_LPWSTR *ppszDestEnd, 
    size_t *pcchRemaining, 
    STRSAFE_DWORD dwFlags, 
    STRSAFE_LPCWSTR pszFormat, 
    va_list argList)
{
    return RtlpStringVPrintfExWorkerW(pszDest, cchDest, cbDest, ppszDestEnd, pcchRemaining, dwFlags, pszFormat, NULL, argList);
}

NTSTRSAFEAPI RtlStringVPrintfExWorkerLenW(STRSAFE_LPWSTR pszDest, 
    size_t cchDest, 
    size_t cbDest, 
    STRSAFE_LPWSTR *ppszDestEnd, 
    size_t *pcchRemaining, 
    STRSAFE_DWORD dwFlags, 
    STRSAFE_LPCWSTR pszFormat, 
    size_t* pcchDestNewLen, 
    va_list argList)
{
    if (pcchDestNewLen == 0)
        return STATUS_INVALID_PARAMETER;

    return RtlpStringVPrintfExWorkerW(pszDest, cchDest, cbDest, ppszDestEnd, pcchRemaining, dwFlags, pszFormat, pcchDestNewLen, argList);
}


NTSTRSAFEAPI
RtlStringLengthWorkerA(
  _In_reads_or_z_(cchMax) STRSAFE_LPCSTR psz,
  _In_ _In_range_(<=, NTSTRSAFE_MAX_CCH) size_t cchMax,
  _Out_opt_ _Deref_out_range_(<, cchMax) size_t *pcchLength)
{
    NTSTATUS Status = STATUS_SUCCESS;
    size_t cchMaxPrev = cchMax;
    while(cchMax && (*psz!='\0'))
    {
        psz++;
        cchMax--;
    }
    if (cchMax==0)
        Status = STATUS_INVALID_PARAMETER;
    if (pcchLength)
    {
        if (NT_SUCCESS(Status))
            *pcchLength = cchMaxPrev - cchMax;
        else
            *pcchLength = 0;
    }
    return Status;
}

NTSTRSAFEAPI
RtlStringLengthWorkerW(
  _In_reads_or_z_(cchMax) STRSAFE_LPCWSTR psz,
  _In_ _In_range_(<=, NTSTRSAFE_MAX_CCH) size_t cchMax,
  _Out_opt_ _Deref_out_range_(<, cchMax) size_t *pcchLength)
{
    NTSTATUS Status = STATUS_SUCCESS;
    size_t cchMaxPrev = cchMax;
    while(cchMax && (*psz!=L'\0'))
    {
        psz++;
        cchMax--;
    }
    if (cchMax==0)
        Status = STATUS_INVALID_PARAMETER;
    if (pcchLength)
    {
        if (NT_SUCCESS(Status))
            *pcchLength = cchMaxPrev - cchMax;
        else
            *pcchLength = 0;
    }
    return Status;
}

<<<<<<< HEAD
=======
NTSTRSAFEAPI
RtlpUnicodeStringValidate(_In_opt_ PCUNICODE_STRING SourceString,
    _In_ STRSAFE_DWORD dwFlags)
{
    if (SourceString)
    {
        if (SourceString->Length % sizeof(WCHAR) != 0 ||
            SourceString->MaximumLength % sizeof(WCHAR) != 0 ||
            SourceString->Length > SourceString->MaximumLength ||
            SourceString->MaximumLength > NTSTRSAFE_UNICODE_STRING_MAX_CCH * sizeof(WCHAR) ||
            (SourceString->Buffer == NULL && (SourceString->Length != 0 || SourceString->MaximumLength != 0)))
        {
            return STATUS_INVALID_PARAMETER;
        }
    }
    else
    {
        if (!(dwFlags & STRSAFE_IGNORE_NULLS))
            return STATUS_INVALID_PARAMETER;
    }

    return STATUS_SUCCESS;
}

NTSTRSAFEAPI
RtlUnicodeStringValidate(_In_opt_ PCUNICODE_STRING SourceString)
{
    return RtlpUnicodeStringValidate(SourceString, 0);
}

NTSTRSAFEAPI
RtlUnicodeStringValidateEx(_In_opt_ PCUNICODE_STRING SourceString,
    _In_ STRSAFE_DWORD dwFlags)
{
    if (dwFlags & ~(STRSAFE_UNICODE_STRING_VALID_FLAGS))
        return STATUS_INVALID_PARAMETER;

    return RtlpUnicodeStringValidate(SourceString, dwFlags);
}

static __inline
NTSTATUS
__cdecl
RtlUnicodeStringPrintf(_In_ PUNICODE_STRING DestinationString,
    _In_ NTSTRSAFE_PCWSTR pszFormat, ...)
{
    NTSTATUS Status;
    size_t   cchFinalLength;
    va_list  argList;

    if (DestinationString == NULL || pszFormat == NULL || DestinationString->Buffer == NULL)
    {
        Status = STATUS_INVALID_PARAMETER;
    }
    else
    {
        Status = RtlUnicodeStringValidate(DestinationString);
        if (NT_SUCCESS(Status))
        {
            va_start(argList, pszFormat);

            Status = RtlStringVPrintfWorkerLenW(DestinationString->Buffer,
                DestinationString->MaximumLength / sizeof(WCHAR),
                pszFormat,
                &cchFinalLength,
                argList);

            if (NT_SUCCESS(Status) || Status == STATUS_BUFFER_OVERFLOW)
            {
                DestinationString->Length = (USHORT)(cchFinalLength * sizeof(WCHAR));
            }

            va_end(argList);
        }
    }

    return Status;
}
>>>>>>> 44bec124

static __inline
NTSTATUS
__cdecl
RtlUnicodeStringPrintfEx(_In_opt_ PUNICODE_STRING DestinationString,
    _In_opt_  PUNICODE_STRING RemainingString,
    _In_ STRSAFE_DWORD dwFlags,
    _In_ NTSTRSAFE_PCWSTR pszFormat, ...)
{
    NTSTATUS    Status;
    size_t      cchFinalLength;
    size_t      cchRemaining;
    va_list     argList;

    va_start(argList, pszFormat);

    Status = RtlStringVPrintfExWorkerLenW(DestinationString->Buffer,
        DestinationString->MaximumLength / sizeof(WCHAR),
        DestinationString->MaximumLength,
        &RemainingString->Buffer,
        &cchRemaining,
        dwFlags,
        pszFormat,
        &cchFinalLength,
        argList);

    va_end(argList);

    if (Status == STATUS_BUFFER_OVERFLOW || NT_SUCCESS(Status))
    {
        DestinationString->Length = (USHORT)(cchFinalLength * sizeof(WCHAR));

        if (RemainingString)
        {
            RemainingString->Length = 0;
            RemainingString->MaximumLength = (USHORT)cchRemaining * sizeof(WCHAR);
        }
    }

    return Status;
}

NTSTRSAFEAPI
RtlpUnicodeStringValidateEx(PCUNICODE_STRING SourceString, STRSAFE_DWORD dwFlags)
{
    if (dwFlags & STRSAFE_IGNORE_NULLS)
        return STATUS_SUCCESS;

    else return RtlUnicodeStringValidate(SourceString);
}

static __inline
NTSTATUS
__cdecl
RtlUnicodeStringPrintf(PUNICODE_STRING DestinationString,
    NTSTRSAFE_PCWSTR pszFormat, ...)
{
    NTSTATUS ntStatus = STATUS_SUCCESS;
    size_t   cchFinalLength;
    va_list  argList;
    int      iNumArgs;

    if (DestinationString == NULL || pszFormat == NULL || DestinationString->Buffer == NULL)
        return STATUS_INVALID_PARAMETER;
    
    ntStatus = RtlUnicodeStringValidate(DestinationString);
    if (NT_SUCCESS(ntStatus))
    {
        va_start(argList, pszFormat);
        
        ntStatus = RtlStringVPrintfWorkerLenW(DestinationString->Buffer,
            DestinationString->MaximumLength / sizeof(WCHAR),
            pszFormat,
            &cchFinalLength,
            argList);

        if (NT_SUCCESS(ntStatus) || ntStatus == STATUS_BUFFER_OVERFLOW)
        {
            DestinationString->Length = (USHORT)(cchFinalLength * sizeof (WCHAR));
        } 

        va_end(argList);
    }

    return ntStatus;
}

static __inline
NTSTATUS
__cdecl
RtlUnicodeStringPrintfEx(PUNICODE_STRING DestinationString,
    PUNICODE_STRING RemainingString,
    STRSAFE_DWORD dwFlags,
    NTSTRSAFE_PCWSTR pszFormat, ...)
{
    NTSTATUS    ntStatus;
    size_t      cchFinalLength;
    size_t      cchRemaining;
    va_list     argList;
    int         iNumArgs;

    ntStatus = RtlpUnicodeStringValidateEx(DestinationString, dwFlags);

    if (RemainingString) 
        ntStatus = RtlpUnicodeStringValidateEx(RemainingString, dwFlags);
    
    if (NT_SUCCESS(ntStatus))
    {
        va_start(argList, pszFormat);
     
        ntStatus = RtlStringVPrintfExWorkerLenW(DestinationString->Buffer,
            DestinationString->MaximumLength / sizeof(WCHAR),
            DestinationString->MaximumLength,
            &RemainingString->Buffer,
            &cchRemaining,
            dwFlags,
            pszFormat,
            &cchFinalLength,
            argList);

        if (ntStatus == STATUS_BUFFER_OVERFLOW || NT_SUCCESS(ntStatus))
        {
            DestinationString->Length = (USHORT)(cchFinalLength * sizeof(WCHAR));

            if (RemainingString)
            {
                RemainingString->Length = 0;
                RemainingString->MaximumLength = (USHORT) cchRemaining * sizeof(WCHAR);
            }
         }

        va_end(argList);
    }

    return ntStatus;
}


#define RtlStringCopyWorkerA RtlStringCopyWorkerA_instead_use_StringCchCopyA_or_StringCchCopyExA;
#define RtlStringCopyWorkerW RtlStringCopyWorkerW_instead_use_StringCchCopyW_or_StringCchCopyExW;
#define RtlStringCopyExWorkerA RtlStringCopyExWorkerA_instead_use_StringCchCopyA_or_StringCchCopyExA;
#define RtlStringCopyExWorkerW RtlStringCopyExWorkerW_instead_use_StringCchCopyW_or_StringCchCopyExW;
#define RtlStringCatWorkerA RtlStringCatWorkerA_instead_use_StringCchCatA_or_StringCchCatExA;
#define RtlStringCatWorkerW RtlStringCatWorkerW_instead_use_StringCchCatW_or_StringCchCatExW;
#define RtlStringCatExWorkerA RtlStringCatExWorkerA_instead_use_StringCchCatA_or_StringCchCatExA;
#define RtlStringCatExWorkerW RtlStringCatExWorkerW_instead_use_StringCchCatW_or_StringCchCatExW;
#define RtlStringCatNWorkerA RtlStringCatNWorkerA_instead_use_StringCchCatNA_or_StrincCbCatNA;
#define RtlStringCatNWorkerW RtlStringCatNWorkerW_instead_use_StringCchCatNW_or_StringCbCatNW;
#define RtlStringCatNExWorkerA RtlStringCatNExWorkerA_instead_use_StringCchCatNExA_or_StringCbCatNExA;
#define RtlStringCatNExWorkerW RtlStringCatNExWorkerW_instead_use_StringCchCatNExW_or_StringCbCatNExW;
#define RtlStringVPrintfWorkerA RtlStringVPrintfWorkerA_instead_use_StringCchVPrintfA_or_StringCchVPrintfExA;
#define RtlStringVPrintfWorkerW RtlStringVPrintfWorkerW_instead_use_StringCchVPrintfW_or_StringCchVPrintfExW;
#define RtlStringVPrintfExWorkerA RtlStringVPrintfExWorkerA_instead_use_StringCchVPrintfA_or_StringCchVPrintfExA;
#define RtlStringVPrintfExWorkerW RtlStringVPrintfExWorkerW_instead_use_StringCchVPrintfW_or_StringCchVPrintfExW;
#define RtlStringLengthWorkerA RtlStringLengthWorkerA_instead_use_StringCchLengthA_or_StringCbLengthA;
#define RtlStringLengthWorkerW RtlStringLengthWorkerW_instead_use_StringCchLengthW_or_StringCbLengthW;

#ifdef _MSC_VER
#pragma warning(pop)
#endif /* _MSC_VER */

#endif /* _NTSTRSAFE_H_INCLUDED_ */<|MERGE_RESOLUTION|>--- conflicted
+++ resolved
@@ -95,11 +95,6 @@
 NTSTRSAFEAPI RtlStringVPrintfExWorkerA(STRSAFE_LPSTR pszDest,size_t cchDest,size_t cbDest,STRSAFE_LPSTR *ppszDestEnd,size_t *pcchRemaining,STRSAFE_DWORD dwFlags,STRSAFE_LPCSTR pszFormat,va_list argList);
 NTSTRSAFEAPI RtlStringVPrintfExWorkerW(STRSAFE_LPWSTR pszDest,size_t cchDest,size_t cbDest,STRSAFE_LPWSTR *ppszDestEnd,size_t *pcchRemaining,STRSAFE_DWORD dwFlags,STRSAFE_LPCWSTR pszFormat,va_list argList);
 NTSTRSAFEAPI RtlStringVPrintfExWorkerLenW(STRSAFE_LPWSTR pszDest, size_t cchDest, size_t cbDest, STRSAFE_LPWSTR *ppszDestEnd, size_t *pcchRemaining, STRSAFE_DWORD dwFlags, STRSAFE_LPCWSTR pszFormat, size_t* pcchDestNewLen, va_list argList);
-<<<<<<< HEAD
-//NTSTRSAFEAPI RtlUnicodeStringPrintf(PUNICODE_STRING DestinationString, NTSTRSAFE_PCWSTR pszFormat, ...);
-//NTSTRSAFEAPI RtlUnicodeStringPrintfEx(PUNICODE_STRING DestinationString, PUNICODE_STRING RemainingString, STRSAFE_DWORD dwFlags, NTSTRSAFE_PCWSTR pszFormat, ...);
-=======
->>>>>>> 44bec124
 NTSTRSAFEAPI RtlUnicodeStringValidate(PCUNICODE_STRING SourceString);
 
 NTSTRSAFEAPI
@@ -2619,15 +2614,11 @@
     return Status;
 }
 
-<<<<<<< HEAD
-NTSTRSAFEAPI RtlpStringVPrintfWorkerW(STRSAFE_LPWSTR pszDest, size_t cchDest, STRSAFE_LPCWSTR pszFormat, size_t* pcchDestNewLen, va_list argList)
-=======
 NTSTRSAFEAPI RtlpStringVPrintfWorkerW(STRSAFE_LPWSTR pszDest, 
     size_t cchDest, 
     STRSAFE_LPCWSTR pszFormat, 
     size_t* pcchDestNewLen, 
     va_list argList)
->>>>>>> 44bec124
 {
     NTSTATUS Status = STATUS_SUCCESS;
     int iRet;
@@ -2661,16 +2652,6 @@
     if (cchDest==0)
         return STATUS_INVALID_PARAMETER;
 
-<<<<<<< HEAD
-	return RtlpStringVPrintfWorkerW(pszDest, cchDest, pszFormat, NULL, argList);
-}
-
-NTSTRSAFEAPI RtlStringVPrintfWorkerLenW(STRSAFE_LPWSTR pszDest, size_t cchDest, STRSAFE_LPCWSTR pszFormat, size_t* pcchDestNewLen, va_list argList)
-{
-	if (cchDest == 0 || pcchDestNewLen == 0)
-		return STATUS_INVALID_PARAMETER;
-	
-=======
     return RtlpStringVPrintfWorkerW(pszDest, cchDest, pszFormat, NULL, argList);
 }
 
@@ -2683,7 +2664,6 @@
     if (cchDest == 0 || pcchDestNewLen == 0)
         return STATUS_INVALID_PARAMETER;
     
->>>>>>> 44bec124
     return RtlpStringVPrintfWorkerW(pszDest, cchDest, pszFormat, pcchDestNewLen, argList);
 }
 
@@ -2997,8 +2977,6 @@
     return Status;
 }
 
-<<<<<<< HEAD
-=======
 NTSTRSAFEAPI
 RtlpUnicodeStringValidate(_In_opt_ PCUNICODE_STRING SourceString,
     _In_ STRSAFE_DWORD dwFlags)
@@ -3077,7 +3055,6 @@
 
     return Status;
 }
->>>>>>> 44bec124
 
 static __inline
 NTSTATUS
@@ -3119,102 +3096,6 @@
 
     return Status;
 }
-
-NTSTRSAFEAPI
-RtlpUnicodeStringValidateEx(PCUNICODE_STRING SourceString, STRSAFE_DWORD dwFlags)
-{
-    if (dwFlags & STRSAFE_IGNORE_NULLS)
-        return STATUS_SUCCESS;
-
-    else return RtlUnicodeStringValidate(SourceString);
-}
-
-static __inline
-NTSTATUS
-__cdecl
-RtlUnicodeStringPrintf(PUNICODE_STRING DestinationString,
-    NTSTRSAFE_PCWSTR pszFormat, ...)
-{
-    NTSTATUS ntStatus = STATUS_SUCCESS;
-    size_t   cchFinalLength;
-    va_list  argList;
-    int      iNumArgs;
-
-    if (DestinationString == NULL || pszFormat == NULL || DestinationString->Buffer == NULL)
-        return STATUS_INVALID_PARAMETER;
-    
-    ntStatus = RtlUnicodeStringValidate(DestinationString);
-    if (NT_SUCCESS(ntStatus))
-    {
-        va_start(argList, pszFormat);
-        
-        ntStatus = RtlStringVPrintfWorkerLenW(DestinationString->Buffer,
-            DestinationString->MaximumLength / sizeof(WCHAR),
-            pszFormat,
-            &cchFinalLength,
-            argList);
-
-        if (NT_SUCCESS(ntStatus) || ntStatus == STATUS_BUFFER_OVERFLOW)
-        {
-            DestinationString->Length = (USHORT)(cchFinalLength * sizeof (WCHAR));
-        } 
-
-        va_end(argList);
-    }
-
-    return ntStatus;
-}
-
-static __inline
-NTSTATUS
-__cdecl
-RtlUnicodeStringPrintfEx(PUNICODE_STRING DestinationString,
-    PUNICODE_STRING RemainingString,
-    STRSAFE_DWORD dwFlags,
-    NTSTRSAFE_PCWSTR pszFormat, ...)
-{
-    NTSTATUS    ntStatus;
-    size_t      cchFinalLength;
-    size_t      cchRemaining;
-    va_list     argList;
-    int         iNumArgs;
-
-    ntStatus = RtlpUnicodeStringValidateEx(DestinationString, dwFlags);
-
-    if (RemainingString) 
-        ntStatus = RtlpUnicodeStringValidateEx(RemainingString, dwFlags);
-    
-    if (NT_SUCCESS(ntStatus))
-    {
-        va_start(argList, pszFormat);
-     
-        ntStatus = RtlStringVPrintfExWorkerLenW(DestinationString->Buffer,
-            DestinationString->MaximumLength / sizeof(WCHAR),
-            DestinationString->MaximumLength,
-            &RemainingString->Buffer,
-            &cchRemaining,
-            dwFlags,
-            pszFormat,
-            &cchFinalLength,
-            argList);
-
-        if (ntStatus == STATUS_BUFFER_OVERFLOW || NT_SUCCESS(ntStatus))
-        {
-            DestinationString->Length = (USHORT)(cchFinalLength * sizeof(WCHAR));
-
-            if (RemainingString)
-            {
-                RemainingString->Length = 0;
-                RemainingString->MaximumLength = (USHORT) cchRemaining * sizeof(WCHAR);
-            }
-         }
-
-        va_end(argList);
-    }
-
-    return ntStatus;
-}
-
 
 #define RtlStringCopyWorkerA RtlStringCopyWorkerA_instead_use_StringCchCopyA_or_StringCchCopyExA;
 #define RtlStringCopyWorkerW RtlStringCopyWorkerW_instead_use_StringCchCopyW_or_StringCchCopyExW;
