--- conflicted
+++ resolved
@@ -358,15 +358,11 @@
 
   FT_EXPORT_DEF( FT_Error )
   FT_Library_SetLcdGeometry( FT_Library  library,
-<<<<<<< HEAD
-                             FT_Vector   sub[3] )
-=======
 #ifndef __REACTOS__
                              FT_Vector*  sub )
 #else
                              FT_Vector   sub[3] )
 #endif
->>>>>>> e92be1ed
   {
     FT_UNUSED( library );
     FT_UNUSED( sub );
