--- conflicted
+++ resolved
@@ -456,18 +456,6 @@
 }
 
 #ifdef _M_IX86
-<<<<<<< HEAD
-/*
- * @unimplemented
- */
-VOID
-NTAPI
-Kii386SpinOnSpinLock(IN PKSPIN_LOCK SpinLock,
-                     IN ULONG Flags)
-{
-    UNIMPLEMENTED;
-    while (TRUE);
-=======
 VOID
 NTAPI
 Kii386SpinOnSpinLock(PKSPIN_LOCK SpinLock, ULONG Flags)
@@ -483,6 +471,5 @@
         /* Yield and keep looping */
         YieldProcessor();
     }
->>>>>>> 3a0ef6c5
 }
 #endif