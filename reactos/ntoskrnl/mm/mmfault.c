--- conflicted
+++ resolved
@@ -216,14 +216,6 @@
                                                     Locked);
             break;
 
-<<<<<<< HEAD
-         case MEMORY_AREA_SHARED_DATA:
-              *MiAddressToPte((PVOID)USER_SHARED_DATA) = *MmSharedUserDataPte;
-              Status = STATUS_SUCCESS;
-            break;
-
-=======
->>>>>>> f126b1d2
          default:
             Status = STATUS_ACCESS_VIOLATION;
             break;
