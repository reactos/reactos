--- conflicted
+++ resolved
@@ -52,6 +52,66 @@
 };
 
 /* FUNCTIONS *****************************************************************/
+
+VOID
+STDCALL
+ExTimerRundown(VOID)
+{
+    PETHREAD Thread = PsGetCurrentThread();
+    KIRQL OldIrql;
+    PLIST_ENTRY CurrentEntry;
+    BOOLEAN KillTimer = FALSE;
+    PETIMER Timer;
+    
+    /* Lock the Thread's Active Timer List*/
+    KeAcquireSpinLock(&Thread->ActiveTimerListLock, &OldIrql);
+    
+    /* Loop through all the timers */
+    CurrentEntry = Thread->ActiveTimerListHead.Flink;
+    while (CurrentEntry != &Thread->ActiveTimerListHead) {
+    
+        /* Get the Timer */
+        Timer = CONTAINING_RECORD(CurrentEntry, ETIMER, ActiveTimerListEntry);
+        DPRINT("Timer, ThreadList: %x, %x\n", Timer, Thread);
+        
+        /* Unlock the list */
+        KeReleaseSpinLock(&Thread->ActiveTimerListLock, OldIrql);
+            
+        /* Lock the Timer */
+        KeAcquireSpinLock(&Timer->Lock, &OldIrql);
+        
+        /* Relock the active list */
+        KeAcquireSpinLockAtDpcLevel(&Thread->ActiveTimerListLock);
+        
+        /* Make sure it's associated to us */
+        if ((Timer->ApcAssociated) && (&Thread->Tcb == Timer->TimerApc.Thread)) {
+        
+            /* Remove it */
+            DPRINT("Removing from Thread: %x\n", Thread);
+            RemoveEntryList(&Thread->ActiveTimerListHead); 
+            KeCancelTimer(&Timer->KeTimer);
+            KeRemoveQueueDpc(&Timer->TimerDpc);
+            KeRemoveQueueApc(&Timer->TimerApc);   
+            Timer->ApcAssociated = FALSE;      
+            KillTimer = TRUE;
+        }
+                       
+        /* Unlock the list */
+        KeReleaseSpinLockFromDpcLevel(&Thread->ActiveTimerListLock);
+        
+        /* Unlock the Timer */
+        KeReleaseSpinLock(&Timer->Lock, OldIrql);
+        
+        /* Dereference it, if needed */
+        if (KillTimer) ObDereferenceObject(Timer);
+        
+        /* Loop again */
+        KeAcquireSpinLock(&Thread->ActiveTimerListLock, &OldIrql);
+        CurrentEntry = CurrentEntry->Flink;
+    }       
+    
+    KeReleaseSpinLock(&Thread->ActiveTimerListLock, OldIrql);
+}
 
 VOID
 STDCALL
@@ -206,7 +266,7 @@
 STDCALL
 NtCancelTimer(IN HANDLE TimerHandle,
               OUT PBOOLEAN CurrentState OPTIONAL)
-{
+{
     PETIMER Timer;
     KPROCESSOR_MODE PreviousMode = ExGetPreviousMode();
     BOOLEAN State;
@@ -216,12 +276,6 @@
     NTSTATUS Status = STATUS_SUCCESS;
     
     PAGED_CODE();
-<<<<<<< HEAD
-    
-    PreviousMode = ExGetPreviousMode();
-   
-=======
->>>>>>> 31046fef
     DPRINT("NtCancelTimer(0x%x, 0x%x)\n", TimerHandle, CurrentState);
    
     /* Check Parameter Validity */
@@ -327,19 +381,13 @@
               IN ACCESS_MASK DesiredAccess,
               IN POBJECT_ATTRIBUTES ObjectAttributes OPTIONAL,
               IN TIMER_TYPE TimerType)
-{
+{
     PETIMER Timer;
     HANDLE hTimer;
     KPROCESSOR_MODE PreviousMode = ExGetPreviousMode();
     NTSTATUS Status = STATUS_SUCCESS;
     
     PAGED_CODE();
-<<<<<<< HEAD
-    
-    PreviousMode = ExGetPreviousMode();
-   
-=======
->>>>>>> 31046fef
     DPRINT("NtCreateTimer(Handle: %x, Type: %d)\n", TimerHandle, TimerType);
 
     /* Check Parameter Validity */
@@ -420,18 +468,12 @@
 NtOpenTimer(OUT PHANDLE TimerHandle,
             IN ACCESS_MASK DesiredAccess,
             IN POBJECT_ATTRIBUTES ObjectAttributes)
-{
+{
     HANDLE hTimer;
     KPROCESSOR_MODE PreviousMode = ExGetPreviousMode();
     NTSTATUS Status = STATUS_SUCCESS;
     
     PAGED_CODE();
-<<<<<<< HEAD
-    
-    PreviousMode = ExGetPreviousMode();
-
-=======
->>>>>>> 31046fef
     DPRINT("NtOpenTimer(TimerHandle: %x)\n", TimerHandle);
 
     /* Check Parameter Validity */
@@ -488,19 +530,13 @@
              OUT PVOID TimerInformation,
              IN ULONG TimerInformationLength,
              OUT PULONG ReturnLength  OPTIONAL)
-{
+{
     PETIMER Timer;
     KPROCESSOR_MODE PreviousMode = ExGetPreviousMode();
     NTSTATUS Status = STATUS_SUCCESS;
     PTIMER_BASIC_INFORMATION BasicInfo = (PTIMER_BASIC_INFORMATION)TimerInformation;
     
     PAGED_CODE();
-<<<<<<< HEAD
-    
-    PreviousMode = ExGetPreviousMode();
-
-=======
->>>>>>> 31046fef
     DPRINT("NtQueryTimer(TimerHandle: %x, Class: %d)\n", TimerHandle, TimerInformationClass);
 
     /* Check Validity */
@@ -561,7 +597,7 @@
            IN BOOLEAN WakeTimer,
            IN LONG Period OPTIONAL,
            OUT PBOOLEAN PreviousState OPTIONAL)
-{
+{
     PETIMER Timer;
     KIRQL OldIrql;
     BOOLEAN State;
@@ -573,13 +609,6 @@
     NTSTATUS Status = STATUS_SUCCESS;
     
     PAGED_CODE();
-<<<<<<< HEAD
-    
-    PreviousMode = ExGetPreviousMode();
-    CurrentThread = PsGetCurrentThread();
-
-=======
->>>>>>> 31046fef
     DPRINT("NtSetTimer(TimerHandle: %x, DueTime: %d, Apc: %x, Period: %d)\n", TimerHandle, DueTime->QuadPart, TimerApcRoutine, Period);
 
     /* Check Parameter Validity */
