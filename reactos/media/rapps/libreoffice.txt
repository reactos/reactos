[Section]
Name = LibreOffice
<<<<<<< HEAD
Version = 5.1.1
=======
Version = 5.2.4
>>>>>>> 3f81e26f
License = LGPL
Description = A powerful and open source office suite. It has been forked from OpenOffice.
Size = 213.4 MiB
Category = 6
URLSite = http://www.documentfoundation.org/
<<<<<<< HEAD
URLDownload = http://download.documentfoundation.org/libreoffice/stable/5.1.1/win/x86/LibreOffice_5.1.1_Win_x86.msi
SHA1 = 39b9e7cb681245728f2372e1f4cc3de089cdfcb0
=======
URLDownload = http://download.documentfoundation.org/libreoffice/stable/5.2.4/win/x86/LibreOffice_5.2.4_Win_x86.msi
SHA1 = 24046b82ba16a89f9d7fc7c95f62994a9d14949d
>>>>>>> 3f81e26f
CDPath = none

[Section.0407]
Description = Vorher bekannt als OpenOffice. Quelloffene Office Suite.
Size = 213,4 MiB

[Section.0a]
Description = La suite de ofimática de código abierto. Descendiente de OpenOffice.

[Section.040c]
Description = Précédemment appelé OpenOffice. Suite bureautique open source.
Size = 213,4 Mio

[Section.0410]
Description = Precedentemente chiamato OpenOffice. Open Source Office Suite.

[Section.0413]
Description = Voorheen OpenOffice. Open-bron Office pakket.

[Section.0415]
Description = Otwarty pakiet biurowy.

[Section.0418]
<<<<<<< HEAD
Description = O suită completă de aplicații de birotică, cu surse deschise. Reprezintă o bifurcare a dezvoltării OpenOffice.
Size = 211,5 Mio

=======
Description = Suită completă de aplicații de birotică, cu surse deschise. Reprezintă o bifurcare a dezvoltării OpenOffice.
Size = 213,4 Mio

[Section.0419]
Description = Кросплатформенный, свободно распространяемый офисный пакет с открытым исходным кодом, созданный как ответвление OpenOffice.
Size = 213,4 МиБ

>>>>>>> 3f81e26f
[Section.041f]
Description = Güçlü ve açık kaynak bir ofis paketi. OpenOffice'ten çatallanılmıştır.
Size = 213,4 MiB

[Section.0422]
Description = Відкритий офісний пакет.

[Section.0804]
Description = 功能强大的开源办公套件。它已经从 OpenOffice 中分叉。

[Section.0813]
Description = Voorheen OpenOffice. Open-bron Office pakket.

<|MERGE_RESOLUTION|>--- conflicted
+++ resolved
@@ -1,68 +1,53 @@
-[Section]
-Name = LibreOffice
-<<<<<<< HEAD
-Version = 5.1.1
-=======
-Version = 5.2.4
->>>>>>> 3f81e26f
-License = LGPL
-Description = A powerful and open source office suite. It has been forked from OpenOffice.
-Size = 213.4 MiB
-Category = 6
-URLSite = http://www.documentfoundation.org/
-<<<<<<< HEAD
-URLDownload = http://download.documentfoundation.org/libreoffice/stable/5.1.1/win/x86/LibreOffice_5.1.1_Win_x86.msi
-SHA1 = 39b9e7cb681245728f2372e1f4cc3de089cdfcb0
-=======
-URLDownload = http://download.documentfoundation.org/libreoffice/stable/5.2.4/win/x86/LibreOffice_5.2.4_Win_x86.msi
-SHA1 = 24046b82ba16a89f9d7fc7c95f62994a9d14949d
->>>>>>> 3f81e26f
-CDPath = none
-
-[Section.0407]
-Description = Vorher bekannt als OpenOffice. Quelloffene Office Suite.
-Size = 213,4 MiB
-
-[Section.0a]
-Description = La suite de ofimática de código abierto. Descendiente de OpenOffice.
-
-[Section.040c]
-Description = Précédemment appelé OpenOffice. Suite bureautique open source.
-Size = 213,4 Mio
-
-[Section.0410]
-Description = Precedentemente chiamato OpenOffice. Open Source Office Suite.
-
-[Section.0413]
-Description = Voorheen OpenOffice. Open-bron Office pakket.
-
-[Section.0415]
-Description = Otwarty pakiet biurowy.
-
-[Section.0418]
-<<<<<<< HEAD
-Description = O suită completă de aplicații de birotică, cu surse deschise. Reprezintă o bifurcare a dezvoltării OpenOffice.
-Size = 211,5 Mio
-
-=======
-Description = Suită completă de aplicații de birotică, cu surse deschise. Reprezintă o bifurcare a dezvoltării OpenOffice.
-Size = 213,4 Mio
-
-[Section.0419]
-Description = Кросплатформенный, свободно распространяемый офисный пакет с открытым исходным кодом, созданный как ответвление OpenOffice.
-Size = 213,4 МиБ
-
->>>>>>> 3f81e26f
-[Section.041f]
-Description = Güçlü ve açık kaynak bir ofis paketi. OpenOffice'ten çatallanılmıştır.
-Size = 213,4 MiB
-
-[Section.0422]
-Description = Відкритий офісний пакет.
-
-[Section.0804]
-Description = 功能强大的开源办公套件。它已经从 OpenOffice 中分叉。
-
-[Section.0813]
-Description = Voorheen OpenOffice. Open-bron Office pakket.
-
+[Section]
+Name = LibreOffice
+Version = 5.2.4
+License = LGPL
+Description = A powerful and open source office suite. It has been forked from OpenOffice.
+Size = 213.4 MiB
+Category = 6
+URLSite = http://www.documentfoundation.org/
+URLDownload = http://download.documentfoundation.org/libreoffice/stable/5.2.4/win/x86/LibreOffice_5.2.4_Win_x86.msi
+SHA1 = 24046b82ba16a89f9d7fc7c95f62994a9d14949d
+CDPath = none
+
+[Section.0407]
+Description = Vorher bekannt als OpenOffice. Quelloffene Office Suite.
+Size = 213,4 MiB
+
+[Section.0a]
+Description = La suite de ofimática de código abierto. Descendiente de OpenOffice.
+
+[Section.040c]
+Description = Précédemment appelé OpenOffice. Suite bureautique open source.
+Size = 213,4 Mio
+
+[Section.0410]
+Description = Precedentemente chiamato OpenOffice. Open Source Office Suite.
+
+[Section.0413]
+Description = Voorheen OpenOffice. Open-bron Office pakket.
+
+[Section.0415]
+Description = Otwarty pakiet biurowy.
+
+[Section.0418]
+Description = Suită completă de aplicații de birotică, cu surse deschise. Reprezintă o bifurcare a dezvoltării OpenOffice.
+Size = 213,4 Mio
+
+[Section.0419]
+Description = Кросплатформенный, свободно распространяемый офисный пакет с открытым исходным кодом, созданный как ответвление OpenOffice.
+Size = 213,4 МиБ
+
+[Section.041f]
+Description = Güçlü ve açık kaynak bir ofis paketi. OpenOffice'ten çatallanılmıştır.
+Size = 213,4 MiB
+
+[Section.0422]
+Description = Відкритий офісний пакет.
+
+[Section.0804]
+Description = 功能强大的开源办公套件。它已经从 OpenOffice 中分叉。
+
+[Section.0813]
+Description = Voorheen OpenOffice. Open-bron Office pakket.
+