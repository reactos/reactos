--- conflicted
+++ resolved
@@ -1,7 +1,7 @@
 <?xml version="1.0"?>
 <!DOCTYPE group SYSTEM "../../../tools/rbuild/project.dtd">
 <group>
-<module name="win32k" type="kernelmodedriver" installbase="system32" installname="win32k.sys">
+<module name="win32k" type="kernelmodedriver" installbase="system32" installname="win32k.sys" crt="libcntpr">
 	<importlibrary definition="win32k.pspec" />
 	<define name="_WIN32K_" />
 
@@ -17,10 +17,6 @@
 	<compilerflag compilerset="msc">/wd4276</compilerflag>
 	<define name="LANGPACK" />
 	<define name="_WIN32K_" />
-<<<<<<< HEAD
-=======
-	<pch>pch.h</pch>
->>>>>>> d4cca547
 
 	<library>ntoskrnl</library>
 	<library>hal</library>
@@ -99,9 +95,12 @@
 		<file>misc.c</file>
 	</directory>
 	<directory name="gre">
+		<file>arc.c</file>
 		<file>bitblt.c</file>
 		<file>brushobj.c</file>
 		<file>clipobj.c</file>
+		<file>drawing.c</file>
+		<file>ellipse.c</file>
 		<file>font.c</file>
 		<file>gdiobj.c</file>
 		<file>lineto.c</file>
@@ -123,6 +122,17 @@
 		<file>kbdlayout.c</file>
 		<file>keyboard.c</file>
 	</directory>
+	<directory name="math">
+		<if property="ARCH" value="i386">
+			<directory name="i386">
+				<file>cos_asm.s</file>
+				<file>sin_asm.s</file>
+				<file>atan2_asm.s</file>
+				<file>floor_asm.s</file>
+				<file>ceil_asm.s</file>
+			</directory>
+		</if>
+	</directory>
 	<directory name="swm">
 		<file>winman.c</file>
 	</directory>
@@ -142,9 +152,6 @@
 		<file>winesup.c</file>
 		<file>winstation.c</file>
 	</directory>
-<<<<<<< HEAD
 	<file>win32k.rc</file>
-=======
->>>>>>> d4cca547
 </module>
 </group>