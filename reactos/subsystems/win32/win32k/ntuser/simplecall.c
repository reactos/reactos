/*
 * COPYRIGHT:        See COPYING in the top level directory
 * PROJECT:          ReactOS kernel
 * PURPOSE:          NtUserCallXxx call stubs
 * FILE:             subsystem/win32/win32k/ntuser/simplecall.c
 * PROGRAMER:        Ge van Geldorp (ge@gse.nl)
 * REVISION HISTORY:
 *       2008/03/20  Split from misc.c
 */

#include <w32k.h>

#define NDEBUG
#include <debug.h>


/* registered Logon process */
PPROCESSINFO LogonProcess = NULL;

BOOL FASTCALL
co_IntRegisterLogonProcess(HANDLE ProcessId, BOOL Register)
{
   PEPROCESS Process;
   NTSTATUS Status;
   CSR_API_MESSAGE Request;

   Status = PsLookupProcessByProcessId(ProcessId,
                                       &Process);
   if (!NT_SUCCESS(Status))
   {
      SetLastWin32Error(RtlNtStatusToDosError(Status));
      return FALSE;
   }

   if (Register)
   {
      /* Register the logon process */
      if (LogonProcess != NULL)
      {
         ObDereferenceObject(Process);
         return FALSE;
      }

      LogonProcess = (PPROCESSINFO)Process->Win32Process;
   }
   else
   {
      /* Deregister the logon process */
      if (LogonProcess != (PPROCESSINFO)Process->Win32Process)
      {
         ObDereferenceObject(Process);
         return FALSE;
      }

      LogonProcess = NULL;
   }

   ObDereferenceObject(Process);

   Request.Type = MAKE_CSR_API(REGISTER_LOGON_PROCESS, CSR_GUI);
   Request.Data.RegisterLogonProcessRequest.ProcessId = ProcessId;
   Request.Data.RegisterLogonProcessRequest.Register = Register;

   Status = co_CsrNotify(&Request);
   if (! NT_SUCCESS(Status))
   {
      DPRINT1("Failed to register logon process with CSRSS\n");
      return FALSE;
   }

   return TRUE;
}

/*
 * @unimplemented
 */
DWORD_PTR
APIENTRY
NtUserCallNoParam(DWORD Routine)
{
   DWORD_PTR Result = 0;
   DECLARE_RETURN(DWORD_PTR);

   DPRINT("Enter NtUserCallNoParam\n");
   UserEnterExclusive();

   switch(Routine)
   {
      case NOPARAM_ROUTINE_CREATEMENU:
         Result = (DWORD_PTR)UserCreateMenu(FALSE);
         break;

      case NOPARAM_ROUTINE_CREATEMENUPOPUP:
         Result = (DWORD_PTR)UserCreateMenu(TRUE);
         break;

      case NOPARAM_ROUTINE_DESTROY_CARET:
         Result = (DWORD_PTR)co_IntDestroyCaret(PsGetCurrentThread()->Tcb.Win32Thread);
         break;

      case NOPARAM_ROUTINE_INIT_MESSAGE_PUMP:
         Result = (DWORD_PTR)IntInitMessagePumpHook();
         break;

      case NOPARAM_ROUTINE_UNINIT_MESSAGE_PUMP:
         Result = (DWORD_PTR)IntUninitMessagePumpHook();
         break;

      case NOPARAM_ROUTINE_GETMESSAGEEXTRAINFO:
         Result = (DWORD_PTR)MsqGetMessageExtraInfo();
         break;

      case NOPARAM_ROUTINE_ANYPOPUP:
         Result = (DWORD_PTR)IntAnyPopup();
         break;

      case NOPARAM_ROUTINE_CSRSS_INITIALIZED:
         Result = (DWORD_PTR)CsrInit();
         break;

      case NOPARAM_ROUTINE_MSQCLEARWAKEMASK:
         RETURN( (DWORD_PTR)IntMsqClearWakeMask());

      default:
         DPRINT1("Calling invalid routine number 0x%x in NtUserCallNoParam\n", Routine);
         SetLastWin32Error(ERROR_INVALID_PARAMETER);
         break;
   }
   RETURN(Result);

CLEANUP:
   DPRINT("Leave NtUserCallNoParam, ret=%i\n",_ret_);
   UserLeave();
   END_CLEANUP;
}


/*
 * @implemented
 */
DWORD_PTR
APIENTRY
NtUserCallOneParam(
   DWORD_PTR Param,
   DWORD Routine)
{
   DECLARE_RETURN(DWORD_PTR);

   DPRINT("Enter NtUserCallOneParam\n");

   UserEnterExclusive();

   switch(Routine)
   {
      case ONEPARAM_ROUTINE_POSTQUITMESSAGE:
          {
                PTHREADINFO pti;
                pti = PsGetCurrentThreadWin32Thread();
                MsqPostQuitMessage(pti->MessageQueue, Param);
                RETURN(TRUE);
          }
      case ONEPARAM_ROUTINE_SHOWCURSOR:
         RETURN( (DWORD_PTR)UserShowCursor((BOOL)Param) );

      case ONEPARAM_ROUTINE_GETDESKTOPMAPPING:
         {
             PTHREADINFO ti;
             ti = GetW32ThreadInfo();
             if (ti != NULL)
             {
                /* Try convert the pointer to a user mode pointer if the desktop is
                   mapped into the process */
                RETURN((DWORD_PTR)DesktopHeapAddressToUser((PVOID)Param));
             }
             else
             {
                RETURN(0);
             }
         }

      case ONEPARAM_ROUTINE_WINDOWFROMDC:
         RETURN( (DWORD_PTR)IntWindowFromDC((HDC)Param));

      case ONEPARAM_ROUTINE_SWAPMOUSEBUTTON:
         {
            DWORD_PTR Result;

            Result = gspv.bMouseBtnSwap;
            gspv.bMouseBtnSwap = Param ? TRUE : FALSE;
            gpsi->aiSysMet[SM_SWAPBUTTON] = gspv.bMouseBtnSwap;
            RETURN(Result);
         }

      case ONEPARAM_ROUTINE_SWITCHCARETSHOWING:
         RETURN( (DWORD_PTR)IntSwitchCaretShowing((PVOID)Param));

      case ONEPARAM_ROUTINE_SETCARETBLINKTIME:
         RETURN( (DWORD_PTR)IntSetCaretBlinkTime((UINT)Param));

      case ONEPARAM_ROUTINE_SETMESSAGEEXTRAINFO:
         RETURN( (DWORD_PTR)MsqSetMessageExtraInfo((LPARAM)Param));

      case ONEPARAM_ROUTINE_CREATECURICONHANDLE:
         {
            PCURICON_OBJECT CurIcon;

            if (!(CurIcon = IntCreateCurIconHandle()))
            {
               SetLastWin32Error(ERROR_NOT_ENOUGH_MEMORY);
               RETURN(0);
            }

            RETURN((DWORD_PTR)CurIcon->Self);
         }

      case ONEPARAM_ROUTINE_GETCURSORPOSITION:
         {
             BOOL ret = TRUE;


            _SEH2_TRY
            {
               ProbeForWrite((POINT*)Param,sizeof(POINT),1);
               RtlCopyMemory((POINT*)Param,&gpsi->ptCursor,sizeof(POINT));
            }
            _SEH2_EXCEPT(EXCEPTION_EXECUTE_HANDLER)
            {
                SetLastNtError(_SEH2_GetExceptionCode());
                ret = FALSE;
            }
            _SEH2_END;

            RETURN (ret);
         }

      case ONEPARAM_ROUTINE_ISWINDOWINDESTROY:
         {
            PWINDOW_OBJECT Window;
            DWORD_PTR Result;

            if(!(Window = UserGetWindowObject((HWND)Param)))
            {
               RETURN( FALSE);
            }

            Result = (DWORD_PTR)IntIsWindowInDestroy(Window);

            RETURN( Result);
         }

      case ONEPARAM_ROUTINE_ENABLEPROCWNDGHSTING:
         {
            BOOL Enable;
            PPROCESSINFO Process = PsGetCurrentProcessWin32Process();

            if(Process != NULL)
            {
               Enable = (BOOL)(Param != 0);

               if(Enable)
               {
                  Process->W32PF_flags &= ~W32PF_NOWINDOWGHOSTING;
               }
               else
               {
                  Process->W32PF_flags |= W32PF_NOWINDOWGHOSTING;
               }

               RETURN( TRUE);
            }

            RETURN( FALSE);
         }

      case ONEPARAM_ROUTINE_MSQSETWAKEMASK:
         RETURN( (DWORD_PTR)IntMsqSetWakeMask(Param));

      case ONEPARAM_ROUTINE_GETKEYBOARDTYPE:
         RETURN( UserGetKeyboardType(Param));

      case ONEPARAM_ROUTINE_GETKEYBOARDLAYOUT:
         RETURN( (DWORD_PTR)UserGetKeyboardLayout(Param));

      case ONEPARAM_ROUTINE_RELEASEDC:
         RETURN (UserReleaseDC(NULL, (HDC) Param, FALSE));

      case ONEPARAM_ROUTINE_REALIZEPALETTE:
         RETURN (UserRealizePalette((HDC) Param));

      case ONEPARAM_ROUTINE_GETQUEUESTATUS:
      {
         DWORD Ret;
         WORD changed_bits, wake_bits;
         Ret = IntGetQueueStatus(FALSE);
         changed_bits = LOWORD(Ret);
         wake_bits = HIWORD(Ret);
         RETURN( MAKELONG(changed_bits & Param, wake_bits & Param));
      }
      case ONEPARAM_ROUTINE_ENUMCLIPBOARDFORMATS:
         /* FIXME: Should use UserEnterShared */
         RETURN(IntEnumClipboardFormats(Param));

      case ONEPARAM_ROUTINE_CSRSS_GUICHECK:
          IntUserManualGuiCheck(Param);
          RETURN(TRUE);

      case ONEPARAM_ROUTINE_GETCURSORPOS:
      {
          BOOL Ret = TRUE;
          PPOINTL pptl;
          PTHREADINFO pti = PsGetCurrentThreadWin32Thread();
          if (pti->hdesk != InputDesktopHandle) RETURN(FALSE);
          _SEH2_TRY
          {
             pptl = (PPOINTL)Param;
             *pptl = gpsi->ptCursor;
          }
          _SEH2_EXCEPT(EXCEPTION_EXECUTE_HANDLER)
          {
             Ret = FALSE;
          }
          _SEH2_END;
          RETURN(Ret);
      }
   }
   DPRINT1("Calling invalid routine number 0x%x in NtUserCallOneParam(), Param=0x%x\n",
           Routine, Param);
   SetLastWin32Error(ERROR_INVALID_PARAMETER);
   RETURN( 0);

CLEANUP:
   DPRINT("Leave NtUserCallOneParam, ret=%i\n",_ret_);
   UserLeave();
   END_CLEANUP;
}


/*
 * @implemented
 */
DWORD_PTR
APIENTRY
NtUserCallTwoParam(
   DWORD_PTR Param1,
   DWORD_PTR Param2,
   DWORD Routine)
{
   NTSTATUS Status;
   PWINDOW_OBJECT Window;
   DECLARE_RETURN(DWORD_PTR);

   DPRINT("Enter NtUserCallTwoParam\n");
   UserEnterExclusive();

   switch(Routine)
   {
      case TWOPARAM_ROUTINE_GETWINDOWRGNBOX:
         {
            DWORD_PTR Ret;
            RECTL rcRect;
            Window = UserGetWindowObject((HWND)Param1);
            if (!Window) RETURN(ERROR);

            Ret = (DWORD_PTR)IntGetWindowRgnBox(Window, &rcRect);
            Status = MmCopyToCaller((PVOID)Param2, &rcRect, sizeof(RECT));
            if(!NT_SUCCESS(Status))
            {
               SetLastNtError(Status);
               RETURN( ERROR);
            }
            RETURN( Ret);
         }
      case TWOPARAM_ROUTINE_GETWINDOWRGN:
         {
            Window = UserGetWindowObject((HWND)Param1);
            if (!Window) RETURN(ERROR);

            RETURN( (DWORD_PTR)IntGetWindowRgn(Window, (HRGN)Param2));
         }
      case TWOPARAM_ROUTINE_SETMENUBARHEIGHT:
         {
            DWORD_PTR Ret;
            PMENU_OBJECT MenuObject = IntGetMenuObject((HMENU)Param1);
            if(!MenuObject)
               RETURN( 0);

            if(Param2 > 0)
            {
               Ret = (MenuObject->MenuInfo.Height == (int)Param2);
               MenuObject->MenuInfo.Height = (int)Param2;
            }
            else
               Ret = (DWORD_PTR)MenuObject->MenuInfo.Height;
            IntReleaseMenuObject(MenuObject);
            RETURN( Ret);
         }

      case TWOPARAM_ROUTINE_SETGUITHRDHANDLE:
         {
            PUSER_MESSAGE_QUEUE MsgQueue = ((PTHREADINFO)PsGetCurrentThread()->Tcb.Win32Thread)->MessageQueue;

            ASSERT(MsgQueue);
            RETURN( (DWORD_PTR)MsqSetStateWindow(MsgQueue, (ULONG)Param1, (HWND)Param2));
         }

      case TWOPARAM_ROUTINE_ENABLEWINDOW:
         UNIMPLEMENTED
         RETURN( 0);

      case TWOPARAM_ROUTINE_SHOWOWNEDPOPUPS:
      {
         Window = UserGetWindowObject((HWND)Param1);
         if (!Window) RETURN(0);

         RETURN( (DWORD_PTR)IntShowOwnedPopups(Window, (BOOL) Param2));
      }

      case TWOPARAM_ROUTINE_ROS_UPDATEUISTATE:
      {
          WPARAM wParam;
          Window = UserGetWindowObject((HWND)Param1);
          if (!Window) RETURN(0);

          /* Unpack wParam */
          wParam = MAKEWPARAM((Param2 >> 3) & 0x3,
                              Param2 & (UISF_HIDEFOCUS | UISF_HIDEACCEL | UISF_ACTIVE));

          RETURN( UserUpdateUiState(Window->Wnd, wParam) );
      }

      case TWOPARAM_ROUTINE_SWITCHTOTHISWINDOW:
         UNIMPLEMENTED
         RETURN( 0);


      case TWOPARAM_ROUTINE_SETCARETPOS:
         RETURN( (DWORD_PTR)co_IntSetCaretPos((int)Param1, (int)Param2));

      case TWOPARAM_ROUTINE_REGISTERLOGONPROC:
         RETURN( (DWORD_PTR)co_IntRegisterLogonProcess((HANDLE)Param1, (BOOL)Param2));
<<<<<<< HEAD
=======

      case TWOPARAM_ROUTINE_SETCURSORPOS:
         RETURN( (DWORD_PTR)UserSetCursorPos((int)Param1, (int)Param2));

>>>>>>> 1e2a5d67
   }
   DPRINT1("Calling invalid routine number 0x%x in NtUserCallTwoParam(), Param1=0x%x Parm2=0x%x\n",
           Routine, Param1, Param2);
   SetLastWin32Error(ERROR_INVALID_PARAMETER);
   RETURN( 0);

CLEANUP:
   DPRINT("Leave NtUserCallTwoParam, ret=%i\n",_ret_);
   UserLeave();
   END_CLEANUP;
}


/*
 * @unimplemented
 */
BOOL
APIENTRY
NtUserCallHwndLock(
   HWND hWnd,
   DWORD Routine)
{
   BOOL Ret = 0;
   PWINDOW_OBJECT Window;
   PWND Wnd;
   USER_REFERENCE_ENTRY Ref;
   DECLARE_RETURN(BOOLEAN);

   DPRINT("Enter NtUserCallHwndLock\n");
   UserEnterExclusive();

   if (!(Window = UserGetWindowObject(hWnd)) || !Window->Wnd)
   {
      RETURN( FALSE);
   }
   UserRefObjectCo(Window, &Ref);

   Wnd = Window->Wnd;

   /* FIXME: Routine can be 0x53 - 0x5E */
   switch (Routine)
   {
      case HWNDLOCK_ROUTINE_ARRANGEICONICWINDOWS:
         co_WinPosArrangeIconicWindows(Window);
         break;

      case HWNDLOCK_ROUTINE_DRAWMENUBAR:
         {
            PMENU_OBJECT Menu;
            DPRINT("HWNDLOCK_ROUTINE_DRAWMENUBAR\n");
            Ret = FALSE;
            if (!((Wnd->style & (WS_CHILD | WS_POPUP)) != WS_CHILD))
               break;

            if(!(Menu = UserGetMenuObject((HMENU)(DWORD_PTR) Wnd->IDMenu)))
               break;

            Menu->MenuInfo.WndOwner = hWnd;
            Menu->MenuInfo.Height = 0;

            co_WinPosSetWindowPos( Window,
                                   HWND_DESKTOP,
                                   0,0,0,0,
                                   SWP_NOSIZE|
                                   SWP_NOMOVE|
                                   SWP_NOZORDER|
                                   SWP_NOACTIVATE|
                                   SWP_FRAMECHANGED );

            Ret = TRUE;
            break;
         }

      case HWNDLOCK_ROUTINE_REDRAWFRAME:
         co_WinPosSetWindowPos( Window,
                                HWND_DESKTOP,
                                0,0,0,0,
                                SWP_NOSIZE|
                                SWP_NOMOVE|
                                SWP_NOZORDER|
                                SWP_NOACTIVATE|
                                SWP_FRAMECHANGED );
         Ret = TRUE;
         break;

      case HWNDLOCK_ROUTINE_REDRAWFRAMEANDHOOK:
         co_WinPosSetWindowPos( Window,
                                HWND_DESKTOP,
                                0,0,0,0,
                                SWP_NOSIZE|
                                SWP_NOMOVE|
                                SWP_NOZORDER|
                                SWP_NOACTIVATE|
                                SWP_FRAMECHANGED );
         if (!IntGetOwner(Window) && !IntGetParent(Window))
         {
            co_IntShellHookNotify(HSHELL_REDRAW, (LPARAM) hWnd);
         }
         Ret = TRUE;
         break;

      case HWNDLOCK_ROUTINE_SETFOREGROUNDWINDOW:
         Ret = co_IntSetForegroundWindow(Window);
         break;

      case HWNDLOCK_ROUTINE_UPDATEWINDOW:
         Ret = co_UserRedrawWindow( Window, NULL, 0, RDW_UPDATENOW | RDW_ALLCHILDREN);
         break;
   }

   UserDerefObjectCo(Window);

   RETURN( Ret);

CLEANUP:
   DPRINT("Leave NtUserCallHwndLock, ret=%i\n",_ret_);
   UserLeave();
   END_CLEANUP;
}

/*
 * @unimplemented
 */
HWND
APIENTRY
NtUserCallHwndOpt(
   HWND hWnd,
   DWORD Routine)
{
   switch (Routine)
   {
      case HWNDOPT_ROUTINE_SETPROGMANWINDOW:
         GetW32ThreadInfo()->pDeskInfo->hProgmanWindow = hWnd;
         break;

      case HWNDOPT_ROUTINE_SETTASKMANWINDOW:
         GetW32ThreadInfo()->pDeskInfo->hTaskManWindow = hWnd;
         break;
   }

   return hWnd;
}

DWORD
APIENTRY
NtUserCallHwnd(
   HWND hWnd,
   DWORD Routine)
{
   switch (Routine)
   {
      case HWND_ROUTINE_GETWNDCONTEXTHLPID:
      {
         PWINDOW_OBJECT Window;
         PPROPERTY HelpId;
         USER_REFERENCE_ENTRY Ref;

         UserEnterExclusive();

         if (!(Window = UserGetWindowObject(hWnd)) || !Window->Wnd)
         {
            UserLeave();
            return 0;
         }
         UserRefObjectCo(Window, &Ref);

         HelpId = IntGetProp(Window, gpsi->atomContextHelpIdProp);
         
         UserDerefObjectCo(Window);
         UserLeave();
         return (DWORD)HelpId;
      }
      case HWND_ROUTINE_REGISTERSHELLHOOKWINDOW:
         if (IntIsWindow(hWnd))
            return IntRegisterShellHookWindow(hWnd);
         return FALSE;
         break;
      case HWND_ROUTINE_DEREGISTERSHELLHOOKWINDOW:
         if (IntIsWindow(hWnd))
            return IntDeRegisterShellHookWindow(hWnd);
         return FALSE;
   }
   UNIMPLEMENTED;

   return 0;
}

DWORD
APIENTRY
NtUserCallHwndParam(
   HWND hWnd,
   DWORD Param,
   DWORD Routine)
{

   switch (Routine)
   {
      case HWNDPARAM_ROUTINE_KILLSYSTEMTIMER:
          return IntKillTimer(hWnd, (UINT_PTR)Param, TRUE);

      case HWNDPARAM_ROUTINE_SETWNDCONTEXTHLPID:
      {
         PWINDOW_OBJECT Window;

         UserEnterExclusive();
         if(!(Window = UserGetWindowObject(hWnd)))
         {
            UserLeave();
            return FALSE;
         }

         if ( Param )
            IntSetProp(Window, gpsi->atomContextHelpIdProp, (HANDLE)Param);
         else
            IntRemoveProp(Window, gpsi->atomContextHelpIdProp);

         UserLeave();
         return TRUE;
      }

      case HWNDPARAM_ROUTINE_SETDIALOGPOINTER:
      {
         PWINDOW_OBJECT Window;
         PWND pWnd;
         USER_REFERENCE_ENTRY Ref;

         UserEnterExclusive();

         if (!(Window = UserGetWindowObject(hWnd)) || !Window->Wnd)
         {
            UserLeave();
            return 0;
         }
         UserRefObjectCo(Window, &Ref);

         pWnd = Window->Wnd;
         if (pWnd->head.pti->ppi == PsGetCurrentProcessWin32Process() &&
             pWnd->cbwndExtra == DLGWINDOWEXTRA && 
             !(pWnd->state & WNDS_SERVERSIDEWINDOWPROC))
         {
            if (Param)
            {
               if (!pWnd->fnid) pWnd->fnid = FNID_DIALOG;
               pWnd->state |= WNDS_DIALOGWINDOW;
            }
            else
            {
               pWnd->fnid |= FNID_DESTROY;
               pWnd->state &= ~WNDS_DIALOGWINDOW;
            }
         }
         
         UserDerefObjectCo(Window);
         UserLeave();
         return 0;
      }
   }

   UNIMPLEMENTED;

   return 0;
}

DWORD
APIENTRY
NtUserCallHwndParamLock(
   HWND hWnd,
   DWORD Param,
   DWORD Routine)
{
   UNIMPLEMENTED;

   return 0;
}

/* EOF */<|MERGE_RESOLUTION|>--- conflicted
+++ resolved
@@ -438,13 +438,10 @@
 
       case TWOPARAM_ROUTINE_REGISTERLOGONPROC:
          RETURN( (DWORD_PTR)co_IntRegisterLogonProcess((HANDLE)Param1, (BOOL)Param2));
-<<<<<<< HEAD
-=======
 
       case TWOPARAM_ROUTINE_SETCURSORPOS:
          RETURN( (DWORD_PTR)UserSetCursorPos((int)Param1, (int)Param2));
 
->>>>>>> 1e2a5d67
    }
    DPRINT1("Calling invalid routine number 0x%x in NtUserCallTwoParam(), Param1=0x%x Parm2=0x%x\n",
            Routine, Param1, Param2);
