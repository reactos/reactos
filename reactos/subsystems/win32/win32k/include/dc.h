--- conflicted
+++ resolved
@@ -16,49 +16,7 @@
 
 #define  GDI_DC_TYPE  (1)
 
-<<<<<<< HEAD
-typedef struct _DC
-{
-  HGDIOBJ     hHmgr;  // Handle for this DC object.
-  PVOID       pvEntry;
-  ULONG       lucExcLock;
-  ULONG       Tid;
 
-  DHPDEV      PDev;
-  INT         DC_Type;
-  INT         DC_Flags;
-  PDC_ATTR    pDc_Attr;
-  DC_ATTR     Dc_Attr;
-
-  HDC         hSelf;  // Used only for MemoryDC & SaveDC.
-  HDC         hNext;
-  HSURF       FillPatternSurfaces[HS_DDI_MAX];
-  PGDIINFO    GDIInfo;
-  PDEVINFO    DevInfo;
-  HDEV        GDIDevice;
-
-  DRIVER_FUNCTIONS  DriverFunctions;
-  UNICODE_STRING    DriverName;
-  HANDLE      DeviceDriver;
-
-  CLIPOBJ     *CombinedClip;
-
-  XLATEOBJ    *XlateBrush;
-  XLATEOBJ    *XlatePen;
-
-  INT         saveLevel;
-  BOOL        IsIC;
-
-  HPALETTE    PalIndexed;
-
-  WIN_DC_INFO w;
-
-  HANDLE      hFile;
-  LPENHMETAHEADER emh;
-} DC, *PDC;
-=======
-
->>>>>>> d05c0ead
 
 typedef struct _GDIPOINTER /* should stay private to ENG */
 {
