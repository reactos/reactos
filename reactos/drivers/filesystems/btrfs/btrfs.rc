--- conflicted
+++ resolved
@@ -70,20 +70,12 @@
         BLOCK "080904b0"
         BEGIN
             VALUE "FileDescription", "WinBtrfs"
-<<<<<<< HEAD
-            VALUE "FileVersion", "0.2"
-=======
             VALUE "FileVersion", "0.8"
->>>>>>> 3f81e26f
             VALUE "InternalName", "btrfs"
             VALUE "LegalCopyright", "Copyright (c) Mark Harmstone 2016"
             VALUE "OriginalFilename", "btrfs.sys"
             VALUE "ProductName", "WinBtrfs"
-<<<<<<< HEAD
-            VALUE "ProductVersion", "0.2"
-=======
             VALUE "ProductVersion", "0.8"
->>>>>>> 3f81e26f
         END
     END
     BLOCK "VarFileInfo"
