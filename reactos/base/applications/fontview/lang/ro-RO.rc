/* Translator: Ștefan Fulea (stefan dot fulea at mail dot md) */

LANGUAGE LANG_ROMANIAN, SUBLANG_NEUTRAL

STRINGTABLE
BEGIN
    IDS_INSTALL "Inst&alează"
    IDS_PRINT "I&mprimă"
    IDS_STRING "Turubinele eoliene generează câțiva MJ (câțiva kW•h) în exces, acoperind și necesarul familiei. QY 1234567890"
    IDS_OPEN "Deschidere font…"
    IDS_ERROR "Eroare"
    IDS_ERROR_NOMEM "Nu e destulă memorie pentru a încheia operația."
    IDS_ERROR_NOFONT "Fișierul «%1» este un fișier font deteriorat."
<<<<<<< HEAD
    IDS_ERROR_NOCLASS "Nu s-a putut inițializa clasa de ferestre."
    IDS_FILTER_LIST "Toate fonturile recunoscute (*.ttf;*.fon;*.otf)\0*.ttf;*.fon;*.otf\0\
=======
    IDS_ERROR_NOCLASS "Clasa de ferestre nu a putut fi inițializată."
    IDS_FILTER_LIST "Toate fonturile recunoscute (*.ttf;*.ttc;*.fon;*.fnt;*.otf;*.otc)\0*.ttf;.ttc;*.fon;*.otf;*.otc\0\
>>>>>>> 3f81e26f
Fonturi de tip TrueType (*.ttf)\0*.ttf\0\
TrueType Font Collection (*.ttc)\0*.ttc\0\
Fonturi de tip OpenType (*.otf;*.otc)\0*.otf;*.otc\0\
Fișiere de tip Font (*.fon;*.fnt)\0*.fon;*.fnt\0\
Orice fișier (*.*)\0*.*\0"
    IDS_PREVIOUS "< P&revious"
    IDS_NEXT "&Next >"
END<|MERGE_RESOLUTION|>--- conflicted
+++ resolved
@@ -11,13 +11,8 @@
     IDS_ERROR "Eroare"
     IDS_ERROR_NOMEM "Nu e destulă memorie pentru a încheia operația."
     IDS_ERROR_NOFONT "Fișierul «%1» este un fișier font deteriorat."
-<<<<<<< HEAD
-    IDS_ERROR_NOCLASS "Nu s-a putut inițializa clasa de ferestre."
-    IDS_FILTER_LIST "Toate fonturile recunoscute (*.ttf;*.fon;*.otf)\0*.ttf;*.fon;*.otf\0\
-=======
     IDS_ERROR_NOCLASS "Clasa de ferestre nu a putut fi inițializată."
     IDS_FILTER_LIST "Toate fonturile recunoscute (*.ttf;*.ttc;*.fon;*.fnt;*.otf;*.otc)\0*.ttf;.ttc;*.fon;*.otf;*.otc\0\
->>>>>>> 3f81e26f
 Fonturi de tip TrueType (*.ttf)\0*.ttf\0\
 TrueType Font Collection (*.ttc)\0*.ttc\0\
 Fonturi de tip OpenType (*.otf;*.otc)\0*.otf;*.otc\0\
