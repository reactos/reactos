/*
 * PROJECT:     System setup
 * LICENSE:     GPL - See COPYING in the top level directory
 * FILE:        dll/win32/syssetup/lang/uk-UA.rc
 * PURPOSE:     Ukraianian Language File for syssetup
 * TRANSLATORS: Artem Reznikov, Igor Paliychuk, Yaroslav Kibysh
 */

LANGUAGE LANG_UKRAINIAN, SUBLANG_DEFAULT

IDD_WELCOMEPAGE DIALOGEX 0, 0, 317, 193
STYLE DS_SHELLFONT | DS_MODALFRAME | WS_POPUP | WS_VISIBLE | WS_CAPTION | WS_SYSMENU
CAPTION "Встановлення ReactOS"
FONT 8, "MS Shell Dlg"
BEGIN
    LTEXT "Ласкаво просимо до майстра встановлення ReactOS.", IDC_WELCOMETITLE, 115, 8, 195, 24
    LTEXT "Цей майстер встановлює ReactOS на Ваш комп'ютер. Йому потрібно зібрати деякі відомості про Вас і Ваш комп'ютер щоб встановити ReactOS належним чином.", IDC_STATIC, 115, 40, 195, 100
    LTEXT "Натисніть ""Далі"", щоб продовжити встановлення.", IDC_STATIC, 115, 169, 195, 17
END

IDD_ACKPAGE DIALOGEX 0, 0, 317, 145
STYLE DS_SHELLFONT | DS_MODALFRAME | WS_POPUP | WS_VISIBLE | WS_CAPTION | WS_SYSMENU
CAPTION "Встановлення ReactOS"
FONT 8, "MS Shell Dlg", 0, 0, 0x0
BEGIN
    LTEXT "Розробники ReactOS хотіли б подякувати наступним Open Source проектам, що (частково) використовувалися при створенні ReactOS:", IDC_STATIC, 15, 7, 286, 19
    LISTBOX IDC_PROJECTS, 15, 30, 286, 75, LBS_NOSEL | LBS_HASSTRINGS | LBS_NOINTEGRALHEIGHT | WS_VSCROLL
    LTEXT "ReactOS ліцензується за GPL, так що якщо Ви хочете повторно використовувати або поширювати його (частини), Ви повинні поважати GPL.", IDC_STATIC, 15, 110, 224, 24
    PUSHBUTTON "&Перегляд GPL...", IDC_VIEWGPL, 242, 110, 60, 19
    LTEXT "Натисніть ""Далі"", щоб продовжити встановлення.", IDC_STATIC, 15, 136, 195, 17
END

IDD_PRODUCT DIALOGEX 0, 0, 317, 143
CAPTION "Встановлення ReactOS"
STYLE DS_MODALFRAME | DS_SHELLFONT | WS_POPUPWINDOW | WS_CAPTION | WS_VISIBLE
FONT 8, "MS Shell Dlg"
BEGIN
    ICON "", IDC_PRODUCT_ICON, 5, 5, 20, 20
    LTEXT "Будь ласка, виберіть тип продукту:", IDC_STATIC, 35, 7, 230, 12
    LTEXT "Тип &продукту:", IDC_STATIC, 5, 32, 85, 10
    COMBOBOX IDC_PRODUCT_OPTIONS, 95, 30, 170, 300, CBS_HASSTRINGS | CBS_AUTOHSCROLL | CBS_DROPDOWNLIST | WS_VSCROLL | WS_TABSTOP
    GROUPBOX "Інформація про продукт", IDC_STATIC, 5, 50, 305, 85
    LTEXT "ProductSuite:", IDC_STATIC, 20, 62, 70, 10
    EDITTEXT IDC_PRODUCT_SUITE, 95, 60, 175, 14, ES_READONLY | ES_AUTOHSCROLL
    LTEXT "ProductType:", IDC_STATIC, 20, 82, 70, 10
    EDITTEXT IDC_PRODUCT_TYPE, 95, 80, 110, 14, ES_READONLY | ES_AUTOHSCROLL
    LTEXT "Опис:", IDC_STATIC, 20, 102, 70, 10
    EDITTEXT IDC_PRODUCT_DESCRIPTION, 95, 99, 205, 30, ES_READONLY | ES_AUTOVSCROLL | ES_MULTILINE | WS_VSCROLL
END

IDD_OWNERPAGE DIALOGEX 0, 0, 317, 143
STYLE DS_SHELLFONT | DS_MODALFRAME | WS_POPUP | WS_VISIBLE | WS_CAPTION | WS_SYSMENU
CAPTION "Встановлення ReactOS"
FONT 8, "MS Shell Dlg"
BEGIN
    ICON IDI_ICON2, IDC_STATIC, 21, 7, 20, 20
    LTEXT "Введіть своє повне ім'я та назву вашої організації.", IDC_STATIC, 54, 7, 242, 21
    LTEXT "&Ім'я:", IDC_STATIC, 54, 37, 44, 8
    EDITTEXT IDC_OWNERNAME, 132, 35, 163, 14, WS_VISIBLE | WS_TABSTOP | ES_AUTOHSCROLL
    LTEXT "&Організація:", IDC_STATIC, 54, 57, 44, 8
    EDITTEXT IDC_OWNERORGANIZATION, 132, 55, 163, 14, WS_VISIBLE | WS_TABSTOP | ES_AUTOHSCROLL
END

IDD_COMPUTERPAGE DIALOGEX 0, 0, 317, 143
STYLE DS_SHELLFONT | DS_MODALFRAME | WS_POPUP | WS_VISIBLE | WS_CAPTION | WS_SYSMENU
CAPTION "Встановлення ReactOS"
FONT 8, "MS Shell Dlg"
BEGIN
    ICON IDI_ICON1, IDC_STATIC, 21, 7, 20, 20
    LTEXT "Введіть ім'я Вашого комп'ютера довжиною до 15 символів. Якщо Ви працюєте в мережі, ім'я Вашого комп'ютера має бути унікальним.", IDC_STATIC, 54, 7, 250, 24
    LTEXT "&Ім'я комп'ютера:", IDC_STATIC, 54, 38, 75, 8
    EDITTEXT IDC_COMPUTERNAME, 132, 35, 163, 14, WS_VISIBLE | WS_TABSTOP | ES_AUTOHSCROLL | ES_UPPERCASE
    ICON IDI_ICON5, IDC_STATIC, 21, 57, 20, 20
    LTEXT "Програма встановлення створить обліковий запис користувача 'Адміністратор', який дає повні права доступу до Вашого комп'ютера.", IDC_STATIC, 54, 57, 250, 25
    LTEXT "Введіть пароль адміністратора довжиною до 127 символів.", IDC_STATIC, 54, 87, 250, 8
    LTEXT "&Пароль адміністратора:", IDC_STATIC, 54, 104, 75, 8
    EDITTEXT IDC_ADMINPASSWORD1, 132, 101, 172, 14, WS_VISIBLE | WS_TABSTOP | ES_PASSWORD
    LTEXT "Пі&дтвердження:", IDC_STATIC, 54, 123, 75, 8
    EDITTEXT IDC_ADMINPASSWORD2, 132, 120, 172, 14, WS_VISIBLE | WS_TABSTOP | ES_PASSWORD
END

IDD_LOCALEPAGE DIALOGEX 0, 0, 317, 143
STYLE DS_SHELLFONT | DS_MODALFRAME | WS_POPUP | WS_VISIBLE | WS_CAPTION | WS_SYSMENU
CAPTION "Встановлення ReactOS"
FONT 8, "MS Shell Dlg"
BEGIN
    ICON IDI_ICON4, IDC_STATIC, 21, 7, 20, 20
    LTEXT "Мова системи має відповідати мові додатків, які ви хочете використовувати. Мова користувача задає формат виведення чисел, грошових одиниць і дат.", IDC_STATIC, 53, 5, 253, 27
    LTEXT "", IDC_LOCALETEXT, 53, 29, 250, 16
    LTEXT "Для зміни мови системи або мови користувача натисніть ""Налаштувати"".", IDC_STATIC, 53, 60, 184, 16
    PUSHBUTTON "На&лаштувати...", IDC_CUSTOMLOCALE, 240, 57, 57, 14
    LTEXT "Розкладка клавіатури визначає символи, що вводяться при натисненні клавіш.", IDC_STATIC, 53, 84, 253, 18
    LTEXT "", IDC_LAYOUTTEXT, 53, 100, 250, 16
    LTEXT "Для зміни розкладки клавіатури натисніть ""Налаштувати"".", IDC_STATIC, 53, 126, 184, 18
    PUSHBUTTON "Нал&аштувати...", IDC_CUSTOMLAYOUT, 240, 122, 57, 14
END

IDD_DATETIMEPAGE DIALOGEX 0, 0, 317, 143
STYLE DS_SHELLFONT | DS_MODALFRAME | WS_POPUP | WS_VISIBLE | WS_CAPTION | WS_SYSMENU
CAPTION "Встановлення ReactOS"
FONT 8, "MS Shell Dlg"
BEGIN
    ICON IDI_ICON3, IDC_STATIC, 21, 10, 20, 20
    LTEXT "Дата й час", IDC_STATIC, 53, 7, 253, 8
    CONTROL "", IDC_DATEPICKER, "SysDateTimePick32", DTS_LONGDATEFORMAT | WS_CHILD | WS_VISIBLE | WS_TABSTOP, 53, 17, 137, 14
    CONTROL "", IDC_TIMEPICKER, "SysDateTimePick32", DTS_TIMEFORMAT | WS_CHILD | WS_VISIBLE | WS_TABSTOP, 200, 17, 54, 14
    LTEXT "Часовий пояс", IDC_STATIC, 53, 42, 253, 8
    COMBOBOX IDC_TIMEZONELIST, 53, 52, 201, 93, CBS_DROPDOWNLIST | CBS_NOINTEGRALHEIGHT | WS_CHILD | WS_VISIBLE | WS_TABSTOP | WS_VSCROLL
    AUTOCHECKBOX "Автомати&чне переведення годинника на літний/зимовий час", IDC_AUTODAYLIGHT, 53, 124, 219, 10
END

IDD_THEMEPAGE DIALOGEX 0, 0, 317, 143
STYLE DS_SHELLFONT | DS_MODALFRAME | WS_POPUP | WS_VISIBLE | WS_CAPTION | WS_SYSMENU
CAPTION "Встановлення ReactOS"
FONT 8, "MS Shell Dlg"
BEGIN
    CONTROL "", IDC_THEMEPICKER, "SysListView32", LVS_SINGLESEL | LVS_SHOWSELALWAYS | LVS_ALIGNLEFT | WS_TABSTOP, 18, 8, 288, 130
END

IDD_PROCESSPAGE DIALOGEX 0, 0, 317, 143
STYLE DS_SHELLFONT | DS_MODALFRAME | WS_POPUP | WS_VISIBLE | WS_CAPTION | WS_SYSMENU
CAPTION "Встановлення ReactOS"
FONT 8, "MS Shell Dlg"
BEGIN
    LTEXT "", IDC_ACTIVITY, 53, 7, 253, 20
    LTEXT "", IDC_ITEM, 53, 29, 253, 20
    CONTROL "", IDC_PROCESSPROGRESS, "msctls_progress32", PBS_SMOOTH | WS_CHILD | WS_VISIBLE | WS_BORDER, 53, 70, 253, 8
END

IDD_FINISHPAGE DIALOGEX 0, 0, 317, 193
STYLE DS_SHELLFONT | DS_MODALFRAME | WS_POPUP | WS_VISIBLE | WS_CAPTION | WS_SYSMENU
CAPTION "Завершення встановлення ReactOS"
FONT 8, "MS Shell Dlg"
BEGIN
    LTEXT "Завершення встановлення ReactOS", IDC_FINISHTITLE, 115, 8, 195, 24
    LTEXT "Ви успішно завершили встановлення ReactOS.\n\nПісля натиснення кнопки ""Завершити"" комп'ютер буде перезавантажений.", IDC_STATIC, 115, 40, 195, 100
    CONTROL "", IDC_RESTART_PROGRESS, "msctls_progress32", PBS_SMOOTH | WS_CHILD | WS_VISIBLE | WS_BORDER, 115, 138, 188, 12
    LTEXT "Якщо в дисковод вставлений компакт-диск, вийміть його. Для перезавантаження комп'ютера натистніть ""Завершити"".", IDC_STATIC, 115, 163, 195, 25
END

IDD_GPL DIALOGEX 0, 0, 333, 230
STYLE DS_SHELLFONT | DS_CENTER | DS_MODALFRAME | WS_POPUP | WS_CAPTION | WS_SYSMENU
CAPTION "GNU General Public License"
FONT 8, "MS Shell Dlg"
BEGIN
    EDITTEXT IDC_GPL_TEXT, 7, 7, 319, 190, ES_MULTILINE | ES_AUTOHSCROLL | ES_READONLY | WS_VSCROLL
    DEFPUSHBUTTON "OK", IDOK, 141, 209, 50, 14
END

IDD_STATUSWINDOW_DLG DIALOGEX 0, 0, 274, 37
STYLE NOT WS_VISIBLE | DS_CENTER | DS_MODALFRAME | DS_SHELLFONT | WS_BORDER | WS_CAPTION | WS_DLGFRAME | WS_POPUP
CAPTION "Зачекайте..."
FONT 8, "MS Shell Dlg", 400, 0, 1
BEGIN
    LTEXT "", IDC_STATUSLABEL, 7, 8, 234, 12, SS_WORDELLIPSIS
    CONTROL "Progress1", IDC_STATUSPROGRESS, "msctls_progress32", WS_BORDER | PBS_MARQUEE, 7, 21, 261, 10
END

IDD_PS2MOUSEPROPERTIES DIALOGEX 0, 0, 252, 218
STYLE WS_CHILD | WS_VISIBLE | WS_CAPTION
CAPTION "Advanced Settings"
FONT 8, "MS Shell Dlg"
BEGIN
    RTEXT "&Sample Rate:", -1, 27, 35, 90, 8
    LTEXT "reports per second", -1, 169, 35, 76, 8
    COMBOBOX IDC_PS2MOUSESAMPLERATE, 124, 33, 42, 41, CBS_DROPDOWNLIST | WS_CHILD | WS_VISIBLE | WS_TABSTOP | WS_VSCROLL
    RTEXT "&Wheel Detection:", -1, 27, 55, 90, 8
    COMBOBOX IDC_PS2MOUSEWHEEL, 124, 53, 95, 46, CBS_DROPDOWNLIST | WS_CHILD | WS_VISIBLE | WS_TABSTOP | WS_VSCROLL
    RTEXT "&Input buffer length:", -1, 27, 75, 90, 8
    LTEXT "packets", -1, 169, 75, 26, 8
    EDITTEXT IDC_PS2MOUSEINPUTLEN, 124, 72, 40, 14, ES_LEFT | ES_AUTOHSCROLL | ES_READONLY | ES_NUMBER | WS_CHILD | WS_VISIBLE | WS_TABSTOP | WS_BORDER
    CONTROL "", IDC_PS2MOUSEINPUTUPDN, "msctls_updown32", UDS_SETBUDDYINT | UDS_ALIGNRIGHT | UDS_AUTOBUDDY | UDS_ARROWKEYS | WS_CHILD | WS_VISIBLE, 168, 70, 10, 14
    AUTOCHECKBOX "&Fast Initialization", IDC_PS2MOUSEFASTINIT, 124, 97, 90, 10
    PUSHBUTTON "&Defaults", IDC_PS2MOUSEDEFAULTS, 195, 188, 50, 14
END

STRINGTABLE
BEGIN
    IDS_ACKTITLE "Подяки"
    IDS_ACKSUBTITLE "Інформація про розробників ReactOS і лізензійна угода"
    IDS_OWNERTITLE "Персональні дані"
    IDS_OWNERSUBTITLE "Встановлення інформації про користувачів ReactOS."
    IDS_COMPUTERTITLE "Ім'я комп'ютера та пароль адміністратора"
    IDS_COMPUTERSUBTITLE "Ви маєте вказати ім'я та пароль адміністратора Вашого комп'ютера."
    IDS_LOCALETITLE "Регіональні налаштування"
    IDS_LOCALESUBTITLE "Ви можете налаштувати ReactOS для різних регіонів і мов."
    IDS_DATETIMETITLE "Дата та час"
    IDS_DATETIMESUBTITLE "Встановіть правильні дату і час для Вашого комп'ютера."
    IDS_PROCESSTITLE "Реєстрація компонентів"
    IDS_PROCESSSUBTITLE "Зачекайте, будь ласка..."
    IDS_THEMESELECTIONTITLE "Зовнішній вигляд"
    IDS_THEMESELECTIONSUBTITLE "Виберіть тему, яку ви вважаєте за краще"
END

STRINGTABLE
BEGIN
    IDS_REACTOS_SETUP "Встановлення ReactOS"
    IDS_UNKNOWN_ERROR "Невідома помилка"
    IDS_REGISTERING_COMPONENTS "Реєстрація компонентів..."
    IDS_LOADLIBRARY_FAILED "Помилка LoadLibrary: "
    IDS_GETPROCADDR_FAILED "Помилка GetProcAddr: "
    IDS_REGSVR_FAILED "Помилка DllRegisterServer: "
    IDS_DLLINSTALL_FAILED "Помилка DllInstall: "
    IDS_TIMEOUT "Таймаут під час реєстрації"
    IDS_REASON_UNKNOWN ""
    /*
     * ATTENTION:
     *   If you translate the administrator account name, keep IDS_ADMINISTRATOR_NAME and
     *   samsrv.dll:IDS_USER_ADMINISTRATOR_NAME synchronized.
     *   Also check the IDD_COMPUTERPAGE dialog.
     */
    IDS_ADMINISTRATOR_NAME "Administrator"
    IDS_MACHINE_OWNER_NAME "Власник"
END

STRINGTABLE
BEGIN
    IDS_WZD_NAME "Для продовження встановлення необхідно ввести ваше ім'я."
    IDS_WZD_SETCOMPUTERNAME "Програмі інсталяції не вдалося встановити ім'я комп'ютера."
    IDS_WZD_COMPUTERNAME "Для продовження встановлення необхідно ввести ім'я комп'ютера."
    IDS_WZD_PASSWORDEMPTY "Ви маєте ввести пароль !"
    IDS_WZD_PASSWORDMATCH "Паролі, які ви ввели, не співпадають. Будь ласка введіть потрібний пароль знову."
    IDS_WZD_PASSWORDCHAR "Пароль, який ви ввели, містить заборонені символи. Будь ласка введіть інший пароль."
    IDS_WZD_LOCALTIME "Програмі інсталяції не вдалося встановити місцевий час."
END

STRINGTABLE
BEGIN
    IDS_STATUS_INSTALL_DEV "Встановлення пристроїв..."
END

/* ATTENTION: Synchronize these strings with dll/win32/shell32/lang */
STRINGTABLE
BEGIN
    IDS_PROGRAMFILES "%SystemDrive%\\Program Files"
    IDS_COMMONFILES "Common Files"
END

STRINGTABLE
BEGIN
    IDS_DETECTIONDISABLED "Detection disabled"
    IDS_LOOKFORWHEEL "Look for wheel"
    IDS_ASSUMEPRESENT "Assume wheel is present"
END

STRINGTABLE
BEGIN
    IDS_CLASSIC "Classic"
    IDS_LAUTUS "Lautus"
    IDS_LUNAR "Lunar"
    IDS_MIZU "Mizu"
END

STRINGTABLE
BEGIN
    IDS_PRODUCTTITLE "Тип продукту"
    IDS_PRODUCTSUBTITLE "Ви можете вибрати тип продукту. Це вплине на поведінку системи."
    IDS_PRODUCTSERVERNAME "Сервер ReactOS"
<<<<<<< HEAD
    IDS_PRODUCTWORKSTATIONNAME "Робоча станція ReactOS"
    IDS_PRODUCTSERVERINFO "Система буде розпізнаватися як сервер. Особисті папки ""Мої зображення"", ""Мої відео"" та ""Моя музика"" не будуть залежати від папки ""Мої документи""."
    IDS_PRODUCTWORKSTATIONINFO "Система буде розпізнаватися як робоча станція. Особисті папки ""Мої зображення"", ""Мої відео"" та ""Моя музика"" будуть в папці ""Мої документи""."
    IDS_DEFAULT "(за замовчуванням)"
=======
    IDS_PRODUCTWORKSTATIONNAME "Робоча станція ReactOS (за замовчуванням)"
    IDS_PRODUCTSERVERINFO "Система буде розпізнаватися як сервер. Особисті папки ""Мої зображення"", ""Мої відео"" та ""Моя музика"" не будуть залежати від папки ""Мої документи""."
    IDS_PRODUCTWORKSTATIONINFO "Система буде розпізнаватися як робоча станція. Особисті папки ""Мої зображення"", ""Мої відео"" та ""Моя музика"" будуть в папці ""Мої документи""."
>>>>>>> db7ee3a7
END<|MERGE_RESOLUTION|>--- conflicted
+++ resolved
@@ -256,14 +256,8 @@
     IDS_PRODUCTTITLE "Тип продукту"
     IDS_PRODUCTSUBTITLE "Ви можете вибрати тип продукту. Це вплине на поведінку системи."
     IDS_PRODUCTSERVERNAME "Сервер ReactOS"
-<<<<<<< HEAD
     IDS_PRODUCTWORKSTATIONNAME "Робоча станція ReactOS"
     IDS_PRODUCTSERVERINFO "Система буде розпізнаватися як сервер. Особисті папки ""Мої зображення"", ""Мої відео"" та ""Моя музика"" не будуть залежати від папки ""Мої документи""."
     IDS_PRODUCTWORKSTATIONINFO "Система буде розпізнаватися як робоча станція. Особисті папки ""Мої зображення"", ""Мої відео"" та ""Моя музика"" будуть в папці ""Мої документи""."
     IDS_DEFAULT "(за замовчуванням)"
-=======
-    IDS_PRODUCTWORKSTATIONNAME "Робоча станція ReactOS (за замовчуванням)"
-    IDS_PRODUCTSERVERINFO "Система буде розпізнаватися як сервер. Особисті папки ""Мої зображення"", ""Мої відео"" та ""Моя музика"" не будуть залежати від папки ""Мої документи""."
-    IDS_PRODUCTWORKSTATIONINFO "Система буде розпізнаватися як робоча станція. Особисті папки ""Мої зображення"", ""Мої відео"" та ""Моя музика"" будуть в папці ""Мої документи""."
->>>>>>> db7ee3a7
 END