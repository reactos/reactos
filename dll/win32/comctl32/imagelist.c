/*
 *  ImageList implementation
 *
 *  Copyright 1998 Eric Kohl
 *  Copyright 2000 Jason Mawdsley
 *  Copyright 2001, 2004 Michael Stefaniuc
 *  Copyright 2001 Charles Loep for CodeWeavers
 *  Copyright 2002 Dimitrie O. Paun
 *  Copyright 2009 Owen Rudge for CodeWeavers
 *
 * This library is free software; you can redistribute it and/or
 * modify it under the terms of the GNU Lesser General Public
 * License as published by the Free Software Foundation; either
 * version 2.1 of the License, or (at your option) any later version.
 *
 * This library is distributed in the hope that it will be useful,
 * but WITHOUT ANY WARRANTY; without even the implied warranty of
 * MERCHANTABILITY or FITNESS FOR A PARTICULAR PURPOSE.  See the GNU
 * Lesser General Public License for more details.
 *
 * You should have received a copy of the GNU Lesser General Public
 * License along with this library; if not, write to the Free Software
 * Foundation, Inc., 51 Franklin St, Fifth Floor, Boston, MA 02110-1301, USA
 *
 *  TODO:
 *    - Add support for ILD_PRESERVEALPHA, ILD_SCALE, ILD_DPISCALE
 *    - Add support for ILS_GLOW, ILS_SHADOW
 *    - Thread-safe locking
 */

#include <stdarg.h>
#include <stdlib.h>
#include <string.h>

#define COBJMACROS

#include "winerror.h"
#include "windef.h"
#include "winbase.h"
#include "objbase.h"
#include "wingdi.h"
#include "winuser.h"
#include "commctrl.h"
#include "comctl32.h"
#include "commoncontrols.h"
#include "wine/debug.h"
#include "wine/exception.h"
#include "wine/heap.h"

WINE_DEFAULT_DEBUG_CHANNEL(imagelist);

#define MAX_OVERLAYIMAGE 15

#ifdef __REACTOS__
//The big bad reactos image list hack!
BOOL is_valid2(HIMAGELIST himl);
INT WINAPI Internal_ReplaceIcon (HIMAGELIST himl, INT nIndex, HICON hIcon);
BOOL WINAPI Internal_DrawIndirect (IMAGELISTDRAWPARAMS *pimldp);
COLORREF WINAPI Internal_SetBkColor (HIMAGELIST himl, COLORREF clrBk);
BOOL WINAPI Internal_SetOverlayImage (HIMAGELIST himl, INT iImage, INT iOverlay);

#define ImageList_Add Internal_Add
#define ImageList_ReplaceIcon Internal_ReplaceIcon
#define ImageList_SetOverlayImage Internal_SetOverlayImage
#define ImageList_Replace Internal_Replace
#define ImageList_AddMasked Internal_AddMasked
#define ImageList_Remove Internal_Remove
#define ImageList_GetIcon Internal_GetIcon
#define ImageList_GetImageInfo Internal_GetImageInfo
#define ImageList_Copy Internal_Copy
#define ImageList_Merge Internal_Merge
#define ImageList_Duplicate Internal_Duplicate
#define ImageList_GetIconSize Internal_GetIconSize
#define ImageList_SetIconSize Internal_SetIconSize
#define ImageList_GetImageCount Internal_GetImageCount
#define ImageList_SetImageCount Internal_SetImageCount
#define ImageList_SetBkColor Internal_SetBkColor
#define ImageList_GetBkColor Internal_GetBkColor
#define ImageList_BeginDrag Internal_BeginDrag
#define ImageList_DrawIndirect Internal_DrawIndirect
#endif

struct _IMAGELIST
{
    IImageList2 IImageList2_iface;         /* 00: IImageList vtable */
    INT         cCurImage;                 /* 04: ImageCount */
    INT         cMaxImage;                 /* 08: maximages */
    INT         cGrow;                     /* 0C: cGrow */
    INT         cx;                        /* 10: cx */
    INT         cy;                        /* 14: cy */
    DWORD       x4;
    UINT        flags;                     /* 1C: flags */
    COLORREF    clrFg;                     /* 20: foreground color */
    COLORREF    clrBk;                     /* 24: background color */


    HBITMAP     hbmImage;                  /* 28: images Bitmap */
    HBITMAP     hbmMask;                   /* 2C: masks  Bitmap */
    HDC         hdcImage;                  /* 30: images MemDC  */
    HDC         hdcMask;                   /* 34: masks  MemDC  */
    INT         nOvlIdx[MAX_OVERLAYIMAGE]; /* 38: overlay images index */

    /* not yet found out */
    #ifdef __REACTOS__
    ULONG   usMagic;
    #endif
    HBRUSH  hbrBlend25;
    HBRUSH  hbrBlend50;
    INT     cInitial;
    UINT    uBitsPixel;
    char   *has_alpha;
    BOOL    color_table_set;

    LONG        ref;                       /* reference count */
#ifdef __REACTOS__
    USHORT      usVersion;                 /* hack for IL from stream. Keep version here */
#endif
};

#define IMAGELIST_MAGIC 0x53414D58
#ifdef __REACTOS__
#define IMAGELIST_MAGIC_DESTROYED 0x44454144
<<<<<<< HEAD

#define WinVerMajor() LOBYTE(GetVersion())

#include <comctl32_undoc.h>
#define ILC_PUBLICFLAGS ( 0xFFFFFFFF ) /* Allow all flags for now */
#define ILC_COLORMASK 0xFE
#endif /* __REACTOS__ */
=======
#define IMAGELIST_VERSION 0x101
#endif
>>>>>>> 166d83b2

/* Header used by ImageList_Read() and ImageList_Write() */
#include "pshpack2.h"
typedef struct _ILHEAD
{
    USHORT	usMagic;
    USHORT	usVersion;
    WORD	cCurImage;
    WORD	cMaxImage;
    WORD	cGrow;
    WORD	cx;
    WORD	cy;
    COLORREF	bkcolor;
    WORD	flags;
    SHORT	ovls[4];
} ILHEAD;
#include "poppack.h"

/* internal image list data used for Drag & Drop operations */
typedef struct
{
    HWND	hwnd;
    HIMAGELIST	himl;
    HIMAGELIST	himlNoCursor;
    /* position of the drag image relative to the window */
    INT		x;
    INT		y;
    /* offset of the hotspot relative to the origin of the image */
    INT		dxHotspot;
    INT		dyHotspot;
    /* is the drag image visible */
    BOOL	bShow;
    /* saved background */
    HBITMAP	hbmBg;
} INTERNALDRAG;

static INTERNALDRAG InternalDrag = { 0, 0, 0, 0, 0, 0, 0, FALSE, 0 };

static inline HIMAGELIST impl_from_IImageList2(IImageList2 *iface)
{
    return CONTAINING_RECORD(iface, struct _IMAGELIST, IImageList2_iface);
}

static HBITMAP ImageList_CreateImage(HDC hdc, HIMAGELIST himl, UINT count);
static HRESULT ImageListImpl_CreateInstance(const IUnknown *pUnkOuter, REFIID iid, void** ppv);
static BOOL is_valid(HIMAGELIST himl);

/*
 * An imagelist with N images is tiled like this:
 *
 *   N/4 ->
 *
 * 4 048C..
 *   159D..
 * | 26AE.N
 * V 37BF.
 */

#define TILE_COUNT 4

static inline UINT imagelist_height( UINT count )
{
    return ((count + TILE_COUNT - 1)/TILE_COUNT);
}

static inline void imagelist_point_from_index( HIMAGELIST himl, UINT index, LPPOINT pt )
{
    pt->x = (index%TILE_COUNT) * himl->cx;
    pt->y = (index/TILE_COUNT) * himl->cy;
}

static inline void imagelist_get_bitmap_size( HIMAGELIST himl, UINT count, SIZE *sz )
{
    sz->cx = himl->cx * TILE_COUNT;
    sz->cy = imagelist_height( count ) * himl->cy;
}

static inline int get_dib_stride( int width, int bpp )
{
    return ((width * bpp + 31) >> 3) & ~3;
}

static inline int get_dib_image_size( const BITMAPINFO *info )
{
    return get_dib_stride( info->bmiHeader.biWidth, info->bmiHeader.biBitCount )
        * abs( info->bmiHeader.biHeight );
}

/*
 * imagelist_copy_images()
 *
 * Copies a block of count images from offset src in the list to offset dest.
 * Images are copied a row at at time. Assumes hdcSrc and hdcDest are different.
 */
static inline void imagelist_copy_images( HIMAGELIST himl, HDC hdcSrc, HDC hdcDest,
                                          UINT src, UINT count, UINT dest )
{
    POINT ptSrc, ptDest;
    SIZE sz;
    UINT i;

    for ( i=0; i<TILE_COUNT; i++ )
    {
        imagelist_point_from_index( himl, src+i, &ptSrc );
        imagelist_point_from_index( himl, dest+i, &ptDest );
        sz.cx = himl->cx;
        sz.cy = himl->cy * imagelist_height( count - i );

        BitBlt( hdcDest, ptDest.x, ptDest.y, sz.cx, sz.cy,
                hdcSrc, ptSrc.x, ptSrc.y, SRCCOPY );
    }
}

static void add_dib_bits( HIMAGELIST himl, int pos, int count, int width, int height,
                          BITMAPINFO *info, BITMAPINFO *mask_info, DWORD *bits, BYTE *mask_bits )
{
    int i, j, n;
    POINT pt;
    int stride = info->bmiHeader.biWidth;
    int mask_stride = (info->bmiHeader.biWidth + 31) / 32 * 4;

    for (n = 0; n < count; n++)
    {
        BOOL has_alpha = FALSE;

        imagelist_point_from_index( himl, pos + n, &pt );

        /* check if bitmap has an alpha channel */
        for (i = 0; i < height && !has_alpha; i++)
            for (j = n * width; j < (n + 1) * width; j++)
                if ((has_alpha = ((bits[i * stride + j] & 0xff000000) != 0))) break;

        if (!has_alpha)  /* generate alpha channel from the mask */
        {
            for (i = 0; i < height; i++)
                for (j = n * width; j < (n + 1) * width; j++)
                    if (!mask_info || !((mask_bits[i * mask_stride + j / 8] << (j % 8)) & 0x80))
                        bits[i * stride + j] |= 0xff000000;
                    else
                        bits[i * stride + j] = 0;
        }
        else
        {
            himl->has_alpha[pos + n] = 1;

            if (mask_info && himl->hbmMask)  /* generate the mask from the alpha channel */
            {
                for (i = 0; i < height; i++)
                    for (j = n * width; j < (n + 1) * width; j++)
                        if ((bits[i * stride + j] >> 24) > 25) /* more than 10% alpha */
                            mask_bits[i * mask_stride + j / 8] &= ~(0x80 >> (j % 8));
                        else
                            mask_bits[i * mask_stride + j / 8] |= 0x80 >> (j % 8);
            }
        }
        StretchDIBits( himl->hdcImage, pt.x, pt.y, himl->cx, himl->cy,
                       n * width, 0, width, height, bits, info, DIB_RGB_COLORS, SRCCOPY );
        if (mask_info)
            StretchDIBits( himl->hdcMask, pt.x, pt.y, himl->cx, himl->cy,
                           n * width, 0, width, height, mask_bits, mask_info, DIB_RGB_COLORS, SRCCOPY );
    }
}

/* add images with an alpha channel when the image list is 32 bpp */
static BOOL add_with_alpha( HIMAGELIST himl, HDC hdc, int pos, int count,
                            int width, int height, HBITMAP hbmImage, HBITMAP hbmMask )
{
    BOOL ret = FALSE;
    BITMAP bm;
    BITMAPINFO *info, *mask_info = NULL;
    DWORD *bits = NULL;
    BYTE *mask_bits = NULL;
    DWORD mask_width;

    if (!GetObjectW( hbmImage, sizeof(bm), &bm )) return FALSE;

    /* if either the imagelist or the source bitmap don't have an alpha channel, bail out now */
    if (!himl->has_alpha) return FALSE;
    if (bm.bmBitsPixel != 32) return FALSE;

    SelectObject( hdc, hbmImage );
    mask_width = (bm.bmWidth + 31) / 32 * 4;

    if (!(info = heap_alloc( FIELD_OFFSET( BITMAPINFO, bmiColors[256] )))) goto done;
    info->bmiHeader.biSize = sizeof(BITMAPINFOHEADER);
    info->bmiHeader.biWidth = bm.bmWidth;
    info->bmiHeader.biHeight = -height;
    info->bmiHeader.biPlanes = 1;
    info->bmiHeader.biBitCount = 32;
    info->bmiHeader.biCompression = BI_RGB;
    info->bmiHeader.biSizeImage = bm.bmWidth * height * 4;
    info->bmiHeader.biXPelsPerMeter = 0;
    info->bmiHeader.biYPelsPerMeter = 0;
    info->bmiHeader.biClrUsed = 0;
    info->bmiHeader.biClrImportant = 0;
    if (!(bits = heap_alloc( info->bmiHeader.biSizeImage ))) goto done;
    if (!GetDIBits( hdc, hbmImage, 0, height, bits, info, DIB_RGB_COLORS )) goto done;

    if (hbmMask)
    {
        if (!(mask_info = heap_alloc( FIELD_OFFSET( BITMAPINFO, bmiColors[2] ))))
            goto done;
        mask_info->bmiHeader = info->bmiHeader;
        mask_info->bmiHeader.biBitCount = 1;
        mask_info->bmiHeader.biSizeImage = mask_width * height;
        if (!(mask_bits = heap_alloc_zero( mask_info->bmiHeader.biSizeImage )))
            goto done;
        if (!GetDIBits( hdc, hbmMask, 0, height, mask_bits, mask_info, DIB_RGB_COLORS )) goto done;
    }

    add_dib_bits( himl, pos, count, width, height, info, mask_info, bits, mask_bits );
    ret = TRUE;

done:
    heap_free( info );
    heap_free( mask_info );
    heap_free( bits );
    heap_free( mask_bits );
    return ret;
}

UINT WINAPI
ImageList_SetColorTable(HIMAGELIST himl, UINT uStartIndex, UINT cEntries, const RGBQUAD *prgb);

/*************************************************************************
 * IMAGELIST_InternalExpandBitmaps [Internal]
 *
 * Expands the bitmaps of an image list by the given number of images.
 *
 * PARAMS
 *     himl        [I] handle to image list
 *     nImageCount [I] number of images to add
 *
 * RETURNS
 *     nothing
 *
 * NOTES
 *     This function CANNOT be used to reduce the number of images.
 */
static void
IMAGELIST_InternalExpandBitmaps(HIMAGELIST himl, INT nImageCount)
{
    HDC     hdcBitmap;
    HBITMAP hbmNewBitmap, hbmNull;
    INT     nNewCount;
    SIZE    sz;

    TRACE("%p has allocated %d, max %d, grow %d images\n", himl, himl->cCurImage, himl->cMaxImage, himl->cGrow);

    if (himl->cCurImage + nImageCount < himl->cMaxImage)
        return;

    nNewCount = himl->cMaxImage + max(nImageCount, himl->cGrow) + 1;

    imagelist_get_bitmap_size(himl, nNewCount, &sz);

    TRACE("Create expanded bitmaps : himl=%p x=%d y=%d count=%d\n", himl, sz.cx, sz.cy, nNewCount);
    hdcBitmap = CreateCompatibleDC (0);

    hbmNewBitmap = ImageList_CreateImage(hdcBitmap, himl, nNewCount);

    if (hbmNewBitmap == 0)
        ERR("creating new image bitmap (x=%d y=%d)!\n", sz.cx, sz.cy);

    if (himl->cCurImage)
    {
        hbmNull = SelectObject (hdcBitmap, hbmNewBitmap);
        BitBlt (hdcBitmap, 0, 0, sz.cx, sz.cy,
                himl->hdcImage, 0, 0, SRCCOPY);
        SelectObject (hdcBitmap, hbmNull);
    }
    SelectObject (himl->hdcImage, hbmNewBitmap);
    DeleteObject (himl->hbmImage);
    himl->hbmImage = hbmNewBitmap;

    if (himl->flags & ILC_MASK)
    {
        hbmNewBitmap = CreateBitmap (sz.cx, sz.cy, 1, 1, NULL);

        if (hbmNewBitmap == 0)
            ERR("creating new mask bitmap!\n");

	if(himl->cCurImage)
	{
	    hbmNull = SelectObject (hdcBitmap, hbmNewBitmap);
	    BitBlt (hdcBitmap, 0, 0, sz.cx, sz.cy,
		    himl->hdcMask, 0, 0, SRCCOPY);
	    SelectObject (hdcBitmap, hbmNull);
	}
        SelectObject (himl->hdcMask, hbmNewBitmap);
        DeleteObject (himl->hbmMask);
        himl->hbmMask = hbmNewBitmap;
    }

    if (himl->has_alpha)
    {
        char *new_alpha = HeapReAlloc( GetProcessHeap(), HEAP_ZERO_MEMORY, himl->has_alpha, nNewCount );
        if (new_alpha) himl->has_alpha = new_alpha;
        else
        {
            heap_free( himl->has_alpha );
            himl->has_alpha = NULL;
        }
    }

    himl->cMaxImage = nNewCount;

    DeleteDC (hdcBitmap);
}


/*************************************************************************
 * ImageList_Add [COMCTL32.@]
 *
 * Add an image or images to an image list.
 *
 * PARAMS
 *     himl     [I] handle to image list
 *     hbmImage [I] handle to image bitmap
 *     hbmMask  [I] handle to mask bitmap
 *
 * RETURNS
 *     Success: Index of the first new image.
 *     Failure: -1
 */

INT WINAPI
ImageList_Add (HIMAGELIST himl,	HBITMAP hbmImage, HBITMAP hbmMask)
{
    HDC     hdcBitmap, hdcTemp = 0;
    INT     nFirstIndex, nImageCount, i;
    BITMAP  bmp;
    POINT   pt;

    TRACE("himl=%p hbmimage=%p hbmmask=%p\n", himl, hbmImage, hbmMask);
    if (!is_valid(himl))
        return -1;

    if (!GetObjectW(hbmImage, sizeof(BITMAP), &bmp))
        return -1;

    TRACE("himl %p, cCurImage %d, cMaxImage %d, cGrow %d, cx %d, cy %d\n",
          himl, himl->cCurImage, himl->cMaxImage, himl->cGrow, himl->cx, himl->cy);

    nImageCount = bmp.bmWidth / himl->cx;

    TRACE("%p has %d images (%d x %d) bpp %d\n", hbmImage, nImageCount, bmp.bmWidth, bmp.bmHeight,
          bmp.bmBitsPixel);

    IMAGELIST_InternalExpandBitmaps(himl, nImageCount);

    hdcBitmap = CreateCompatibleDC(0);

    SelectObject(hdcBitmap, hbmImage);

    if (add_with_alpha( himl, hdcBitmap, himl->cCurImage, nImageCount,
                        himl->cx, min( himl->cy, bmp.bmHeight), hbmImage, hbmMask ))
        goto done;

    if (himl->hbmMask)
    {
        hdcTemp = CreateCompatibleDC(0);
        SelectObject(hdcTemp, hbmMask);
    }

    if (himl->uBitsPixel <= 8 && bmp.bmBitsPixel <= 8 &&
        !himl->color_table_set && himl->cCurImage == 0)
    {
        RGBQUAD colors[256];
        UINT num = GetDIBColorTable( hdcBitmap, 0, 1 << bmp.bmBitsPixel, colors );
        if (num) ImageList_SetColorTable( himl, 0, num, colors );
    }

    for (i=0; i<nImageCount; i++)
    {
        imagelist_point_from_index( himl, himl->cCurImage + i, &pt );

        /* Copy result to the imagelist
        */
        BitBlt( himl->hdcImage, pt.x, pt.y, himl->cx, bmp.bmHeight,
                hdcBitmap, i*himl->cx, 0, SRCCOPY );

        if (!himl->hbmMask)
             continue;

        BitBlt( himl->hdcMask, pt.x, pt.y, himl->cx, bmp.bmHeight,
                hdcTemp, i*himl->cx, 0, SRCCOPY );

        /* Remove the background from the image
        */
        BitBlt( himl->hdcImage, pt.x, pt.y, himl->cx, bmp.bmHeight,
                himl->hdcMask, pt.x, pt.y, 0x220326 ); /* NOTSRCAND */
    }
    if (hdcTemp) DeleteDC(hdcTemp);

done:
    DeleteDC(hdcBitmap);

    nFirstIndex = himl->cCurImage;
    himl->cCurImage += nImageCount;

    return nFirstIndex;
}


/*************************************************************************
 * ImageList_AddIcon [COMCTL32.@]
 *
 * Adds an icon to an image list.
 *
 * PARAMS
 *     himl  [I] handle to image list
 *     hIcon [I] handle to icon
 *
 * RETURNS
 *     Success: index of the new image
 *     Failure: -1
 */
#undef ImageList_AddIcon
INT WINAPI ImageList_AddIcon (HIMAGELIST himl, HICON hIcon)
{
    return ImageList_ReplaceIcon (himl, -1, hIcon);
}


/*************************************************************************
 * ImageList_AddMasked [COMCTL32.@]
 *
 * Adds an image or images to an image list and creates a mask from the
 * specified bitmap using the mask color.
 *
 * PARAMS
 *     himl    [I] handle to image list.
 *     hBitmap [I] handle to bitmap
 *     clrMask [I] mask color.
 *
 * RETURNS
 *     Success: Index of the first new image.
 *     Failure: -1
 */

INT WINAPI
ImageList_AddMasked (HIMAGELIST himl, HBITMAP hBitmap, COLORREF clrMask)
{
    HDC    hdcMask, hdcBitmap;
    INT    ret;
    BITMAP bmp;
    HBITMAP hMaskBitmap;
    COLORREF bkColor;

    TRACE("himl=%p hbitmap=%p clrmask=%x\n", himl, hBitmap, clrMask);
    if (!is_valid(himl))
        return -1;

    if (!GetObjectW(hBitmap, sizeof(BITMAP), &bmp))
        return -1;

    hdcBitmap = CreateCompatibleDC(0);
    SelectObject(hdcBitmap, hBitmap);

    /* Create a temp Mask so we can remove the background of the Image */
    hdcMask = CreateCompatibleDC(0);
    hMaskBitmap = CreateBitmap(bmp.bmWidth, bmp.bmHeight, 1, 1, NULL);
    SelectObject(hdcMask, hMaskBitmap);

    /* create monochrome image to the mask bitmap */
    bkColor = (clrMask != CLR_DEFAULT) ? clrMask : GetPixel (hdcBitmap, 0, 0);
    SetBkColor (hdcBitmap, bkColor);
    BitBlt (hdcMask, 0, 0, bmp.bmWidth, bmp.bmHeight, hdcBitmap, 0, 0, SRCCOPY);

    /*
     * Remove the background from the image
     *
     * WINDOWS BUG ALERT!!!!!!
     *  The statement below should not be done in common practice
     *  but this is how ImageList_AddMasked works in Windows.
     *  It overwrites the original bitmap passed, this was discovered
     *  by using the same bitmap to iterate the different styles
     *  on windows where it failed (BUT ImageList_Add is OK)
     *  This is here in case some apps rely on this bug
     *
     *  Blt mode 0x220326 is NOTSRCAND
     */
    if (bmp.bmBitsPixel > 8)  /* NOTSRCAND can't work with palettes */
    {
        SetBkColor(hdcBitmap, RGB(255,255,255));
        BitBlt(hdcBitmap, 0, 0, bmp.bmWidth, bmp.bmHeight, hdcMask, 0, 0, 0x220326);
    }

    DeleteDC(hdcBitmap);
    DeleteDC(hdcMask);

    ret = ImageList_Add( himl, hBitmap, hMaskBitmap );

    DeleteObject(hMaskBitmap);
    return ret;
}


/*************************************************************************
 * ImageList_BeginDrag [COMCTL32.@]
 *
 * Creates a temporary image list that contains one image. It will be used
 * as a drag image.
 *
 * PARAMS
 *     himlTrack [I] handle to the source image list
 *     iTrack    [I] index of the drag image in the source image list
 *     dxHotspot [I] X position of the hot spot of the drag image
 *     dyHotspot [I] Y position of the hot spot of the drag image
 *
 * RETURNS
 *     Success: TRUE
 *     Failure: FALSE
 */

BOOL WINAPI
ImageList_BeginDrag (HIMAGELIST himlTrack, INT iTrack,
	             INT dxHotspot, INT dyHotspot)
{
    INT cx, cy;
    POINT src, dst;

    TRACE("(himlTrack=%p iTrack=%d dx=%d dy=%d)\n", himlTrack, iTrack,
	  dxHotspot, dyHotspot);

    if (!is_valid(himlTrack))
	return FALSE;

    if (iTrack >= himlTrack->cCurImage)
        return FALSE;

    if (InternalDrag.himl)
        return FALSE;

    cx = himlTrack->cx;
    cy = himlTrack->cy;

    InternalDrag.himlNoCursor = InternalDrag.himl = ImageList_Create (cx, cy, himlTrack->flags, 1, 1);
    if (InternalDrag.himl == NULL) {
        WARN("Error creating drag image list!\n");
        return FALSE;
    }

    InternalDrag.dxHotspot = dxHotspot;
    InternalDrag.dyHotspot = dyHotspot;

    /* copy image */
    imagelist_point_from_index(InternalDrag.himl, 0, &dst);
    imagelist_point_from_index(himlTrack, iTrack, &src);
    BitBlt(InternalDrag.himl->hdcImage, dst.x, dst.y, cx, cy, himlTrack->hdcImage, src.x, src.y,
            SRCCOPY);
    BitBlt(InternalDrag.himl->hdcMask, dst.x, dst.y, cx, cy, himlTrack->hdcMask, src.x, src.y,
            SRCCOPY);

    InternalDrag.himl->cCurImage = 1;

    return TRUE;
}


/*************************************************************************
 * ImageList_Copy [COMCTL32.@]
 *
 *  Copies an image of the source image list to an image of the
 *  destination image list. Images can be copied or swapped.
 *
 * PARAMS
 *     himlDst [I] handle to the destination image list
 *     iDst    [I] destination image index.
 *     himlSrc [I] handle to the source image list
 *     iSrc    [I] source image index
 *     uFlags  [I] flags for the copy operation
 *
 * RETURNS
 *     Success: TRUE
 *     Failure: FALSE
 *
 * NOTES
 *     Copying from one image list to another is possible. The original
 *     implementation just copies or swaps within one image list.
 *     Could this feature become a bug??? ;-)
 */

BOOL WINAPI
ImageList_Copy (HIMAGELIST himlDst, INT iDst,	HIMAGELIST himlSrc,
		INT iSrc, UINT uFlags)
{
    POINT ptSrc, ptDst;

    TRACE("himlDst=%p iDst=%d himlSrc=%p iSrc=%d\n", himlDst, iDst, himlSrc, iSrc);

    if (!is_valid(himlSrc) || !is_valid(himlDst))
	return FALSE;
    if ((iDst < 0) || (iDst >= himlDst->cCurImage))
	return FALSE;
    if ((iSrc < 0) || (iSrc >= himlSrc->cCurImage))
	return FALSE;

    imagelist_point_from_index( himlDst, iDst, &ptDst );
    imagelist_point_from_index( himlSrc, iSrc, &ptSrc );

    if (uFlags & ILCF_SWAP) {
        /* swap */
        HDC     hdcBmp;
        HBITMAP hbmTempImage, hbmTempMask;

        hdcBmp = CreateCompatibleDC (0);

        /* create temporary bitmaps */
        hbmTempImage = CreateBitmap (himlSrc->cx, himlSrc->cy, 1,
                                       himlSrc->uBitsPixel, NULL);
        hbmTempMask = CreateBitmap (himlSrc->cx, himlSrc->cy, 1,
				      1, NULL);

        /* copy (and stretch) destination to temporary bitmaps.(save) */
        /* image */
        SelectObject (hdcBmp, hbmTempImage);
        StretchBlt   (hdcBmp, 0, 0, himlSrc->cx, himlSrc->cy,
                      himlDst->hdcImage, ptDst.x, ptDst.y, himlDst->cx, himlDst->cy,
                      SRCCOPY);
        /* mask */
        SelectObject (hdcBmp, hbmTempMask);
        StretchBlt   (hdcBmp, 0, 0, himlSrc->cx, himlSrc->cy,
                      himlDst->hdcMask, ptDst.x, ptDst.y, himlDst->cx, himlDst->cy,
                      SRCCOPY);

        /* copy (and stretch) source to destination */
        /* image */
        StretchBlt   (himlDst->hdcImage, ptDst.x, ptDst.y, himlDst->cx, himlDst->cy,
                      himlSrc->hdcImage, ptSrc.x, ptSrc.y, himlSrc->cx, himlSrc->cy,
                      SRCCOPY);
        /* mask */
        StretchBlt   (himlDst->hdcMask, ptDst.x, ptDst.y, himlDst->cx, himlDst->cy,
                      himlSrc->hdcMask, ptSrc.x, ptSrc.y, himlSrc->cx, himlSrc->cy,
                      SRCCOPY);

        /* copy (without stretching) temporary bitmaps to source (restore) */
        /* mask */
        BitBlt       (himlSrc->hdcMask, ptSrc.x, ptSrc.y, himlSrc->cx, himlSrc->cy,
                      hdcBmp, 0, 0, SRCCOPY);

        /* image */
        BitBlt       (himlSrc->hdcImage, ptSrc.x, ptSrc.y, himlSrc->cx, himlSrc->cy,
                      hdcBmp, 0, 0, SRCCOPY);
        /* delete temporary bitmaps */
        DeleteObject (hbmTempMask);
        DeleteObject (hbmTempImage);
        DeleteDC(hdcBmp);
    }
    else {
        /* copy image */
        StretchBlt   (himlDst->hdcImage, ptDst.x, ptDst.y, himlDst->cx, himlDst->cy,
                      himlSrc->hdcImage, ptSrc.x, ptSrc.y, himlSrc->cx, himlSrc->cy,
                      SRCCOPY);

        /* copy mask */
        StretchBlt   (himlDst->hdcMask, ptDst.x, ptDst.y, himlDst->cx, himlDst->cy,
                      himlSrc->hdcMask, ptSrc.x, ptSrc.y, himlSrc->cx, himlSrc->cy,
                      SRCCOPY);
    }

    return TRUE;
}


/*************************************************************************
 * ImageList_Create [COMCTL32.@]
 *
 * Creates a new image list.
 *
 * PARAMS
 *     cx       [I] image height
 *     cy       [I] image width
 *     flags    [I] creation flags
 *     cInitial [I] initial number of images in the image list
 *     cGrow    [I] number of images by which image list grows
 *
 * RETURNS
 *     Success: Handle to the created image list
 *     Failure: NULL
 */
HIMAGELIST WINAPI
ImageList_Create (INT cx, INT cy, UINT flags,
		  INT cInitial, INT cGrow)
{
    HIMAGELIST himl;
    INT      nCount;
    HBITMAP  hbmTemp;
    UINT     ilc = (flags & 0xFE);
    static const WORD aBitBlend25[] =
        {0xAA, 0x00, 0x55, 0x00, 0xAA, 0x00, 0x55, 0x00};

    static const WORD aBitBlend50[] =
        {0x55, 0xAA, 0x55, 0xAA, 0x55, 0xAA, 0x55, 0xAA};

    TRACE("(%d %d 0x%x %d %d)\n", cx, cy, flags, cInitial, cGrow);

    if (cx < 0 || cy < 0) return NULL;
    if (!((flags&ILC_COLORDDB) == ILC_COLORDDB) && (cx == 0 || cy == 0)) return NULL;

    /* Create the IImageList interface for the image list */
    if (FAILED(ImageListImpl_CreateInstance(NULL, &IID_IImageList, (void **)&himl)))
        return NULL;

    cGrow = (WORD)((max( cGrow, 1 ) + 3) & ~3);

    if (cGrow > 256)
    {
        /* Windows doesn't limit the size here, but X11 doesn't let us allocate such huge bitmaps */
        WARN( "grow %d too large, limiting to 256\n", cGrow );
        cGrow = 256;
    }

    himl->cx        = cx;
    himl->cy        = cy;
    himl->flags     = flags;
    himl->cMaxImage = cInitial + 1;
    himl->cInitial  = cInitial;
    himl->cGrow     = cGrow;
    himl->clrFg     = CLR_DEFAULT;
    himl->clrBk     = CLR_NONE;
    himl->color_table_set = FALSE;
#ifdef __REACTOS__
    himl->usVersion = 0;
#endif

    /* initialize overlay mask indices */
    for (nCount = 0; nCount < MAX_OVERLAYIMAGE; nCount++)
        himl->nOvlIdx[nCount] = -1;

    /* Create Image & Mask DCs */
    himl->hdcImage = CreateCompatibleDC (0);
    if (!himl->hdcImage)
        goto cleanup;
    if (himl->flags & ILC_MASK){
        himl->hdcMask = CreateCompatibleDC(0);
        if (!himl->hdcMask)
            goto cleanup;
    }

    /* Default to ILC_COLOR4 if none of the ILC_COLOR* flags are specified */
    if (ilc == ILC_COLOR)
    {
        ilc = ILC_COLOR4;
        himl->flags |= ILC_COLOR4;
    }

    if (ilc >= ILC_COLOR4 && ilc <= ILC_COLOR32)
        himl->uBitsPixel = ilc;
    else
        himl->uBitsPixel = (UINT)GetDeviceCaps (himl->hdcImage, BITSPIXEL);

    if (himl->cMaxImage > 0) {
        himl->hbmImage = ImageList_CreateImage(himl->hdcImage, himl, himl->cMaxImage);
	SelectObject(himl->hdcImage, himl->hbmImage);
    } else
        himl->hbmImage = 0;

    if ((himl->cMaxImage > 0) && (himl->flags & ILC_MASK)) {
        SIZE sz;

        imagelist_get_bitmap_size(himl, himl->cMaxImage, &sz);
        himl->hbmMask = CreateBitmap (sz.cx, sz.cy, 1, 1, NULL);
        if (himl->hbmMask == 0) {
            ERR("Error creating mask bitmap!\n");
            goto cleanup;
        }
        SelectObject(himl->hdcMask, himl->hbmMask);
    }
    else
        himl->hbmMask = 0;

    if (ilc == ILC_COLOR32)
        himl->has_alpha = heap_alloc_zero( himl->cMaxImage );
    else
        himl->has_alpha = NULL;

    /* create blending brushes */
    hbmTemp = CreateBitmap (8, 8, 1, 1, aBitBlend25);
    himl->hbrBlend25 = CreatePatternBrush (hbmTemp);
    DeleteObject (hbmTemp);

    hbmTemp = CreateBitmap (8, 8, 1, 1, aBitBlend50);
    himl->hbrBlend50 = CreatePatternBrush (hbmTemp);
    DeleteObject (hbmTemp);

    TRACE("created imagelist %p\n", himl);
    return himl;

cleanup:
    ImageList_Destroy(himl);
    return NULL;
}


/*************************************************************************
 * ImageList_Destroy [COMCTL32.@]
 *
 * Destroys an image list.
 *
 * PARAMS
 *     himl [I] handle to image list
 *
 * RETURNS
 *     Success: TRUE
 *     Failure: FALSE
 */

BOOL WINAPI
ImageList_Destroy (HIMAGELIST himl)
{
    if (!is_valid(himl))
        return FALSE;

#ifdef __REACTOS__
    if ((himl->flags & ILC_SYSTEM) && WinVerMajor() >= 6)
        return FALSE;
#endif

    IImageList_Release((IImageList *) himl);
    return TRUE;
}


/*************************************************************************
 * ImageList_DragEnter [COMCTL32.@]
 *
 * Locks window update and displays the drag image at the given position.
 *
 * PARAMS
 *     hwndLock [I] handle of the window that owns the drag image.
 *     x        [I] X position of the drag image.
 *     y        [I] Y position of the drag image.
 *
 * RETURNS
 *     Success: TRUE
 *     Failure: FALSE
 *
 * NOTES
 *     The position of the drag image is relative to the window, not
 *     the client area.
 */

BOOL WINAPI
ImageList_DragEnter (HWND hwndLock, INT x, INT y)
{
    TRACE("(hwnd=%p x=%d y=%d)\n", hwndLock, x, y);

    if (!is_valid(InternalDrag.himl))
	return FALSE;

    if (hwndLock)
	InternalDrag.hwnd = hwndLock;
    else
	InternalDrag.hwnd = GetDesktopWindow ();

    InternalDrag.x = x;
    InternalDrag.y = y;

    /* draw the drag image and save the background */
    return ImageList_DragShowNolock(TRUE);
}


/*************************************************************************
 * ImageList_DragLeave [COMCTL32.@]
 *
 * Unlocks window update and hides the drag image.
 *
 * PARAMS
 *     hwndLock [I] handle of the window that owns the drag image.
 *
 * RETURNS
 *     Success: TRUE
 *     Failure: FALSE
 */

BOOL WINAPI
ImageList_DragLeave (HWND hwndLock)
{
    /* As we don't save drag info in the window this can lead to problems if
       an app does not supply the same window as DragEnter */
    /* if (hwndLock)
	InternalDrag.hwnd = hwndLock;
    else
	InternalDrag.hwnd = GetDesktopWindow (); */
    if(!hwndLock)
	hwndLock = GetDesktopWindow();
    if(InternalDrag.hwnd != hwndLock)
	FIXME("DragLeave hWnd != DragEnter hWnd\n");

    ImageList_DragShowNolock (FALSE);

    return TRUE;
}


/*************************************************************************
 * ImageList_InternalDragDraw [Internal]
 *
 * Draws the drag image.
 *
 * PARAMS
 *     hdc [I] device context to draw into.
 *     x   [I] X position of the drag image.
 *     y   [I] Y position of the drag image.
 *
 * RETURNS
 *     Success: TRUE
 *     Failure: FALSE
 *
 * NOTES
 *     The position of the drag image is relative to the window, not
 *     the client area.
 *
 */

static inline void
ImageList_InternalDragDraw (HDC hdc, INT x, INT y)
{
    IMAGELISTDRAWPARAMS imldp;

    ZeroMemory (&imldp, sizeof(imldp));
    imldp.cbSize  = sizeof(imldp);
    imldp.himl    = InternalDrag.himl;
    imldp.i       = 0;
    imldp.hdcDst  = hdc;
    imldp.x       = x;
    imldp.y       = y;
    imldp.rgbBk   = CLR_DEFAULT;
    imldp.rgbFg   = CLR_DEFAULT;
    imldp.fStyle  = ILD_NORMAL;
    imldp.fState  = ILS_ALPHA;
    imldp.Frame   = 192;
    ImageList_DrawIndirect (&imldp);
}

/*************************************************************************
 * ImageList_DragMove [COMCTL32.@]
 *
 * Moves the drag image.
 *
 * PARAMS
 *     x [I] X position of the drag image.
 *     y [I] Y position of the drag image.
 *
 * RETURNS
 *     Success: TRUE
 *     Failure: FALSE
 *
 * NOTES
 *     The position of the drag image is relative to the window, not
 *     the client area.
 */

BOOL WINAPI
ImageList_DragMove (INT x, INT y)
{
    TRACE("(x=%d y=%d)\n", x, y);

    if (!is_valid(InternalDrag.himl))
	return FALSE;

    /* draw/update the drag image */
    if (InternalDrag.bShow) {
	HDC hdcDrag;
	HDC hdcOffScreen;
	HDC hdcBg;
	HBITMAP hbmOffScreen;
	INT origNewX, origNewY;
	INT origOldX, origOldY;
	INT origRegX, origRegY;
	INT sizeRegX, sizeRegY;


	/* calculate the update region */
	origNewX = x - InternalDrag.dxHotspot;
	origNewY = y - InternalDrag.dyHotspot;
	origOldX = InternalDrag.x - InternalDrag.dxHotspot;
	origOldY = InternalDrag.y - InternalDrag.dyHotspot;
	origRegX = min(origNewX, origOldX);
	origRegY = min(origNewY, origOldY);
	sizeRegX = InternalDrag.himl->cx + abs(x - InternalDrag.x);
	sizeRegY = InternalDrag.himl->cy + abs(y - InternalDrag.y);

	hdcDrag = GetDCEx(InternalDrag.hwnd, 0,
   			  DCX_WINDOW | DCX_CACHE | DCX_LOCKWINDOWUPDATE);
    	hdcOffScreen = CreateCompatibleDC(hdcDrag);
    	hdcBg = CreateCompatibleDC(hdcDrag);

	hbmOffScreen = CreateCompatibleBitmap(hdcDrag, sizeRegX, sizeRegY);
	SelectObject(hdcOffScreen, hbmOffScreen);
	SelectObject(hdcBg, InternalDrag.hbmBg);

	/* get the actual background of the update region */
	BitBlt(hdcOffScreen, 0, 0, sizeRegX, sizeRegY, hdcDrag,
	       origRegX, origRegY, SRCCOPY);
	/* erase the old image */
	BitBlt(hdcOffScreen, origOldX - origRegX, origOldY - origRegY,
	       InternalDrag.himl->cx, InternalDrag.himl->cy, hdcBg, 0, 0,
	       SRCCOPY);
	/* save the background */
	BitBlt(hdcBg, 0, 0, InternalDrag.himl->cx, InternalDrag.himl->cy,
	       hdcOffScreen, origNewX - origRegX, origNewY - origRegY, SRCCOPY);
	/* draw the image */
	ImageList_InternalDragDraw(hdcOffScreen, origNewX - origRegX, 
				   origNewY - origRegY);
	/* draw the update region to the screen */
	BitBlt(hdcDrag, origRegX, origRegY, sizeRegX, sizeRegY,
	       hdcOffScreen, 0, 0, SRCCOPY);

	DeleteDC(hdcBg);
	DeleteDC(hdcOffScreen);
	DeleteObject(hbmOffScreen);
	ReleaseDC(InternalDrag.hwnd, hdcDrag);
    }

    /* update the image position */
    InternalDrag.x = x;
    InternalDrag.y = y;

    return TRUE;
}


/*************************************************************************
 * ImageList_DragShowNolock [COMCTL32.@]
 *
 * Shows or hides the drag image.
 *
 * PARAMS
 *     bShow [I] TRUE shows the drag image, FALSE hides it.
 *
 * RETURNS
 *     Success: TRUE
 *     Failure: FALSE
 */

BOOL WINAPI
ImageList_DragShowNolock (BOOL bShow)
{
    HDC hdcDrag;
    HDC hdcBg;
    INT x, y;

    if (!is_valid(InternalDrag.himl))
        return FALSE;
    
    TRACE("bShow=0x%X!\n", bShow);

    /* DragImage is already visible/hidden */
    if ((InternalDrag.bShow && bShow) || (!InternalDrag.bShow && !bShow)) {
	return FALSE;
    }

    /* position of the origin of the DragImage */
    x = InternalDrag.x - InternalDrag.dxHotspot;
    y = InternalDrag.y - InternalDrag.dyHotspot;

    hdcDrag = GetDCEx (InternalDrag.hwnd, 0,
			 DCX_WINDOW | DCX_CACHE | DCX_LOCKWINDOWUPDATE);
    if (!hdcDrag) {
	return FALSE;
    }

    hdcBg = CreateCompatibleDC(hdcDrag);
    if (!InternalDrag.hbmBg) {
	InternalDrag.hbmBg = CreateCompatibleBitmap(hdcDrag,
		    InternalDrag.himl->cx, InternalDrag.himl->cy);
    }
    SelectObject(hdcBg, InternalDrag.hbmBg);

    if (bShow) {
	/* save the background */
	BitBlt(hdcBg, 0, 0, InternalDrag.himl->cx, InternalDrag.himl->cy,
	       hdcDrag, x, y, SRCCOPY);
	/* show the image */
	ImageList_InternalDragDraw(hdcDrag, x, y);
    } else {
	/* hide the image */
	BitBlt(hdcDrag, x, y, InternalDrag.himl->cx, InternalDrag.himl->cy,
	       hdcBg, 0, 0, SRCCOPY);
    }

    InternalDrag.bShow = !InternalDrag.bShow;

    DeleteDC(hdcBg);
    ReleaseDC (InternalDrag.hwnd, hdcDrag);
    return TRUE;
}


/*************************************************************************
 * ImageList_Draw [COMCTL32.@]
 *
 * Draws an image.
 *
 * PARAMS
 *     himl   [I] handle to image list
 *     i      [I] image index
 *     hdc    [I] handle to device context
 *     x      [I] x position
 *     y      [I] y position
 *     fStyle [I] drawing flags
 *
 * RETURNS
 *     Success: TRUE
 *     Failure: FALSE
 *
 * SEE
 *     ImageList_DrawEx.
 */

BOOL WINAPI
ImageList_Draw (HIMAGELIST himl, INT i, HDC hdc, INT x, INT y, UINT fStyle)
{
    return ImageList_DrawEx (himl, i, hdc, x, y, 0, 0, 
		             CLR_DEFAULT, CLR_DEFAULT, fStyle);
}


/*************************************************************************
 * ImageList_DrawEx [COMCTL32.@]
 *
 * Draws an image and allows using extended drawing features.
 *
 * PARAMS
 *     himl   [I] handle to image list
 *     i      [I] image index
 *     hdc    [I] handle to device context
 *     x      [I] X position
 *     y      [I] Y position
 *     dx     [I] X offset
 *     dy     [I] Y offset
 *     rgbBk  [I] background color
 *     rgbFg  [I] foreground color
 *     fStyle [I] drawing flags
 *
 * RETURNS
 *     Success: TRUE
 *     Failure: FALSE
 *
 * NOTES
 *     Calls ImageList_DrawIndirect.
 *
 * SEE
 *     ImageList_DrawIndirect.
 */

BOOL WINAPI
ImageList_DrawEx (HIMAGELIST himl, INT i, HDC hdc, INT x, INT y,
		  INT dx, INT dy, COLORREF rgbBk, COLORREF rgbFg,
		  UINT fStyle)
{
    IMAGELISTDRAWPARAMS imldp;

    ZeroMemory (&imldp, sizeof(imldp));
    imldp.cbSize  = sizeof(imldp);
    imldp.himl    = himl;
    imldp.i       = i;
    imldp.hdcDst  = hdc;
    imldp.x       = x;
    imldp.y       = y;
    imldp.cx      = dx;
    imldp.cy      = dy;
    imldp.rgbBk   = rgbBk;
    imldp.rgbFg   = rgbFg;
    imldp.fStyle  = fStyle;

    return ImageList_DrawIndirect (&imldp);
}

#ifdef __REACTOS__
static BOOL alpha_blend_image( HIMAGELIST himl, HDC srce_dc, HDC srce_dcMask, HDC dest_dc, int dest_x, int dest_y,
#else
static BOOL alpha_blend_image( HIMAGELIST himl, HDC dest_dc, int dest_x, int dest_y,
#endif
                               int src_x, int src_y, int cx, int cy, BLENDFUNCTION func,
                               UINT style, COLORREF blend_col )
{
    BOOL ret = FALSE;
    HDC hdc;
    HBITMAP bmp = 0, mask = 0;
    BITMAPINFO *info;
    void *bits, *mask_bits;
    unsigned int *ptr;
    int i, j;

    if (!(hdc = CreateCompatibleDC( 0 ))) return FALSE;
    if (!(info = heap_alloc( FIELD_OFFSET( BITMAPINFO, bmiColors[256] )))) goto done;
    info->bmiHeader.biSize = sizeof(BITMAPINFOHEADER);
    info->bmiHeader.biWidth = cx;
    info->bmiHeader.biHeight = cy;
    info->bmiHeader.biPlanes = 1;
    info->bmiHeader.biBitCount = 32;
    info->bmiHeader.biCompression = BI_RGB;
    info->bmiHeader.biSizeImage = cx * cy * 4;
    info->bmiHeader.biXPelsPerMeter = 0;
    info->bmiHeader.biYPelsPerMeter = 0;
    info->bmiHeader.biClrUsed = 0;
    info->bmiHeader.biClrImportant = 0;
#ifdef __REACTOS__
    if (!(bmp = CreateDIBSection( srce_dc, info, DIB_RGB_COLORS, &bits, 0, 0 ))) goto done;
#else
    if (!(bmp = CreateDIBSection( himl->hdcImage, info, DIB_RGB_COLORS, &bits, 0, 0 ))) goto done;
#endif
    SelectObject( hdc, bmp );
#ifdef __REACTOS__
    if (!BitBlt(hdc, 0, 0, cx, cy, srce_dc, src_x, src_y, SRCCOPY))
    {
        TRACE("BitBlt failed\n");
        goto done;
    }
#else
    BitBlt( hdc, 0, 0, cx, cy, himl->hdcImage, src_x, src_y, SRCCOPY );
#endif

    if (blend_col != CLR_NONE)
    {
        BYTE r = GetRValue( blend_col );
        BYTE g = GetGValue( blend_col );
        BYTE b = GetBValue( blend_col );

        if (style & ILD_BLEND25)
        {
            for (i = 0, ptr = bits; i < cx * cy; i++, ptr++)
                *ptr = ((*ptr & 0xff000000) |
                        ((((*ptr & 0x00ff0000) * 3 + (r << 16)) / 4) & 0x00ff0000) |
                        ((((*ptr & 0x0000ff00) * 3 + (g << 8))  / 4) & 0x0000ff00) |
                        ((((*ptr & 0x000000ff) * 3 + (b << 0))  / 4) & 0x000000ff));
        }
        else if (style & ILD_BLEND50)
        {
            for (i = 0, ptr = bits; i < cx * cy; i++, ptr++)
                *ptr = ((*ptr & 0xff000000) |
                        ((((*ptr & 0x00ff0000) + (r << 16)) / 2) & 0x00ff0000) |
                        ((((*ptr & 0x0000ff00) + (g << 8))  / 2) & 0x0000ff00) |
                        ((((*ptr & 0x000000ff) + (b << 0))  / 2) & 0x000000ff));
        }
    }

    if (himl->has_alpha)  /* we already have an alpha channel in this case */
    {
        /* pre-multiply by the alpha channel */
        for (i = 0, ptr = bits; i < cx * cy; i++, ptr++)
        {
            DWORD alpha = *ptr >> 24;
            *ptr = ((*ptr & 0xff000000) |
                    (((*ptr & 0x00ff0000) * alpha / 255) & 0x00ff0000) |
                    (((*ptr & 0x0000ff00) * alpha / 255) & 0x0000ff00) |
                    (((*ptr & 0x000000ff) * alpha / 255)));
        }
    }
    else if (himl->hbmMask)
    {
        unsigned int width_bytes = (cx + 31) / 32 * 4;
        /* generate alpha channel from the mask */
        info->bmiHeader.biBitCount = 1;
        info->bmiHeader.biSizeImage = width_bytes * cy;
        info->bmiColors[0].rgbRed      = 0;
        info->bmiColors[0].rgbGreen    = 0;
        info->bmiColors[0].rgbBlue     = 0;
        info->bmiColors[0].rgbReserved = 0;
        info->bmiColors[1].rgbRed      = 0xff;
        info->bmiColors[1].rgbGreen    = 0xff;
        info->bmiColors[1].rgbBlue     = 0xff;
        info->bmiColors[1].rgbReserved = 0;
        if (!(mask = CreateDIBSection( srce_dcMask, info, DIB_RGB_COLORS, &mask_bits, 0, 0)))
        {
            TRACE("CreateDIBSection failed %i\n", GetLastError());
            goto done;
        }
        if (SelectObject(hdc, mask) == NULL)
        {
            TRACE("SelectObject failed %i\n", GetLastError());
            SelectObject(hdc, bmp);
            goto done;
        }
        if (!BitBlt( hdc, 0, 0, cx, cy, srce_dcMask, src_x, src_y, SRCCOPY))
        {
            TRACE("BitBlt failed %i\n", GetLastError());
            SelectObject(hdc, bmp);
            goto done;
        }
        if (SelectObject( hdc, bmp) == NULL)
        {
            TRACE("SelectObject failed %i\n", GetLastError());
            goto done;
        }
        for (i = 0, ptr = bits; i < cy; i++)
            for (j = 0; j < cx; j++, ptr++)
                if ((((BYTE *)mask_bits)[i * width_bytes + j / 8] << (j % 8)) & 0x80) *ptr = 0;
                else *ptr |= 0xff000000;
    }

    ret = GdiAlphaBlend( dest_dc, dest_x, dest_y, cx, cy, hdc, 0, 0, cx, cy, func );

done:
    DeleteDC( hdc );
    if (bmp) DeleteObject( bmp );
    if (mask) DeleteObject( mask );
    heap_free( info );
    return ret;
}

#ifdef __REACTOS__
BOOL saturate_image(HIMAGELIST himl, HDC dest_dc, int dest_x, int dest_y,
                    int src_x, int src_y, int cx, int cy, COLORREF rgbFg,
                    HDC *hdcImageListDC, HDC *hdcMaskListDC)
{
    HDC hdc = NULL, hdcMask = NULL;
    HBITMAP bmp = 0, bmpMask = 0;
    BITMAPINFO *info;

    unsigned int *ptr;
    void *bits;
    int i;

    /* create a dc and its device independent bitmap for doing the work,
       shamelessly copied from the alpha-blending function above */
    if (!(hdc = CreateCompatibleDC( 0 ))) return FALSE;
    if (!(info = HeapAlloc( GetProcessHeap(), 0, FIELD_OFFSET( BITMAPINFO, bmiColors[256] )))) goto done;
    info->bmiHeader.biSize = sizeof(BITMAPINFOHEADER);
    info->bmiHeader.biWidth = cx;
    info->bmiHeader.biHeight = cy;
    info->bmiHeader.biPlanes = 1;
    info->bmiHeader.biBitCount = 32;
    info->bmiHeader.biCompression = BI_RGB;
    info->bmiHeader.biSizeImage = cx * cy * 4;
    info->bmiHeader.biXPelsPerMeter = 0;
    info->bmiHeader.biYPelsPerMeter = 0;
    info->bmiHeader.biClrUsed = 0;
    info->bmiHeader.biClrImportant = 0;
    if (!(bmp = CreateDIBSection(himl->hdcImage, info, DIB_RGB_COLORS, &bits, 0, 0 ))) goto done;

    /* bind both surfaces */
    if (SelectObject(hdc, bmp) == NULL)
    {
        TRACE("SelectObject failed\n");
        goto done;
    }

    /* copy into our dc the section that covers just the icon we we're asked for */
    if (!BitBlt(hdc, 0, 0, cx, cy, himl->hdcImage, src_x, src_y, SRCCOPY))
    {
        TRACE("BitBlt failed!\n");
        goto done;
    }

    /* loop every pixel of the bitmap */
    for (i = 0, ptr = bits; i < cx * cy; i++, ptr++)
    {
        COLORREF orig_color = *ptr;

        /* calculate the effective luminance using the constants from here, adapted to the human eye:
           <http://bobpowell.net/grayscale.aspx> */
        float mixed_color = (GetRValue(orig_color) * .30 +
                             GetGValue(orig_color) * .59 +
                             GetBValue(orig_color) * .11);

        *ptr = RGBA(mixed_color, mixed_color, mixed_color, GetAValue(orig_color));
    }

    if (himl->hdcMask)
    {
        hdcMask = CreateCompatibleDC(NULL);
        bmpMask = CreateCompatibleBitmap(hdcMask, cx, cy);

        SelectObject(hdcMask, bmpMask);

        if (!BitBlt(hdcMask, 0, 0, cx, cy, himl->hdcMask, src_x, src_y, SRCCOPY))
        {
            ERR("BitBlt failed %i\n", GetLastError());
            DeleteDC(hdcMask);
            hdcMask = NULL;
            goto done;
        }
        TRACE("mask ok\n");
    }

done:

    if (bmp)
        DeleteObject(bmp);
    if (bmpMask)
        DeleteObject(bmpMask);

    if (info)
        HeapFree(GetProcessHeap(), 0, info);

    /* return the handle to our desaturated dc, that will substitute its original counterpart in the next calls */
    *hdcMaskListDC = hdcMask;
    *hdcImageListDC = hdc;
    return (hdc != NULL);
}
#endif /* __REACTOS__ */

/*************************************************************************
 * ImageList_DrawIndirect [COMCTL32.@]
 *
 * Draws an image using various parameters specified in pimldp.
 *
 * PARAMS
 *     pimldp [I] pointer to IMAGELISTDRAWPARAMS structure.
 *
 * RETURNS
 *     Success: TRUE
 *     Failure: FALSE
 */

BOOL WINAPI
ImageList_DrawIndirect (IMAGELISTDRAWPARAMS *pimldp)
{
    INT cx, cy, nOvlIdx;
    DWORD fState, dwRop;
    UINT fStyle;
    COLORREF oldImageBk, oldImageFg;
    HDC hImageDC, hImageListDC, hMaskListDC;
    HBITMAP hImageBmp, hOldImageBmp, hBlendMaskBmp;
    BOOL bIsTransparent, bBlend, bResult = FALSE, bMask;
    HIMAGELIST himl;
    HBRUSH hOldBrush;
    POINT pt;
    BOOL has_alpha;
#ifdef __REACTOS__
    HDC hdcSaturated = NULL, hdcSaturatedMask = NULL;
#endif

    if (!pimldp || !(himl = pimldp->himl)) return FALSE;
    if (!is_valid(himl)) return FALSE;
    if ((pimldp->i < 0) || (pimldp->i >= himl->cCurImage)) return FALSE;

    imagelist_point_from_index( himl, pimldp->i, &pt );
    pt.x += pimldp->xBitmap;
    pt.y += pimldp->yBitmap;

    fState = pimldp->cbSize < sizeof(IMAGELISTDRAWPARAMS) ? ILS_NORMAL : pimldp->fState;
    fStyle = pimldp->fStyle & ~ILD_OVERLAYMASK;
    cx = (pimldp->cx == 0) ? himl->cx : pimldp->cx;
    cy = (pimldp->cy == 0) ? himl->cy : pimldp->cy;

    bIsTransparent = (fStyle & ILD_TRANSPARENT);
    if( pimldp->rgbBk == CLR_NONE )
        bIsTransparent = TRUE;
    if( ( pimldp->rgbBk == CLR_DEFAULT ) && ( himl->clrBk == CLR_NONE ) )
        bIsTransparent = TRUE;
    bMask = (himl->flags & ILC_MASK) && (fStyle & ILD_MASK) ;
    bBlend = (fStyle & (ILD_BLEND25 | ILD_BLEND50) ) && !bMask;

    TRACE("himl(%p) hbmMask(%p) iImage(%d) x(%d) y(%d) cx(%d) cy(%d)\n",
          himl, himl->hbmMask, pimldp->i, pimldp->x, pimldp->y, cx, cy);

    /* we will use these DCs to access the images and masks in the ImageList */
    hImageListDC = himl->hdcImage;
    hMaskListDC  = himl->hdcMask;

    /* these will accumulate the image and mask for the image we're drawing */
    hImageDC = CreateCompatibleDC( pimldp->hdcDst );
    hImageBmp = CreateCompatibleBitmap( pimldp->hdcDst, cx, cy );
    hBlendMaskBmp = bBlend ? CreateBitmap(cx, cy, 1, 1, NULL) : 0;

    /* Create a compatible DC. */
    if (!hImageListDC || !hImageDC || !hImageBmp ||
	(bBlend && !hBlendMaskBmp) || (himl->hbmMask && !hMaskListDC))
	goto cleanup;
    
    hOldImageBmp = SelectObject(hImageDC, hImageBmp);
  
    /*
     * To obtain a transparent look, background color should be set
     * to white and foreground color to black when blitting the
     * monochrome mask.
     */
    oldImageFg = SetTextColor( hImageDC, RGB( 0, 0, 0 ) );
    oldImageBk = SetBkColor( hImageDC, RGB( 0xff, 0xff, 0xff ) );

#ifdef __REACTOS__
    /*
     * If the ILS_SATURATE bit is enabled we should multiply the
     * RGB colors of the original image by the contents of rgbFg.
     */
    if (fState & ILS_SATURATE)
    {
        if (saturate_image(himl, pimldp->hdcDst, pimldp->x, pimldp->y,
                           pt.x, pt.y, cx, cy, pimldp->rgbFg,
                           &hdcSaturated, &hdcSaturatedMask))
        {
            hImageListDC = hdcSaturated;
            hMaskListDC = hdcSaturatedMask;
            /* shitty way of getting subroutines to blit at the right place (top left corner),
               as our modified imagelist only contains a single image for performance reasons */
            pt.x = 0;
            pt.y = 0;
        }
    }
#endif

    has_alpha = (himl->has_alpha && himl->has_alpha[pimldp->i]);
    if (!bMask && (has_alpha || (fState & ILS_ALPHA)))
    {
        COLORREF colour, blend_col = CLR_NONE;
        BLENDFUNCTION func;

        if (bBlend)
        {
            blend_col = pimldp->rgbFg;
            if (blend_col == CLR_DEFAULT) blend_col = GetSysColor( COLOR_HIGHLIGHT );
            else if (blend_col == CLR_NONE) blend_col = GetTextColor( pimldp->hdcDst );
        }

        func.BlendOp = AC_SRC_OVER;
        func.BlendFlags = 0;
        func.SourceConstantAlpha = (fState & ILS_ALPHA) ? pimldp->Frame : 255;
        func.AlphaFormat = AC_SRC_ALPHA;

        if (bIsTransparent)
        {
#ifdef __REACTOS__
            bResult = alpha_blend_image( himl, hImageListDC, hMaskListDC, pimldp->hdcDst, pimldp->x, pimldp->y,
#else
            bResult = alpha_blend_image( himl, pimldp->hdcDst, pimldp->x, pimldp->y,
#endif
                                         pt.x, pt.y, cx, cy, func, fStyle, blend_col );
            goto end;
        }
        colour = pimldp->rgbBk;
        if (colour == CLR_DEFAULT) colour = himl->clrBk;
        if (colour == CLR_NONE) colour = GetBkColor( pimldp->hdcDst );

        hOldBrush = SelectObject (hImageDC, CreateSolidBrush (colour));
        PatBlt( hImageDC, 0, 0, cx, cy, PATCOPY );
#ifdef __REACTOS__
        alpha_blend_image( himl, hImageListDC, hMaskListDC, hImageDC, 0, 0, pt.x, pt.y, cx, cy, func, fStyle, blend_col );
#else
        alpha_blend_image( himl, hImageDC, 0, 0, pt.x, pt.y, cx, cy, func, fStyle, blend_col );
#endif
        DeleteObject (SelectObject (hImageDC, hOldBrush));
        bResult = BitBlt( pimldp->hdcDst, pimldp->x,  pimldp->y, cx, cy, hImageDC, 0, 0, SRCCOPY );
        goto end;
    }

    /*
     * Draw the initial image
     */
    if( bMask ) {
	if (himl->hbmMask) {
            hOldBrush = SelectObject (hImageDC, CreateSolidBrush (GetTextColor(pimldp->hdcDst)));
            PatBlt( hImageDC, 0, 0, cx, cy, PATCOPY );
            BitBlt(hImageDC, 0, 0, cx, cy, hMaskListDC, pt.x, pt.y, SRCPAINT);
            DeleteObject (SelectObject (hImageDC, hOldBrush));
            if( bIsTransparent )
            {
                BitBlt ( pimldp->hdcDst, pimldp->x,  pimldp->y, cx, cy, hImageDC, 0, 0, SRCAND);
                bResult = TRUE;
                goto end;
            }
	} else {
	    hOldBrush = SelectObject (hImageDC, GetStockObject(BLACK_BRUSH));
	    PatBlt( hImageDC, 0, 0, cx, cy, PATCOPY);
	    SelectObject(hImageDC, hOldBrush);
	}
    } else {
	/* blend the image with the needed solid background */
        COLORREF colour = RGB(0,0,0);

        if( !bIsTransparent )
        {
            colour = pimldp->rgbBk;
            if( colour == CLR_DEFAULT )
                colour = himl->clrBk;
            if( colour == CLR_NONE )
                colour = GetBkColor(pimldp->hdcDst);
        }

        hOldBrush = SelectObject (hImageDC, CreateSolidBrush (colour));
        PatBlt( hImageDC, 0, 0, cx, cy, PATCOPY );
        if (himl->hbmMask)
        {
            BitBlt( hImageDC, 0, 0, cx, cy, hMaskListDC, pt.x, pt.y, SRCAND );
            BitBlt( hImageDC, 0, 0, cx, cy, hImageListDC, pt.x, pt.y, SRCPAINT );
        }
        else
            BitBlt( hImageDC, 0, 0, cx, cy, hImageListDC, pt.x, pt.y, SRCCOPY);
        DeleteObject (SelectObject (hImageDC, hOldBrush));
    }

    /* Time for blending, if required */
    if (bBlend) {
	HBRUSH hBlendBrush;
        COLORREF clrBlend = pimldp->rgbFg;
	HDC hBlendMaskDC = hImageListDC;
	HBITMAP hOldBitmap;

	/* Create the blend Mask */
    	hOldBitmap = SelectObject(hBlendMaskDC, hBlendMaskBmp);
	hBlendBrush = fStyle & ILD_BLEND50 ? himl->hbrBlend50 : himl->hbrBlend25;
        hOldBrush = SelectObject(hBlendMaskDC, hBlendBrush);
    	PatBlt(hBlendMaskDC, 0, 0, cx, cy, PATCOPY);
    	SelectObject(hBlendMaskDC, hOldBrush);

    	/* Modify the blend mask if an Image Mask exist */
    	if(himl->hbmMask) {
	    BitBlt(hBlendMaskDC, 0, 0, cx, cy, hMaskListDC, pt.x, pt.y, 0x220326); /* NOTSRCAND */
	    BitBlt(hBlendMaskDC, 0, 0, cx, cy, hBlendMaskDC, 0, 0, NOTSRCCOPY);
	}

	/* now apply blend to the current image given the BlendMask */
        if (clrBlend == CLR_DEFAULT) clrBlend = GetSysColor (COLOR_HIGHLIGHT);
        else if (clrBlend == CLR_NONE) clrBlend = GetTextColor (pimldp->hdcDst);
	hOldBrush = SelectObject (hImageDC, CreateSolidBrush(clrBlend));
	BitBlt (hImageDC, 0, 0, cx, cy, hBlendMaskDC, 0, 0, 0xB8074A); /* PSDPxax */
	DeleteObject(SelectObject(hImageDC, hOldBrush));
	SelectObject(hBlendMaskDC, hOldBitmap);
    }

    /* Now do the overlay image, if any */
    nOvlIdx = (pimldp->fStyle & ILD_OVERLAYMASK) >> 8;
    if ( (nOvlIdx >= 1) && (nOvlIdx <= MAX_OVERLAYIMAGE)) {
	nOvlIdx = himl->nOvlIdx[nOvlIdx - 1];
	if ((nOvlIdx >= 0) && (nOvlIdx < himl->cCurImage)) {
            POINT ptOvl;
            imagelist_point_from_index( himl, nOvlIdx, &ptOvl );
            ptOvl.x += pimldp->xBitmap;
	    if (himl->hbmMask && !(fStyle & ILD_IMAGE))
		BitBlt (hImageDC, 0, 0, cx, cy, hMaskListDC, ptOvl.x, ptOvl.y, SRCAND);
	    BitBlt (hImageDC, 0, 0, cx, cy, hImageListDC, ptOvl.x, ptOvl.y, SRCPAINT);
	}
    }

#ifndef __REACTOS__
    if (fState & ILS_SATURATE) FIXME("ILS_SATURATE: unimplemented!\n");
#endif
    if (fState & ILS_GLOW) FIXME("ILS_GLOW: unimplemented!\n");
    if (fState & ILS_SHADOW) FIXME("ILS_SHADOW: unimplemented!\n");

    if (fStyle & ILD_PRESERVEALPHA) FIXME("ILD_PRESERVEALPHA: unimplemented!\n");
    if (fStyle & ILD_SCALE) FIXME("ILD_SCALE: unimplemented!\n");
    if (fStyle & ILD_DPISCALE) FIXME("ILD_DPISCALE: unimplemented!\n");

    /* now copy the image to the screen */
    dwRop = SRCCOPY;
    if (himl->hbmMask && bIsTransparent ) {
	COLORREF oldDstFg = SetTextColor(pimldp->hdcDst, RGB( 0, 0, 0 ) );
	COLORREF oldDstBk = SetBkColor(pimldp->hdcDst, RGB( 0xff, 0xff, 0xff ));
        BitBlt (pimldp->hdcDst, pimldp->x,  pimldp->y, cx, cy, hMaskListDC, pt.x, pt.y, SRCAND);
	SetBkColor(pimldp->hdcDst, oldDstBk);
	SetTextColor(pimldp->hdcDst, oldDstFg);
	dwRop = SRCPAINT;
    }
    if (fStyle & ILD_ROP) dwRop = pimldp->dwRop;
    BitBlt (pimldp->hdcDst, pimldp->x,  pimldp->y, cx, cy, hImageDC, 0, 0, dwRop);

    bResult = TRUE;
end:
    /* cleanup the mess */
    SetBkColor(hImageDC, oldImageBk);
    SetTextColor(hImageDC, oldImageFg);
    SelectObject(hImageDC, hOldImageBmp);
cleanup:
#ifdef __REACTOS__
    if (hdcSaturated)
        DeleteDC(hdcSaturated);
    if (hdcSaturatedMask)
        DeleteDC(hdcSaturatedMask);
#endif
    DeleteObject(hBlendMaskBmp);
    DeleteObject(hImageBmp);
    DeleteDC(hImageDC);

    return bResult;
}


/*************************************************************************
 * ImageList_Duplicate [COMCTL32.@]
 *
 * Duplicates an image list.
 *
 * PARAMS
 *     himlSrc [I] source image list handle
 *
 * RETURNS
 *     Success: Handle of duplicated image list.
 *     Failure: NULL
 */

HIMAGELIST WINAPI
ImageList_Duplicate (HIMAGELIST himlSrc)
{
    HIMAGELIST himlDst;

    if (!is_valid(himlSrc)) {
        ERR("Invalid image list handle!\n");
        return NULL;
    }

    himlDst = ImageList_Create (himlSrc->cx, himlSrc->cy, himlSrc->flags,
                                himlSrc->cCurImage, himlSrc->cGrow);

    if (himlDst)
    {
        SIZE sz;

        imagelist_get_bitmap_size(himlSrc, himlSrc->cCurImage, &sz);
        BitBlt (himlDst->hdcImage, 0, 0, sz.cx, sz.cy,
                himlSrc->hdcImage, 0, 0, SRCCOPY);

        if (himlDst->hbmMask)
            BitBlt (himlDst->hdcMask, 0, 0, sz.cx, sz.cy,
                    himlSrc->hdcMask, 0, 0, SRCCOPY);

	himlDst->cCurImage = himlSrc->cCurImage;
        if (himlSrc->has_alpha && himlDst->has_alpha)
            memcpy( himlDst->has_alpha, himlSrc->has_alpha, himlDst->cCurImage );
    }
    return himlDst;
}


/*************************************************************************
 * ImageList_EndDrag [COMCTL32.@]
 *
 * Finishes a drag operation.
 *
 * PARAMS
 *     no Parameters
 *
 * RETURNS
 *     Success: TRUE
 *     Failure: FALSE
 */

VOID WINAPI
ImageList_EndDrag (void)
{
    /* cleanup the InternalDrag struct */
    InternalDrag.hwnd = 0;
    if (InternalDrag.himl != InternalDrag.himlNoCursor)
        ImageList_Destroy (InternalDrag.himlNoCursor);
    ImageList_Destroy (InternalDrag.himl);
    InternalDrag.himlNoCursor = InternalDrag.himl = 0;
    InternalDrag.x= 0;
    InternalDrag.y= 0;
    InternalDrag.dxHotspot = 0;
    InternalDrag.dyHotspot = 0;
    InternalDrag.bShow = FALSE;
    DeleteObject(InternalDrag.hbmBg);
    InternalDrag.hbmBg = 0;
}


/*************************************************************************
 * ImageList_GetBkColor [COMCTL32.@]
 *
 * Returns the background color of an image list.
 *
 * PARAMS
 *     himl [I] Image list handle.
 *
 * RETURNS
 *     Success: background color
 *     Failure: CLR_NONE
 */

COLORREF WINAPI
ImageList_GetBkColor (HIMAGELIST himl)
{
    return himl ? himl->clrBk : CLR_NONE;
}


/*************************************************************************
 * ImageList_GetDragImage [COMCTL32.@]
 *
 * Returns the handle to the internal drag image list.
 *
 * PARAMS
 *     ppt        [O] Pointer to the drag position. Can be NULL.
 *     pptHotspot [O] Pointer to the position of the hot spot. Can be NULL.
 *
 * RETURNS
 *     Success: Handle of the drag image list.
 *     Failure: NULL.
 */

HIMAGELIST WINAPI
ImageList_GetDragImage (POINT *ppt, POINT *pptHotspot)
{
    if (is_valid(InternalDrag.himl)) {
	if (ppt) {
	    ppt->x = InternalDrag.x;
	    ppt->y = InternalDrag.y;
	}
	if (pptHotspot) {
	    pptHotspot->x = InternalDrag.dxHotspot;
	    pptHotspot->y = InternalDrag.dyHotspot;
	}
        return (InternalDrag.himl);
    }

    return NULL;
}


/*************************************************************************
 * ImageList_GetFlags [COMCTL32.@]
 *
 * Gets the flags of the specified image list.
 *
 * PARAMS
 *     himl [I] Handle to image list
 *
 * RETURNS
 *     Image list flags.
 *
 * BUGS
 *    Stub.
 */

DWORD WINAPI
ImageList_GetFlags(HIMAGELIST himl)
{
    TRACE("%p\n", himl);
#ifdef __REACTOS__
    if(!is_valid2(himl))
        return 0;
    return himl->flags & ILC_PUBLICFLAGS;
#else
    return is_valid(himl) ? himl->flags : 0;
#endif
}


/*************************************************************************
 * ImageList_GetIcon [COMCTL32.@]
 *
 * Creates an icon from a masked image of an image list.
 *
 * PARAMS
 *     himl  [I] handle to image list
 *     i     [I] image index
 *     flags [I] drawing style flags
 *
 * RETURNS
 *     Success: icon handle
 *     Failure: NULL
 */

HICON WINAPI
ImageList_GetIcon (HIMAGELIST himl, INT i, UINT fStyle)
{
    ICONINFO ii;
    HICON hIcon;
    HBITMAP hOldDstBitmap;
    HDC hdcDst;
    POINT pt;

    TRACE("%p %d %d\n", himl, i, fStyle);
    if (!is_valid(himl) || (i < 0) || (i >= himl->cCurImage)) return NULL;

    ii.fIcon = TRUE;
    ii.xHotspot = 0;
    ii.yHotspot = 0;

    /* create colour bitmap */
    hdcDst = GetDC(0);
    ii.hbmColor = CreateCompatibleBitmap(hdcDst, himl->cx, himl->cy);
    ReleaseDC(0, hdcDst);

    hdcDst = CreateCompatibleDC(0);

    imagelist_point_from_index( himl, i, &pt );

    /* draw mask*/
    ii.hbmMask  = CreateBitmap (himl->cx, himl->cy, 1, 1, NULL);
    hOldDstBitmap = SelectObject (hdcDst, ii.hbmMask);
    if (himl->hbmMask) {
        BitBlt (hdcDst, 0, 0, himl->cx, himl->cy,
                himl->hdcMask, pt.x, pt.y, SRCCOPY);
    }
    else
        PatBlt (hdcDst, 0, 0, himl->cx, himl->cy, BLACKNESS);

    /* draw image*/
    SelectObject (hdcDst, ii.hbmColor);
    BitBlt (hdcDst, 0, 0, himl->cx, himl->cy,
            himl->hdcImage, pt.x, pt.y, SRCCOPY);

    /*
     * CreateIconIndirect requires us to deselect the bitmaps from
     * the DCs before calling
     */
    SelectObject(hdcDst, hOldDstBitmap);

    hIcon = CreateIconIndirect (&ii);

    DeleteObject (ii.hbmMask);
    DeleteObject (ii.hbmColor);
    DeleteDC (hdcDst);

    return hIcon;
}


/*************************************************************************
 * ImageList_GetIconSize [COMCTL32.@]
 *
 * Retrieves the size of an image in an image list.
 *
 * PARAMS
 *     himl [I] handle to image list
 *     cx   [O] pointer to the image width.
 *     cy   [O] pointer to the image height.
 *
 * RETURNS
 *     Success: TRUE
 *     Failure: FALSE
 *
 * NOTES
 *     All images in an image list have the same size.
 */

BOOL WINAPI
ImageList_GetIconSize (HIMAGELIST himl, INT *cx, INT *cy)
{
    if (!is_valid(himl) || !cx || !cy)
	return FALSE;

    *cx = himl->cx;
    *cy = himl->cy;

    return TRUE;
}


/*************************************************************************
 * ImageList_GetImageCount [COMCTL32.@]
 *
 * Returns the number of images in an image list.
 *
 * PARAMS
 *     himl [I] handle to image list
 *
 * RETURNS
 *     Success: Number of images.
 *     Failure: 0
 */

INT WINAPI
ImageList_GetImageCount (HIMAGELIST himl)
{
    if (!is_valid(himl))
	return 0;

    return himl->cCurImage;
}


/*************************************************************************
 * ImageList_GetImageInfo [COMCTL32.@]
 *
 * Returns information about an image in an image list.
 *
 * PARAMS
 *     himl       [I] handle to image list
 *     i          [I] image index
 *     pImageInfo [O] pointer to the image information
 *
 * RETURNS
 *     Success: TRUE
 *     Failure: FALSE
 */

BOOL WINAPI
ImageList_GetImageInfo (HIMAGELIST himl, INT i, IMAGEINFO *pImageInfo)
{
    POINT pt;

    if (!is_valid(himl) || (pImageInfo == NULL))
	return FALSE;
    if ((i < 0) || (i >= himl->cCurImage))
	return FALSE;

    pImageInfo->hbmImage = himl->hbmImage;
    pImageInfo->hbmMask  = himl->hbmMask;

    imagelist_point_from_index( himl, i, &pt );
    pImageInfo->rcImage.top    = pt.y;
    pImageInfo->rcImage.bottom = pt.y + himl->cy;
    pImageInfo->rcImage.left   = pt.x;
    pImageInfo->rcImage.right  = pt.x + himl->cx;

    return TRUE;
}


/*************************************************************************
 * ImageList_GetImageRect [COMCTL32.@]
 *
 * Retrieves the rectangle of the specified image in an image list.
 *
 * PARAMS
 *     himl   [I] handle to image list
 *     i      [I] image index
 *     lpRect [O] pointer to the image rectangle
 *
 * RETURNS
 *    Success: TRUE
 *    Failure: FALSE
 *
 * NOTES
 *    This is an UNDOCUMENTED function!!!
 */

BOOL WINAPI
ImageList_GetImageRect (HIMAGELIST himl, INT i, LPRECT lpRect)
{
#ifdef __REACTOS__
    IMAGEINFO ImageInfo;
    if (!ImageList_GetImageInfo(himl, i, &ImageInfo))
        return FALSE;
    *lpRect = ImageInfo.rcImage;
#else
    POINT pt;

    if (!is_valid(himl) || (lpRect == NULL))
	return FALSE;
    if ((i < 0) || (i >= himl->cCurImage))
	return FALSE;

    imagelist_point_from_index( himl, i, &pt );
    lpRect->left   = pt.x;
    lpRect->top    = pt.y;
    lpRect->right  = pt.x + himl->cx;
    lpRect->bottom = pt.y + himl->cy;
#endif
    return TRUE;
}


/*************************************************************************
 * ImageList_LoadImage  [COMCTL32.@]
 * ImageList_LoadImageA [COMCTL32.@]
 *
 * Creates an image list from a bitmap, icon or cursor.
 *
 * See ImageList_LoadImageW.
 */

HIMAGELIST WINAPI
ImageList_LoadImageA (HINSTANCE hi, LPCSTR lpbmp, INT cx, INT cGrow,
			COLORREF clrMask, UINT uType, UINT uFlags)
{
    HIMAGELIST himl;
    LPWSTR lpbmpW;
    DWORD len;

    if (IS_INTRESOURCE(lpbmp))
        return ImageList_LoadImageW(hi, (LPCWSTR)lpbmp, cx, cGrow, clrMask,
                                    uType, uFlags);

    len = MultiByteToWideChar(CP_ACP, 0, lpbmp, -1, NULL, 0);
    lpbmpW = heap_alloc(len * sizeof(WCHAR));
    MultiByteToWideChar(CP_ACP, 0, lpbmp, -1, lpbmpW, len);

    himl = ImageList_LoadImageW(hi, lpbmpW, cx, cGrow, clrMask, uType, uFlags);
    heap_free (lpbmpW);
    return himl;
}


/*************************************************************************
 * ImageList_LoadImageW [COMCTL32.@]
 *
 * Creates an image list from a bitmap, icon or cursor.
 *
 * PARAMS
 *     hi      [I] instance handle
 *     lpbmp   [I] name or id of the image
 *     cx      [I] width of each image
 *     cGrow   [I] number of images to expand
 *     clrMask [I] mask color
 *     uType   [I] type of image to load
 *     uFlags  [I] loading flags
 *
 * RETURNS
 *     Success: handle to the loaded image list
 *     Failure: NULL
 *
 * SEE
 *     LoadImage ()
 */

HIMAGELIST WINAPI
ImageList_LoadImageW (HINSTANCE hi, LPCWSTR lpbmp, INT cx, INT cGrow,
                      COLORREF clrMask, UINT uType, UINT uFlags)
{
    HIMAGELIST himl = NULL;
    HANDLE   handle;
    INT      nImageCount;

    handle = LoadImageW (hi, lpbmp, uType, 0, 0, uFlags);
    if (!handle) {
        WARN("Couldn't load image\n");
        return NULL;
    }

    if (uType == IMAGE_BITMAP) {
        DIBSECTION dib;
        UINT color;

        if (GetObjectW (handle, sizeof(dib), &dib) == sizeof(BITMAP)) color = ILC_COLOR;
        else color = dib.dsBm.bmBitsPixel;

        /* To match windows behavior, if cx is set to zero and
         the flag DI_DEFAULTSIZE is specified, cx becomes the
         system metric value for icons. If the flag is not specified
         the function sets the size to the height of the bitmap */
        if (cx == 0)
        {
            if (uFlags & DI_DEFAULTSIZE)
                cx = GetSystemMetrics (SM_CXICON);
            else
                cx = dib.dsBm.bmHeight;
        }

        nImageCount = dib.dsBm.bmWidth / cx;

        if (clrMask != CLR_NONE) color |= ILC_MASK;
        himl = ImageList_Create (cx, dib.dsBm.bmHeight, color, nImageCount, cGrow);
        if (!himl) {
            DeleteObject (handle);
            return NULL;
        }
        ImageList_AddMasked (himl, handle, clrMask);
    }
    else if ((uType == IMAGE_ICON) || (uType == IMAGE_CURSOR)) {
        ICONINFO ii;
        BITMAP bmp;

        GetIconInfo (handle, &ii);
        GetObjectW (ii.hbmColor, sizeof(BITMAP), &bmp);
        himl = ImageList_Create (bmp.bmWidth, bmp.bmHeight,
                                 ILC_MASK | ILC_COLOR, 1, cGrow);
        if (!himl) {
            DeleteObject (ii.hbmColor);
            DeleteObject (ii.hbmMask);
            DeleteObject (handle);
            return NULL;
        }
        ImageList_Add (himl, ii.hbmColor, ii.hbmMask);
        DeleteObject (ii.hbmColor);
        DeleteObject (ii.hbmMask);
    }

    DeleteObject (handle);

    return himl;
}


/*************************************************************************
 * ImageList_Merge [COMCTL32.@]
 *
 * Create an image list containing a merged image from two image lists.
 *
 * PARAMS
 *     himl1 [I] handle to first image list
 *     i1    [I] first image index
 *     himl2 [I] handle to second image list
 *     i2    [I] second image index
 *     dx    [I] X offset of the second image relative to the first.
 *     dy    [I] Y offset of the second image relative to the first.
 *
 * RETURNS
 *     Success: The newly created image list. It contains a single image
 *              consisting of the second image merged with the first.
 *     Failure: NULL, if either himl1 or himl2 is invalid.
 *
 * NOTES
 *   - The returned image list should be deleted by the caller using
 *     ImageList_Destroy() when it is no longer required.
 *   - If either i1 or i2 is not a valid image index, they will be treated
 *     as blank images.
 */
HIMAGELIST WINAPI
ImageList_Merge (HIMAGELIST himl1, INT i1, HIMAGELIST himl2, INT i2,
		 INT dx, INT dy)
{
    HIMAGELIST himlDst = NULL;
    INT      cxDst, cyDst;
    INT      xOff1, yOff1, xOff2, yOff2;
    POINT    pt1, pt2;
    INT      newFlags;

    TRACE("(himl1=%p i1=%d himl2=%p i2=%d dx=%d dy=%d)\n", himl1, i1, himl2,
	   i2, dx, dy);

    if (!is_valid(himl1) || !is_valid(himl2))
	return NULL;

    if (dx > 0) {
        cxDst = max (himl1->cx, dx + himl2->cx);
        xOff1 = 0;
        xOff2 = dx;
    }
    else if (dx < 0) {
        cxDst = max (himl2->cx, himl1->cx - dx);
        xOff1 = -dx;
        xOff2 = 0;
    }
    else {
        cxDst = max (himl1->cx, himl2->cx);
        xOff1 = 0;
        xOff2 = 0;
    }

    if (dy > 0) {
        cyDst = max (himl1->cy, dy + himl2->cy);
        yOff1 = 0;
        yOff2 = dy;
    }
    else if (dy < 0) {
        cyDst = max (himl2->cy, himl1->cy - dy);
        yOff1 = -dy;
        yOff2 = 0;
    }
    else {
        cyDst = max (himl1->cy, himl2->cy);
        yOff1 = 0;
        yOff2 = 0;
    }

    newFlags = (himl1->flags > himl2->flags ? himl1->flags : himl2->flags) & ILC_COLORDDB;
    if (newFlags == ILC_COLORDDB && (himl1->flags & ILC_COLORDDB) == ILC_COLOR16)
        newFlags = ILC_COLOR16; /* this is what native (at least v5) does, don't know why */
    himlDst = ImageList_Create (cxDst, cyDst, ILC_MASK | newFlags, 1, 1);

    if (himlDst)
    {
        imagelist_point_from_index( himl1, i1, &pt1 );
        imagelist_point_from_index( himl2, i2, &pt2 );

        /* copy image */
        BitBlt (himlDst->hdcImage, 0, 0, cxDst, cyDst, himl1->hdcImage, 0, 0, BLACKNESS);
        if (i1 >= 0 && i1 < himl1->cCurImage)
            BitBlt (himlDst->hdcImage, xOff1, yOff1, himl1->cx, himl1->cy, himl1->hdcImage, pt1.x, pt1.y, SRCCOPY);
        if (i2 >= 0 && i2 < himl2->cCurImage)
        {
            if (himl2->flags & ILC_MASK)
            {
                BitBlt (himlDst->hdcImage, xOff2, yOff2, himl2->cx, himl2->cy, himl2->hdcMask , pt2.x, pt2.y, SRCAND);
                BitBlt (himlDst->hdcImage, xOff2, yOff2, himl2->cx, himl2->cy, himl2->hdcImage, pt2.x, pt2.y, SRCPAINT);
            }
            else
                BitBlt (himlDst->hdcImage, xOff2, yOff2, himl2->cx, himl2->cy, himl2->hdcImage, pt2.x, pt2.y, SRCCOPY);
        }

        /* copy mask */
        BitBlt (himlDst->hdcMask, 0, 0, cxDst, cyDst, himl1->hdcMask, 0, 0, WHITENESS);
        if (i1 >= 0 && i1 < himl1->cCurImage)
            BitBlt (himlDst->hdcMask,  xOff1, yOff1, himl1->cx, himl1->cy, himl1->hdcMask,  pt1.x, pt1.y, SRCCOPY);
        if (i2 >= 0 && i2 < himl2->cCurImage)
            BitBlt (himlDst->hdcMask,  xOff2, yOff2, himl2->cx, himl2->cy, himl2->hdcMask,  pt2.x, pt2.y, SRCAND);

	himlDst->cCurImage = 1;
    }

    return himlDst;
}


/* helper for ImageList_Read, see comments below */
static void *read_bitmap(IStream *pstm, BITMAPINFO *bmi)
{
    BITMAPFILEHEADER	bmfh;
    int bitsperpixel, palspace;
    void *bits;

    if (FAILED(IStream_Read ( pstm, &bmfh, sizeof(bmfh), NULL)))
        return NULL;

    if (bmfh.bfType != (('M'<<8)|'B'))
        return NULL;

    if (FAILED(IStream_Read ( pstm, &bmi->bmiHeader, sizeof(bmi->bmiHeader), NULL)))
        return NULL;

    if ((bmi->bmiHeader.biSize != sizeof(bmi->bmiHeader)))
        return NULL;

    TRACE("width %u, height %u, planes %u, bpp %u\n",
          bmi->bmiHeader.biWidth, bmi->bmiHeader.biHeight,
          bmi->bmiHeader.biPlanes, bmi->bmiHeader.biBitCount);

    bitsperpixel = bmi->bmiHeader.biPlanes * bmi->bmiHeader.biBitCount;
    if (bitsperpixel<=8)
        palspace = (1<<bitsperpixel)*sizeof(RGBQUAD);
    else
        palspace = 0;

    bmi->bmiHeader.biSizeImage = get_dib_image_size( bmi );

    /* read the palette right after the end of the bitmapinfoheader */
    if (palspace && FAILED(IStream_Read(pstm, bmi->bmiColors, palspace, NULL)))
        return NULL;

    bits = heap_alloc_zero(bmi->bmiHeader.biSizeImage);
    if (!bits) return NULL;

    if (FAILED(IStream_Read(pstm, bits, bmi->bmiHeader.biSizeImage, NULL)))
    {
        heap_free(bits);
        return NULL;
    }
    return bits;
}

/*************************************************************************
 * ImageList_Read [COMCTL32.@]
 *
 * Reads an image list from a stream.
 *
 * PARAMS
 *     pstm [I] pointer to a stream
 *
 * RETURNS
 *     Success: handle to image list
 *     Failure: NULL
 *
 * The format is like this:
 *	ILHEAD			ilheadstruct;
 *
 * for the color image part:
 *	BITMAPFILEHEADER	bmfh;
 *	BITMAPINFOHEADER	bmih;
 * only if it has a palette:
 *	RGBQUAD		rgbs[nr_of_paletted_colors];
 *
 *	BYTE			colorbits[imagesize];
 *
 * the following only if the ILC_MASK bit is set in ILHEAD.ilFlags:
 *	BITMAPFILEHEADER	bmfh_mask;
 *	BITMAPINFOHEADER	bmih_mask;
 * only if it has a palette (it usually does not):
 *	RGBQUAD		rgbs[nr_of_paletted_colors];
 *
 *	BYTE			maskbits[imagesize];
 */
HIMAGELIST WINAPI ImageList_Read(IStream *pstm)
{
    char image_buf[sizeof(BITMAPINFOHEADER) + sizeof(RGBQUAD) * 256];
    char mask_buf[sizeof(BITMAPINFOHEADER) + sizeof(RGBQUAD) * 256];
    BITMAPINFO *image_info = (BITMAPINFO *)image_buf;
    BITMAPINFO *mask_info = (BITMAPINFO *)mask_buf;
    void *image_bits, *mask_bits = NULL;
    ILHEAD	ilHead;
    HIMAGELIST	himl;
    unsigned int i;

    TRACE("%p\n", pstm);

    if (FAILED(IStream_Read (pstm, &ilHead, sizeof(ILHEAD), NULL)))
	return NULL;
    if (ilHead.usMagic != (('L' << 8) | 'I'))
	return NULL;
#ifdef __REACTOS__
    if (ilHead.usVersion != IMAGELIST_VERSION &&
        ilHead.usVersion != 0x600 && /* XP/2003 version */
        ilHead.usVersion != 0x620)   /* Vista/7 version */
#else
    if (ilHead.usVersion != 0x101) /* probably version? */
#endif
	return NULL;

    TRACE("cx %u, cy %u, flags 0x%04x, cCurImage %u, cMaxImage %u\n",
          ilHead.cx, ilHead.cy, ilHead.flags, ilHead.cCurImage, ilHead.cMaxImage);

    himl = ImageList_Create(ilHead.cx, ilHead.cy, ilHead.flags, ilHead.cMaxImage, ilHead.cGrow);
    if (!himl)
	return NULL;

#ifdef __REACTOS__
    /* keep version from stream */
    himl->usVersion = ilHead.usVersion;
#endif

    if (!(image_bits = read_bitmap(pstm, image_info)))
    {
	WARN("failed to read bitmap from stream\n");
	return NULL;
    }
    if (ilHead.flags & ILC_MASK)
    {
        if (!(mask_bits = read_bitmap(pstm, mask_info)))
        {
            WARN("failed to read mask bitmap from stream\n");
	    return NULL;
	}
    }
    else mask_info = NULL;

    if (himl->has_alpha && image_info->bmiHeader.biBitCount == 32)
    {
        DWORD *ptr = image_bits;
        BYTE *mask_ptr = mask_bits;
#ifdef __REACTOS__
        int stride = himl->cy * (ilHead.usVersion != IMAGELIST_VERSION ? himl->cx : image_info->bmiHeader.biWidth);
        int image_step = ilHead.usVersion != IMAGELIST_VERSION ? 1 : TILE_COUNT;
        int mask_step = ilHead.usVersion != IMAGELIST_VERSION ? 4 : 8;
#else
        int stride = himl->cy * image_info->bmiHeader.biWidth;
#endif
        if (image_info->bmiHeader.biHeight > 0)  /* bottom-up */
        {
            ptr += image_info->bmiHeader.biHeight * image_info->bmiHeader.biWidth - stride;
#ifdef __REACTOS__
            mask_ptr += (image_info->bmiHeader.biHeight * image_info->bmiHeader.biWidth - stride) / mask_step;
#else
            mask_ptr += (image_info->bmiHeader.biHeight * image_info->bmiHeader.biWidth - stride) / 8;
#endif
            stride = -stride;
            image_info->bmiHeader.biHeight = himl->cy;
        }
        else image_info->bmiHeader.biHeight = -himl->cy;
#ifdef __REACTOS__
        for (i = 0; i < ilHead.cCurImage; i += image_step)
        {
            add_dib_bits(himl, i, min(ilHead.cCurImage - i, image_step),
                         himl->cx, himl->cy, image_info, mask_info, ptr, mask_ptr);
            ptr += stride;
            mask_ptr += stride / mask_step;
        }
#else
        for (i = 0; i < ilHead.cCurImage; i += TILE_COUNT)
        {
            add_dib_bits( himl, i, min( ilHead.cCurImage - i, TILE_COUNT ),
                          himl->cx, himl->cy, image_info, mask_info, ptr, mask_ptr );
            ptr += stride;
            mask_ptr += stride / 8;
        }
#endif
    }
    else
    {
        StretchDIBits( himl->hdcImage, 0, 0, image_info->bmiHeader.biWidth, image_info->bmiHeader.biHeight,
                       0, 0, image_info->bmiHeader.biWidth, image_info->bmiHeader.biHeight,
                       image_bits, image_info, DIB_RGB_COLORS, SRCCOPY);
        if (mask_info)
            StretchDIBits( himl->hdcMask, 0, 0, mask_info->bmiHeader.biWidth, mask_info->bmiHeader.biHeight,
                           0, 0, mask_info->bmiHeader.biWidth, mask_info->bmiHeader.biHeight,
                           mask_bits, mask_info, DIB_RGB_COLORS, SRCCOPY);
    }
    heap_free( image_bits );
    heap_free( mask_bits );

    himl->cCurImage = ilHead.cCurImage;
    himl->cMaxImage = ilHead.cMaxImage;

    ImageList_SetBkColor(himl,ilHead.bkcolor);
    for (i=0;i<4;i++)
	ImageList_SetOverlayImage(himl,ilHead.ovls[i],i+1);
    return himl;
}


/*************************************************************************
 * ImageList_Remove [COMCTL32.@]
 *
 * Removes an image from an image list
 *
 * PARAMS
 *     himl [I] image list handle
 *     i    [I] image index
 *
 * RETURNS
 *     Success: TRUE
 *     Failure: FALSE
 *
 * FIXME: as the image list storage test shows, native comctl32 simply shifts
 * images without creating a new bitmap.
 */
BOOL WINAPI
ImageList_Remove (HIMAGELIST himl, INT i)
{
    HBITMAP hbmNewImage, hbmNewMask;
    HDC     hdcBmp;
    SIZE    sz;

    TRACE("(himl=%p i=%d)\n", himl, i);

    if (!is_valid(himl)) {
        ERR("Invalid image list handle!\n");
        return FALSE;
    }

    if ((i < -1) || (i >= himl->cCurImage)) {
        TRACE("index out of range! %d\n", i);
        return FALSE;
    }

    if (i == -1) {
        INT nCount;

        /* remove all */
	if (himl->cCurImage == 0) {
	    /* remove all on empty ImageList is allowed */
	    TRACE("remove all on empty ImageList!\n");
	    return TRUE;
	}

        himl->cMaxImage = himl->cGrow;
        himl->cCurImage = 0;
        for (nCount = 0; nCount < MAX_OVERLAYIMAGE; nCount++)
             himl->nOvlIdx[nCount] = -1;

        if (himl->has_alpha)
        {
            heap_free( himl->has_alpha );
            himl->has_alpha = heap_alloc_zero( himl->cMaxImage );
        }

        hbmNewImage = ImageList_CreateImage(himl->hdcImage, himl, himl->cMaxImage);
        SelectObject (himl->hdcImage, hbmNewImage);
        DeleteObject (himl->hbmImage);
        himl->hbmImage = hbmNewImage;

        if (himl->hbmMask) {

            imagelist_get_bitmap_size(himl, himl->cMaxImage, &sz);
            hbmNewMask = CreateBitmap (sz.cx, sz.cy, 1, 1, NULL);
            SelectObject (himl->hdcMask, hbmNewMask);
            DeleteObject (himl->hbmMask);
            himl->hbmMask = hbmNewMask;
        }
    }
    else {
        /* delete one image */
        TRACE("Remove single image! %d\n", i);

        /* create new bitmap(s) */
        TRACE(" - Number of images: %d / %d (Old/New)\n",
                 himl->cCurImage, himl->cCurImage - 1);

        hbmNewImage = ImageList_CreateImage(himl->hdcImage, himl, himl->cMaxImage);

        imagelist_get_bitmap_size(himl, himl->cMaxImage, &sz );
        if (himl->hbmMask)
            hbmNewMask = CreateBitmap (sz.cx, sz.cy, 1, 1, NULL);
        else
            hbmNewMask = 0;  /* Just to keep compiler happy! */

        hdcBmp = CreateCompatibleDC (0);

        /* copy all images and masks prior to the "removed" image */
        if (i > 0) {
            TRACE("Pre image copy: Copy %d images\n", i);

            SelectObject (hdcBmp, hbmNewImage);
            imagelist_copy_images( himl, himl->hdcImage, hdcBmp, 0, i, 0 );

            if (himl->hbmMask) {
                SelectObject (hdcBmp, hbmNewMask);
                imagelist_copy_images( himl, himl->hdcMask, hdcBmp, 0, i, 0 );
            }
        }

        /* copy all images and masks behind the removed image */
        if (i < himl->cCurImage - 1) {
            TRACE("Post image copy!\n");

            SelectObject (hdcBmp, hbmNewImage);
            imagelist_copy_images( himl, himl->hdcImage, hdcBmp, i + 1,
                                   (himl->cCurImage - i), i );

            if (himl->hbmMask) {
                SelectObject (hdcBmp, hbmNewMask);
                imagelist_copy_images( himl, himl->hdcMask, hdcBmp, i + 1,
                                       (himl->cCurImage - i), i );
            }
        }

        DeleteDC (hdcBmp);

        /* delete old images and insert new ones */
        SelectObject (himl->hdcImage, hbmNewImage);
        DeleteObject (himl->hbmImage);
        himl->hbmImage = hbmNewImage;
        if (himl->hbmMask) {
            SelectObject (himl->hdcMask, hbmNewMask);
            DeleteObject (himl->hbmMask);
            himl->hbmMask = hbmNewMask;
        }

        himl->cCurImage--;
    }

    return TRUE;
}


/*************************************************************************
 * ImageList_Replace [COMCTL32.@]
 *
 * Replaces an image in an image list with a new image.
 *
 * PARAMS
 *     himl     [I] handle to image list
 *     i        [I] image index
 *     hbmImage [I] handle to image bitmap
 *     hbmMask  [I] handle to mask bitmap. Can be NULL.
 *
 * RETURNS
 *     Success: TRUE
 *     Failure: FALSE
 */

BOOL WINAPI
ImageList_Replace (HIMAGELIST himl, INT i, HBITMAP hbmImage,
		   HBITMAP hbmMask)
{
    HDC hdcImage;
    BITMAP bmp;
    POINT pt;

    TRACE("%p %d %p %p\n", himl, i, hbmImage, hbmMask);

    if (!is_valid(himl)) {
        ERR("Invalid image list handle!\n");
        return FALSE;
    }

    if ((i >= himl->cMaxImage) || (i < 0)) {
        ERR("Invalid image index!\n");
        return FALSE;
    }

    if (!GetObjectW(hbmImage, sizeof(BITMAP), &bmp))
        return FALSE;

    hdcImage = CreateCompatibleDC (0);

    /* Replace Image */
    SelectObject (hdcImage, hbmImage);

    if (add_with_alpha( himl, hdcImage, i, 1, bmp.bmWidth, bmp.bmHeight, hbmImage, hbmMask ))
        goto done;

    imagelist_point_from_index(himl, i, &pt);
    StretchBlt (himl->hdcImage, pt.x, pt.y, himl->cx, himl->cy,
                  hdcImage, 0, 0, bmp.bmWidth, bmp.bmHeight, SRCCOPY);

    if (himl->hbmMask)
    {
        HDC hdcTemp;
        HBITMAP hOldBitmapTemp;

        hdcTemp   = CreateCompatibleDC(0);
        hOldBitmapTemp = SelectObject(hdcTemp, hbmMask);

        StretchBlt (himl->hdcMask, pt.x, pt.y, himl->cx, himl->cy,
                      hdcTemp, 0, 0, bmp.bmWidth, bmp.bmHeight, SRCCOPY);
        SelectObject(hdcTemp, hOldBitmapTemp);
        DeleteDC(hdcTemp);

        /* Remove the background from the image
        */
        BitBlt (himl->hdcImage, pt.x, pt.y, bmp.bmWidth, bmp.bmHeight,
                himl->hdcMask, pt.x, pt.y, 0x220326); /* NOTSRCAND */
    }

done:
    DeleteDC (hdcImage);

    return TRUE;
}


/*************************************************************************
 * ImageList_ReplaceIcon [COMCTL32.@]
 *
 * Replaces an image in an image list using an icon.
 *
 * PARAMS
 *     himl  [I] handle to image list
 *     i     [I] image index
 *     hIcon [I] handle to icon
 *
 * RETURNS
 *     Success: index of the replaced image
 *     Failure: -1
 */

INT WINAPI
ImageList_ReplaceIcon (HIMAGELIST himl, INT nIndex, HICON hIcon)
{
    HICON   hBestFitIcon;
    ICONINFO  ii;
    BITMAP  bmp;
    BOOL    ret;
    POINT   pt;

    TRACE("(%p %d %p)\n", himl, nIndex, hIcon);

    if (!is_valid(himl)) {
        ERR("invalid image list\n");
        return -1;
    }
    if ((nIndex >= himl->cMaxImage) || (nIndex < -1)) {
        ERR("invalid image index %d / %d\n", nIndex, himl->cMaxImage);
        return -1;
    }

    hBestFitIcon = CopyImage(
        hIcon, IMAGE_ICON,
        himl->cx, himl->cy,
        LR_COPYFROMRESOURCE);
    /* the above will fail if the icon wasn't loaded from a resource, so try
     * again without LR_COPYFROMRESOURCE flag */
    if (!hBestFitIcon)
        hBestFitIcon = CopyImage(
            hIcon, IMAGE_ICON,
            himl->cx, himl->cy,
            0);
    if (!hBestFitIcon)
        return -1;

    if (nIndex == -1) {
        if (himl->cCurImage + 1 >= himl->cMaxImage)
            IMAGELIST_InternalExpandBitmaps(himl, 1);

        nIndex = himl->cCurImage;
        himl->cCurImage++;
    }

    if (himl->has_alpha && GetIconInfo (hBestFitIcon, &ii))
    {
        HDC hdcImage = CreateCompatibleDC( 0 );
        GetObjectW (ii.hbmMask, sizeof(BITMAP), &bmp);

        if (!ii.hbmColor)
        {
            UINT height = bmp.bmHeight / 2;
            HDC hdcMask = CreateCompatibleDC( 0 );
            HBITMAP color = CreateBitmap( bmp.bmWidth, height, 1, 1, NULL );
            SelectObject( hdcImage, color );
            SelectObject( hdcMask, ii.hbmMask );
            BitBlt( hdcImage, 0, 0, bmp.bmWidth, height, hdcMask, 0, height, SRCCOPY );
            ret = add_with_alpha( himl, hdcImage, nIndex, 1, bmp.bmWidth, height, color, ii.hbmMask );
            DeleteDC( hdcMask );
            DeleteObject( color );
        }
        else ret = add_with_alpha( himl, hdcImage, nIndex, 1, bmp.bmWidth, bmp.bmHeight,
                                   ii.hbmColor, ii.hbmMask );

        DeleteDC( hdcImage );
        DeleteObject (ii.hbmMask);
        if (ii.hbmColor) DeleteObject (ii.hbmColor);
        if (ret) goto done;
    }

    imagelist_point_from_index(himl, nIndex, &pt);

    if (himl->hbmMask)
    {
        DrawIconEx( himl->hdcImage, pt.x, pt.y, hBestFitIcon, himl->cx, himl->cy, 0, 0, DI_IMAGE );
        PatBlt( himl->hdcMask, pt.x, pt.y, himl->cx, himl->cy, WHITENESS );
        DrawIconEx( himl->hdcMask, pt.x, pt.y, hBestFitIcon, himl->cx, himl->cy, 0, 0, DI_MASK );
    }
    else
    {
        COLORREF color = himl->clrBk != CLR_NONE ? himl->clrBk : comctl32_color.clrWindow;
        HBRUSH brush = CreateSolidBrush( GetNearestColor( himl->hdcImage, color ));

        SelectObject( himl->hdcImage, brush );
        PatBlt( himl->hdcImage, pt.x, pt.y, himl->cx, himl->cy, PATCOPY );
        SelectObject( himl->hdcImage, GetStockObject(BLACK_BRUSH) );
        DeleteObject( brush );
        DrawIconEx( himl->hdcImage, pt.x, pt.y, hBestFitIcon, himl->cx, himl->cy, 0, 0, DI_NORMAL );
    }

done:
    DestroyIcon(hBestFitIcon);

    TRACE("Insert index = %d, himl->cCurImage = %d\n", nIndex, himl->cCurImage);
    return nIndex;
}


/*************************************************************************
 * ImageList_SetBkColor [COMCTL32.@]
 *
 * Sets the background color of an image list.
 *
 * PARAMS
 *     himl  [I] handle to image list
 *     clrBk [I] background color
 *
 * RETURNS
 *     Success: previous background color
 *     Failure: CLR_NONE
 */

COLORREF WINAPI
ImageList_SetBkColor (HIMAGELIST himl, COLORREF clrBk)
{
    COLORREF clrOldBk;

    if (!is_valid(himl))
	return CLR_NONE;

    clrOldBk = himl->clrBk;
    himl->clrBk = clrBk;
    return clrOldBk;
}


/*************************************************************************
 * ImageList_SetDragCursorImage [COMCTL32.@]
 *
 * Combines the specified image with the current drag image
 *
 * PARAMS
 *     himlDrag  [I] handle to drag image list
 *     iDrag     [I] drag image index
 *     dxHotspot [I] X position of the hot spot
 *     dyHotspot [I] Y position of the hot spot
 *
 * RETURNS
 *     Success: TRUE
 *     Failure: FALSE
 *
 * NOTES
 *   - The names dxHotspot, dyHotspot are misleading because they have nothing
 *     to do with a hotspot but are only the offset of the origin of the new
 *     image relative to the origin of the old image.
 *
 *   - When this function is called and the drag image is visible, a
 *     short flickering occurs but this matches the Win9x behavior. It is
 *     possible to fix the flickering using code like in ImageList_DragMove.
 */

BOOL WINAPI
ImageList_SetDragCursorImage (HIMAGELIST himlDrag, INT iDrag,
			      INT dxHotspot, INT dyHotspot)
{
    HIMAGELIST himlTemp;
    BOOL visible;

    if (!is_valid(InternalDrag.himl) || !is_valid(himlDrag))
	return FALSE;

    TRACE(" dxH=%d dyH=%d nX=%d nY=%d\n",
	   dxHotspot, dyHotspot, InternalDrag.dxHotspot, InternalDrag.dyHotspot);

    visible = InternalDrag.bShow;

    himlTemp = ImageList_Merge (InternalDrag.himlNoCursor, 0, himlDrag, iDrag,
                                dxHotspot, dyHotspot);

    if (visible) {
	/* hide the drag image */
	ImageList_DragShowNolock(FALSE);
    }
    if ((InternalDrag.himl->cx != himlTemp->cx) ||
	   (InternalDrag.himl->cy != himlTemp->cy)) {
	/* the size of the drag image changed, invalidate the buffer */
	DeleteObject(InternalDrag.hbmBg);
	InternalDrag.hbmBg = 0;
    }

    if (InternalDrag.himl != InternalDrag.himlNoCursor)
        ImageList_Destroy (InternalDrag.himl);
    InternalDrag.himl = himlTemp;

    if (visible) {
	/* show the drag image */
	ImageList_DragShowNolock(TRUE);
    }

    return TRUE;
}


/*************************************************************************
 * ImageList_SetFilter [COMCTL32.@]
 *
 * Sets a filter (or does something completely different)!!???
 * It removes 12 Bytes from the stack (3 Parameters).
 *
 * PARAMS
 *     himl     [I] SHOULD be a handle to image list
 *     i        [I] COULD be an index?
 *     dwFilter [I] ???
 *
 * RETURNS
 *     Success: TRUE ???
 *     Failure: FALSE ???
 *
 * BUGS
 *     This is an UNDOCUMENTED function!!!!
 *     empty stub.
 */

BOOL WINAPI
ImageList_SetFilter (HIMAGELIST himl, INT i, DWORD dwFilter)
{
    FIXME("(%p 0x%x 0x%x):empty stub!\n", himl, i, dwFilter);

    return FALSE;
}


/*************************************************************************
 * ImageList_SetFlags [COMCTL32.@]
 *
 * Sets the image list flags.
 *
 * PARAMS
 *     himl  [I] Handle to image list
 *     flags [I] Flags to set
 *
 * RETURNS
 *     Old flags?
 *
 * BUGS
 *    Stub.
 */

#ifdef __REACTOS__
static BOOL
ChangeColorDepth(HIMAGELIST himl)
{
    UINT ilc = himl->flags & ILC_COLORMASK;
    if (ilc >= ILC_COLOR4 && ilc <= ILC_COLOR32)
        himl->uBitsPixel = ilc;
    else
        himl->uBitsPixel = (UINT)GetDeviceCaps (himl->hdcImage, BITSPIXEL);

    /* Create new himl->hbmImage for BPP changes (for SHELL32) */
    return ((IImageList*)himl)->lpVtbl->SetImageCount((IImageList*)himl, 0) == S_OK;
}

BOOL WINAPI
ImageList_SetFlags(HIMAGELIST himl, DWORD flags)
{
    if (!is_valid(himl))
        return FALSE;

    if (flags & ~ILC_PUBLICFLAGS)
        return FALSE;

    if (((himl->flags ^ flags) & ILC_SYSTEM) && WinVerMajor() < 6)
        return FALSE; /* Can't change this flag */

    if (himl->flags == flags && WinVerMajor() >= 6)
        return TRUE;

    himl->flags = flags;
    return ChangeColorDepth(himl);
}
#else
DWORD WINAPI
ImageList_SetFlags(HIMAGELIST himl, DWORD flags)
{
    FIXME("(%p %08x):empty stub\n", himl, flags);
    return 0;
}
#endif /* __REACTOS__ */


/*************************************************************************
 * ImageList_SetIconSize [COMCTL32.@]
 *
 * Sets the image size of the bitmap and deletes all images.
 *
 * PARAMS
 *     himl [I] handle to image list
 *     cx   [I] image width
 *     cy   [I] image height
 *
 * RETURNS
 *     Success: TRUE
 *     Failure: FALSE
 */

BOOL WINAPI
ImageList_SetIconSize (HIMAGELIST himl, INT cx, INT cy)
{
    INT nCount;
    HBITMAP hbmNew;

    if (!is_valid(himl))
	return FALSE;

    /* remove all images */
    himl->cMaxImage = himl->cInitial + 1;
    himl->cCurImage = 0;
    himl->cx        = cx;
    himl->cy        = cy;

    /* initialize overlay mask indices */
    for (nCount = 0; nCount < MAX_OVERLAYIMAGE; nCount++)
        himl->nOvlIdx[nCount] = -1;

    hbmNew = ImageList_CreateImage(himl->hdcImage, himl, himl->cMaxImage);
    SelectObject (himl->hdcImage, hbmNew);
    DeleteObject (himl->hbmImage);
    himl->hbmImage = hbmNew;

    if (himl->hbmMask) {
        SIZE sz;
        imagelist_get_bitmap_size(himl, himl->cMaxImage, &sz);
        hbmNew = CreateBitmap (sz.cx, sz.cy, 1, 1, NULL);
        SelectObject (himl->hdcMask, hbmNew);
        DeleteObject (himl->hbmMask);
        himl->hbmMask = hbmNew;
    }

    return TRUE;
}


/*************************************************************************
 * ImageList_SetImageCount [COMCTL32.@]
 *
 * Resizes an image list to the specified number of images.
 *
 * PARAMS
 *     himl        [I] handle to image list
 *     iImageCount [I] number of images in the image list
 *
 * RETURNS
 *     Success: TRUE
 *     Failure: FALSE
 */

BOOL WINAPI
ImageList_SetImageCount (HIMAGELIST himl, UINT iImageCount)
{
    HDC     hdcBitmap;
    HBITMAP hbmNewBitmap, hbmOld;
    INT     nNewCount, nCopyCount;

    TRACE("%p %d\n",himl,iImageCount);

    if (!is_valid(himl))
	return FALSE;

    nNewCount = iImageCount + 1;
    nCopyCount = min(himl->cCurImage, iImageCount);

    hdcBitmap = CreateCompatibleDC (0);

    hbmNewBitmap = ImageList_CreateImage(hdcBitmap, himl, nNewCount);

    if (hbmNewBitmap != 0)
    {
        hbmOld = SelectObject (hdcBitmap, hbmNewBitmap);
        imagelist_copy_images( himl, himl->hdcImage, hdcBitmap, 0, nCopyCount, 0 );
        SelectObject (hdcBitmap, hbmOld);

	/* FIXME: delete 'empty' image space? */

        SelectObject (himl->hdcImage, hbmNewBitmap);
	DeleteObject (himl->hbmImage);
	himl->hbmImage = hbmNewBitmap;
    }
    else
	ERR("Could not create new image bitmap!\n");

    if (himl->hbmMask)
    {
        SIZE sz;
        imagelist_get_bitmap_size( himl, nNewCount, &sz );
        hbmNewBitmap = CreateBitmap (sz.cx, sz.cy, 1, 1, NULL);
        if (hbmNewBitmap != 0)
        {
            hbmOld = SelectObject (hdcBitmap, hbmNewBitmap);
            imagelist_copy_images( himl, himl->hdcMask, hdcBitmap, 0, nCopyCount, 0 );
            SelectObject (hdcBitmap, hbmOld);

	    /* FIXME: delete 'empty' image space? */

            SelectObject (himl->hdcMask, hbmNewBitmap);
            DeleteObject (himl->hbmMask);
            himl->hbmMask = hbmNewBitmap;
        }
        else
            ERR("Could not create new mask bitmap!\n");
    }

    DeleteDC (hdcBitmap);

    if (himl->has_alpha)
    {
        char *new_alpha = HeapReAlloc( GetProcessHeap(), HEAP_ZERO_MEMORY, himl->has_alpha, nNewCount );
        if (new_alpha) himl->has_alpha = new_alpha;
        else
        {
            heap_free( himl->has_alpha );
            himl->has_alpha = NULL;
        }
    }

    /* Update max image count and current image count */
    himl->cMaxImage = nNewCount;
    himl->cCurImage = iImageCount;

    return TRUE;
}


/*************************************************************************
 * ImageList_SetOverlayImage [COMCTL32.@]
 *
 * Assigns an overlay mask index to an existing image in an image list.
 *
 * PARAMS
 *     himl     [I] handle to image list
 *     iImage   [I] image index
 *     iOverlay [I] overlay mask index
 *
 * RETURNS
 *     Success: TRUE
 *     Failure: FALSE
 */

BOOL WINAPI
ImageList_SetOverlayImage (HIMAGELIST himl, INT iImage, INT iOverlay)
{
    if (!is_valid(himl))
	return FALSE;
    if ((iOverlay < 1) || (iOverlay > MAX_OVERLAYIMAGE))
	return FALSE;
    if ((iImage!=-1) && ((iImage < 0) || (iImage > himl->cCurImage)))
	return FALSE;
    himl->nOvlIdx[iOverlay - 1] = iImage;
    return TRUE;
}



/* helper for ImageList_Write - write bitmap to pstm
 * currently everything is written as 24 bit RGB, except masks
 */
static BOOL _write_bitmap(HBITMAP hBitmap, IStream *pstm)
{
    LPBITMAPFILEHEADER bmfh;
    LPBITMAPINFOHEADER bmih;
    LPBYTE data = NULL, lpBits;
    BITMAP bm;
    INT bitCount, sizeImage, offBits, totalSize;
    HDC xdc;
    BOOL result = FALSE;

    if (!GetObjectW(hBitmap, sizeof(BITMAP), &bm))
        return FALSE;

    bitCount = bm.bmBitsPixel;
    sizeImage = get_dib_stride(bm.bmWidth, bitCount) * bm.bmHeight;

    totalSize = sizeof(BITMAPFILEHEADER) + sizeof(BITMAPINFOHEADER);
    if(bitCount <= 8)
	totalSize += (1 << bitCount) * sizeof(RGBQUAD);
    offBits = totalSize;
    totalSize += sizeImage;

    data = heap_alloc_zero(totalSize);
    bmfh = (LPBITMAPFILEHEADER)data;
    bmih = (LPBITMAPINFOHEADER)(data + sizeof(BITMAPFILEHEADER));
    lpBits = data + offBits;

    /* setup BITMAPFILEHEADER */
    bmfh->bfType      = (('M' << 8) | 'B');
    bmfh->bfSize      = offBits;
    bmfh->bfReserved1 = 0;
    bmfh->bfReserved2 = 0;
    bmfh->bfOffBits   = offBits;

    /* setup BITMAPINFOHEADER */
    bmih->biSize          = sizeof(BITMAPINFOHEADER);
    bmih->biWidth         = bm.bmWidth;
    bmih->biHeight        = bm.bmHeight;
    bmih->biPlanes        = 1;
    bmih->biBitCount      = bitCount;
    bmih->biCompression   = BI_RGB;
    bmih->biSizeImage     = sizeImage;
    bmih->biXPelsPerMeter = 0;
    bmih->biYPelsPerMeter = 0;
    bmih->biClrUsed       = 0;
    bmih->biClrImportant  = 0;

    xdc = GetDC(0);
    result = GetDIBits(xdc, hBitmap, 0, bm.bmHeight, lpBits, (BITMAPINFO *)bmih, DIB_RGB_COLORS) == bm.bmHeight;
    ReleaseDC(0, xdc);
    if (!result)
	goto failed;

    TRACE("width %u, height %u, planes %u, bpp %u\n",
          bmih->biWidth, bmih->biHeight,
          bmih->biPlanes, bmih->biBitCount);

    if(FAILED(IStream_Write(pstm, data, totalSize, NULL)))
	goto failed;

    result = TRUE;

failed:
    heap_free(data);

    return result;
}


/*************************************************************************
 * ImageList_Write [COMCTL32.@]
 *
 * Writes an image list to a stream.
 *
 * PARAMS
 *     himl [I] handle to image list
 *     pstm [O] Pointer to a stream.
 *
 * RETURNS
 *     Success: TRUE
 *     Failure: FALSE
 *
 * BUGS
 *     probably.
 */

BOOL WINAPI ImageList_Write(HIMAGELIST himl, IStream *pstm)
{
    ILHEAD ilHead;
    int i;

    TRACE("%p %p\n", himl, pstm);

    if (!is_valid(himl))
	return FALSE;

    ilHead.usMagic   = (('L' << 8) | 'I');
    ilHead.usVersion = 0x101;
    ilHead.cCurImage = himl->cCurImage;
    ilHead.cMaxImage = himl->cMaxImage;
    ilHead.cGrow     = himl->cGrow;
    ilHead.cx        = himl->cx;
    ilHead.cy        = himl->cy;
    ilHead.bkcolor   = himl->clrBk;
    ilHead.flags     = himl->flags;
    for(i = 0; i < 4; i++) {
	ilHead.ovls[i] = himl->nOvlIdx[i];
    }

    TRACE("cx %u, cy %u, flags 0x04%x, cCurImage %u, cMaxImage %u\n",
          ilHead.cx, ilHead.cy, ilHead.flags, ilHead.cCurImage, ilHead.cMaxImage);

    if(FAILED(IStream_Write(pstm, &ilHead, sizeof(ILHEAD), NULL)))
	return FALSE;

    /* write the bitmap */
    if(!_write_bitmap(himl->hbmImage, pstm))
	return FALSE;

    /* write the mask if we have one */
    if(himl->flags & ILC_MASK) {
	if(!_write_bitmap(himl->hbmMask, pstm))
	    return FALSE;
    }

    return TRUE;
}


static HBITMAP ImageList_CreateImage(HDC hdc, HIMAGELIST himl, UINT count)
{
    HBITMAP hbmNewBitmap;
    UINT ilc = (himl->flags & 0xFE);
    SIZE sz;

    imagelist_get_bitmap_size( himl, count, &sz );

    if ((ilc >= ILC_COLOR4 && ilc <= ILC_COLOR32) || ilc == ILC_COLOR)
    {
        char buffer[sizeof(BITMAPINFOHEADER) + 256 * sizeof(RGBQUAD)];
        BITMAPINFO *bmi = (BITMAPINFO *)buffer;

        TRACE("Creating DIBSection %d x %d, %d Bits per Pixel\n",
              sz.cx, sz.cy, himl->uBitsPixel);

        memset( buffer, 0, sizeof(buffer) );
	bmi->bmiHeader.biSize = sizeof(BITMAPINFOHEADER);
	bmi->bmiHeader.biWidth = sz.cx;
	bmi->bmiHeader.biHeight = sz.cy;
	bmi->bmiHeader.biPlanes = 1;
	bmi->bmiHeader.biBitCount = himl->uBitsPixel;
	bmi->bmiHeader.biCompression = BI_RGB;

	if (himl->uBitsPixel <= ILC_COLOR8)
	{
            if (!himl->color_table_set)
            {
                /* retrieve the default color map */
                HBITMAP tmp = CreateBitmap( 1, 1, 1, 1, NULL );
                GetDIBits( hdc, tmp, 0, 0, NULL, bmi, DIB_RGB_COLORS );
                DeleteObject( tmp );
                if (ilc == ILC_COLOR4)
                {
                    RGBQUAD tmp;
                    tmp = bmi->bmiColors[7];
                    bmi->bmiColors[7] = bmi->bmiColors[8];
                    bmi->bmiColors[8] = tmp;
                }
            }
            else
            {
                GetDIBColorTable(himl->hdcImage, 0, 1 << himl->uBitsPixel, bmi->bmiColors);
            }
        }
	hbmNewBitmap = CreateDIBSection(hdc, bmi, DIB_RGB_COLORS, NULL, 0, 0);
    }
    else /*if (ilc == ILC_COLORDDB)*/
    {
        TRACE("Creating Bitmap: %d Bits per Pixel\n", himl->uBitsPixel);

        hbmNewBitmap = CreateBitmap (sz.cx, sz.cy, 1, himl->uBitsPixel, NULL);
    }
    TRACE("returning %p\n", hbmNewBitmap);
    return hbmNewBitmap;
}

/*************************************************************************
 * ImageList_SetColorTable [COMCTL32.@]
 *
 * Sets the color table of an image list.
 *
 * PARAMS
 *     himl        [I] Handle to the image list.
 *     uStartIndex [I] The first index to set.
 *     cEntries    [I] Number of entries to set.
 *     prgb        [I] New color information for color table for the image list.
 *
 * RETURNS
 *     Success: Number of entries in the table that were set.
 *     Failure: Zero.
 *
 * SEE
 *     ImageList_Create(), SetDIBColorTable()
 */

UINT WINAPI
ImageList_SetColorTable(HIMAGELIST himl, UINT uStartIndex, UINT cEntries, const RGBQUAD *prgb)
{
#ifdef __REACTOS__
    if(!is_valid2(himl))
        return 0;
#endif
    TRACE("(%p, %d, %d, %p)\n", himl, uStartIndex, cEntries, prgb);
    himl->color_table_set = TRUE;
    return SetDIBColorTable(himl->hdcImage, uStartIndex, cEntries, prgb);
}

/*************************************************************************
 * ImageList_CoCreateInstance [COMCTL32.@]
 *
 * Creates a new imagelist instance and returns an interface pointer to it.
 *
 * PARAMS
 *     rclsid      [I] A reference to the CLSID (CLSID_ImageList).
 *     punkOuter   [I] Pointer to IUnknown interface for aggregation, if desired
 *     riid        [I] Identifier of the requested interface.
 *     ppv         [O] Returns the address of the pointer requested, or NULL.
 *
 * RETURNS
 *     Success: S_OK.
 *     Failure: Error value.
 */
HRESULT WINAPI
ImageList_CoCreateInstance (REFCLSID rclsid, const IUnknown *punkOuter, REFIID riid, void **ppv)
{
    TRACE("(%s,%p,%s,%p)\n", debugstr_guid(rclsid), punkOuter, debugstr_guid(riid), ppv);

    if (!IsEqualCLSID(&CLSID_ImageList, rclsid))
        return E_NOINTERFACE;

    return ImageListImpl_CreateInstance(punkOuter, riid, ppv);
}


/*************************************************************************
 * IImageList implementation
 */

static HRESULT WINAPI ImageListImpl_QueryInterface(IImageList2 *iface,
    REFIID iid, void **ppv)
{
    HIMAGELIST imgl = impl_from_IImageList2(iface);

    TRACE("(%p,%s,%p)\n", iface, debugstr_guid(iid), ppv);

    if (!ppv) return E_INVALIDARG;

    if (IsEqualIID(&IID_IUnknown, iid) ||
        IsEqualIID(&IID_IImageList, iid) ||
        IsEqualIID(&IID_IImageList2, iid))
    {
        *ppv = &imgl->IImageList2_iface;
    }
    else
    {
        *ppv = NULL;
        return E_NOINTERFACE;
    }

    IImageList2_AddRef(iface);
    return S_OK;
}

static ULONG WINAPI ImageListImpl_AddRef(IImageList2 *iface)
{
    HIMAGELIST imgl = impl_from_IImageList2(iface);
    ULONG ref = InterlockedIncrement(&imgl->ref);

    TRACE("(%p) refcount=%u\n", iface, ref);
    return ref;
}

static ULONG WINAPI ImageListImpl_Release(IImageList2 *iface)
{
    HIMAGELIST This = impl_from_IImageList2(iface);
    ULONG ref = InterlockedDecrement(&This->ref);

    TRACE("(%p) refcount=%u\n", iface, ref);

    if (ref == 0)
    {
        /* delete image bitmaps */
        if (This->hbmImage) DeleteObject (This->hbmImage);
        if (This->hbmMask)  DeleteObject (This->hbmMask);

        /* delete image & mask DCs */
        if (This->hdcImage) DeleteDC (This->hdcImage);
        if (This->hdcMask)  DeleteDC (This->hdcMask);

        /* delete blending brushes */
        if (This->hbrBlend25) DeleteObject (This->hbrBlend25);
        if (This->hbrBlend50) DeleteObject (This->hbrBlend50);

#ifdef __REACTOS__
        This->usMagic = IMAGELIST_MAGIC_DESTROYED;
#endif
        This->IImageList2_iface.lpVtbl = NULL;
        heap_free(This->has_alpha);
        heap_free(This);
    }

    return ref;
}

static HRESULT WINAPI ImageListImpl_Add(IImageList2 *iface, HBITMAP hbmImage,
    HBITMAP hbmMask, int *pi)
{
    HIMAGELIST imgl = impl_from_IImageList2(iface);
    int ret;

    if (!pi)
        return E_FAIL;

    ret = ImageList_Add(imgl, hbmImage, hbmMask);

    if (ret == -1)
        return E_FAIL;

    *pi = ret;
    return S_OK;
}

static HRESULT WINAPI ImageListImpl_ReplaceIcon(IImageList2 *iface, int i,
    HICON hicon, int *pi)
{
    HIMAGELIST imgl = impl_from_IImageList2(iface);
    int ret;

    if (!pi)
        return E_FAIL;

    ret = ImageList_ReplaceIcon(imgl, i, hicon);

    if (ret == -1)
        return E_FAIL;

    *pi = ret;
    return S_OK;
}

static HRESULT WINAPI ImageListImpl_SetOverlayImage(IImageList2 *iface,
    int iImage, int iOverlay)
{
    HIMAGELIST imgl = impl_from_IImageList2(iface);
    return ImageList_SetOverlayImage(imgl, iImage, iOverlay) ? S_OK : E_FAIL;
}

static HRESULT WINAPI ImageListImpl_Replace(IImageList2 *iface, int i,
    HBITMAP hbmImage, HBITMAP hbmMask)
{
    HIMAGELIST imgl = impl_from_IImageList2(iface);
    return ImageList_Replace(imgl, i, hbmImage, hbmMask) ? S_OK : E_FAIL;
}

static HRESULT WINAPI ImageListImpl_AddMasked(IImageList2 *iface, HBITMAP hbmImage,
    COLORREF crMask, int *pi)
{
    HIMAGELIST imgl = impl_from_IImageList2(iface);
    int ret;

    if (!pi)
        return E_FAIL;

    ret = ImageList_AddMasked(imgl, hbmImage, crMask);

    if (ret == -1)
        return E_FAIL;

    *pi = ret;
    return S_OK;
}

static HRESULT WINAPI ImageListImpl_Draw(IImageList2 *iface,
    IMAGELISTDRAWPARAMS *pimldp)
{
    HIMAGELIST imgl = impl_from_IImageList2(iface);
    HIMAGELIST old_himl;
    int ret;

    /* As far as I can tell, Windows simply ignores the contents of pimldp->himl
       so we shall simulate the same */
    old_himl = pimldp->himl;
    pimldp->himl = imgl;

    ret = ImageList_DrawIndirect(pimldp);

    pimldp->himl = old_himl;
    return ret ? S_OK : E_INVALIDARG;
}

static HRESULT WINAPI ImageListImpl_Remove(IImageList2 *iface, int i)
{
    HIMAGELIST imgl = impl_from_IImageList2(iface);
    return (ImageList_Remove(imgl, i) == 0) ? E_INVALIDARG : S_OK;
}

static HRESULT WINAPI ImageListImpl_GetIcon(IImageList2 *iface, int i, UINT flags,
    HICON *picon)
{
    HIMAGELIST imgl = impl_from_IImageList2(iface);
    HICON hIcon;

    if (!picon)
        return E_FAIL;

    hIcon = ImageList_GetIcon(imgl, i, flags);

    if (hIcon == NULL)
        return E_FAIL;

    *picon = hIcon;
    return S_OK;
}

static HRESULT WINAPI ImageListImpl_GetImageInfo(IImageList2 *iface, int i,
    IMAGEINFO *pImageInfo)
{
    HIMAGELIST imgl = impl_from_IImageList2(iface);
    return ImageList_GetImageInfo(imgl, i, pImageInfo) ? S_OK : E_FAIL;
}

static HRESULT WINAPI ImageListImpl_Copy(IImageList2 *iface, int dst_index,
    IUnknown *unk_src, int src_index, UINT flags)
{
    HIMAGELIST imgl = impl_from_IImageList2(iface);
    IImageList *src = NULL;
    HRESULT ret;

    if (!unk_src)
        return E_FAIL;

#ifdef __REACTOS__
    /* Make sure that the second image list uses the same implementation with the first */
    if (!is_valid2((HIMAGELIST)unk_src))
        return E_FAIL;
#endif

    /* TODO: Add test for IID_ImageList2 too */
    if (FAILED(IUnknown_QueryInterface(unk_src, &IID_IImageList,
            (void **) &src)))
        return E_FAIL;

    if (ImageList_Copy(imgl, dst_index, (HIMAGELIST) src, src_index, flags))
        ret = S_OK;
    else
        ret = E_FAIL;

    IImageList_Release(src);
    return ret;
}

static HRESULT WINAPI ImageListImpl_Merge(IImageList2 *iface, int i1,
    IUnknown *punk2, int i2, int dx, int dy, REFIID riid, void **ppv)
{
    HIMAGELIST imgl = impl_from_IImageList2(iface);
    IImageList *iml2 = NULL;
    HIMAGELIST merged;
    HRESULT ret = E_FAIL;

    TRACE("(%p)->(%d %p %d %d %d %s %p)\n", iface, i1, punk2, i2, dx, dy, debugstr_guid(riid), ppv);

#ifdef __REACTOS__
    /* Make sure that the second image list uses the same implementation with the first */
    if (!is_valid2((HIMAGELIST)punk2))
        return E_FAIL;
#endif

    /* TODO: Add test for IID_ImageList2 too */
    if (FAILED(IUnknown_QueryInterface(punk2, &IID_IImageList,
            (void **) &iml2)))
        return E_FAIL;

    merged = ImageList_Merge(imgl, i1, (HIMAGELIST) iml2, i2, dx, dy);

    /* Get the interface for the new image list */
    if (merged)
    {
        ret = HIMAGELIST_QueryInterface(merged, riid, ppv);
        ImageList_Destroy(merged);
    }

    IImageList_Release(iml2);
    return ret;
}

static HRESULT WINAPI ImageListImpl_Clone(IImageList2 *iface, REFIID riid, void **ppv)
{
    HIMAGELIST imgl = impl_from_IImageList2(iface);
    HIMAGELIST clone;
    HRESULT ret = E_FAIL;

    TRACE("(%p)->(%s %p)\n", iface, debugstr_guid(riid), ppv);

    clone = ImageList_Duplicate(imgl);

    /* Get the interface for the new image list */
    if (clone)
    {
        ret = HIMAGELIST_QueryInterface(clone, riid, ppv);
        ImageList_Destroy(clone);
    }

    return ret;
}

static HRESULT WINAPI ImageListImpl_GetImageRect(IImageList2 *iface, int i,
    RECT *prc)
{
    HIMAGELIST imgl = impl_from_IImageList2(iface);
    IMAGEINFO info;

    if (!prc)
        return E_FAIL;

    if (!ImageList_GetImageInfo(imgl, i, &info))
        return E_FAIL;

    *prc = info.rcImage;

    return S_OK;
}

static HRESULT WINAPI ImageListImpl_GetIconSize(IImageList2 *iface, int *cx,
    int *cy)
{
    HIMAGELIST imgl = impl_from_IImageList2(iface);
    return ImageList_GetIconSize(imgl, cx, cy) ? S_OK : E_INVALIDARG;
}

static HRESULT WINAPI ImageListImpl_SetIconSize(IImageList2 *iface, int cx,
    int cy)
{
    HIMAGELIST imgl = impl_from_IImageList2(iface);
    return ImageList_SetIconSize(imgl, cx, cy) ? S_OK : E_FAIL;
}

static HRESULT WINAPI ImageListImpl_GetImageCount(IImageList2 *iface, int *pi)
{
    HIMAGELIST imgl = impl_from_IImageList2(iface);
    *pi = ImageList_GetImageCount(imgl);
    return S_OK;
}

static HRESULT WINAPI ImageListImpl_SetImageCount(IImageList2 *iface, UINT count)
{
    HIMAGELIST imgl = impl_from_IImageList2(iface);
    return ImageList_SetImageCount(imgl, count) ? S_OK : E_FAIL;
}

static HRESULT WINAPI ImageListImpl_SetBkColor(IImageList2 *iface, COLORREF clrBk,
    COLORREF *pclr)
{
    HIMAGELIST imgl = impl_from_IImageList2(iface);
    *pclr = ImageList_SetBkColor(imgl, clrBk);
    return S_OK;
}

static HRESULT WINAPI ImageListImpl_GetBkColor(IImageList2 *iface, COLORREF *pclr)
{
    HIMAGELIST imgl = impl_from_IImageList2(iface);
    *pclr = ImageList_GetBkColor(imgl);
    return S_OK;
}

static HRESULT WINAPI ImageListImpl_BeginDrag(IImageList2 *iface, int iTrack,
    int dxHotspot, int dyHotspot)
{
    HIMAGELIST imgl = impl_from_IImageList2(iface);
    return ImageList_BeginDrag(imgl, iTrack, dxHotspot, dyHotspot) ? S_OK : E_FAIL;
}

static HRESULT WINAPI ImageListImpl_EndDrag(IImageList2 *iface)
{
    ImageList_EndDrag();
    return S_OK;
}

static HRESULT WINAPI ImageListImpl_DragEnter(IImageList2 *iface, HWND hwndLock,
    int x, int y)
{
    return ImageList_DragEnter(hwndLock, x, y) ? S_OK : E_FAIL;
}

static HRESULT WINAPI ImageListImpl_DragLeave(IImageList2 *iface, HWND hwndLock)
{
    return ImageList_DragLeave(hwndLock) ? S_OK : E_FAIL;
}

static HRESULT WINAPI ImageListImpl_DragMove(IImageList2 *iface, int x, int y)
{
    return ImageList_DragMove(x, y) ? S_OK : E_FAIL;
}

static HRESULT WINAPI ImageListImpl_SetDragCursorImage(IImageList2 *iface,
    IUnknown *punk, int iDrag, int dxHotspot, int dyHotspot)
{
    IImageList *iml2 = NULL;
    BOOL ret;

    if (!punk)
        return E_FAIL;

    /* TODO: Add test for IID_ImageList2 too */
    if (FAILED(IUnknown_QueryInterface(punk, &IID_IImageList,
            (void **) &iml2)))
        return E_FAIL;

    ret = ImageList_SetDragCursorImage((HIMAGELIST) iml2, iDrag, dxHotspot,
        dyHotspot);

    IImageList_Release(iml2);

    return ret ? S_OK : E_FAIL;
}

static HRESULT WINAPI ImageListImpl_DragShowNolock(IImageList2 *iface, BOOL fShow)
{
    return ImageList_DragShowNolock(fShow) ? S_OK : E_FAIL;
}

static HRESULT WINAPI ImageListImpl_GetDragImage(IImageList2 *iface, POINT *ppt,
    POINT *pptHotspot, REFIID riid, PVOID *ppv)
{
    HRESULT ret = E_FAIL;
    HIMAGELIST hNew;

    if (!ppv)
        return E_FAIL;

    hNew = ImageList_GetDragImage(ppt, pptHotspot);

    /* Get the interface for the new image list */
    if (hNew)
    {
        IImageList *idrag = (IImageList*)hNew;

        ret = HIMAGELIST_QueryInterface(hNew, riid, ppv);
        IImageList_Release(idrag);
    }

    return ret;
}

static HRESULT WINAPI ImageListImpl_GetItemFlags(IImageList2 *iface, int i,
    DWORD *dwFlags)
{
    FIXME("STUB: %p %d %p\n", iface, i, dwFlags);
    return E_NOTIMPL;
}

static HRESULT WINAPI ImageListImpl_GetOverlayImage(IImageList2 *iface, int iOverlay,
    int *piIndex)
{
    HIMAGELIST This = impl_from_IImageList2(iface);
    int i;

    if ((iOverlay < 0) || (iOverlay > This->cCurImage))
        return E_FAIL;

    for (i = 0; i < MAX_OVERLAYIMAGE; i++)
    {
        if (This->nOvlIdx[i] == iOverlay)
        {
            *piIndex = i + 1;
            return S_OK;
        }
    }

    return E_FAIL;
}

static HRESULT WINAPI ImageListImpl_Resize(IImageList2 *iface, INT cx, INT cy)
{
    FIXME("(%p)->(%d %d): stub\n", iface, cx, cy);
    return E_NOTIMPL;
}

static HRESULT WINAPI ImageListImpl_GetOriginalSize(IImageList2 *iface, INT image, DWORD flags, INT *cx, INT *cy)
{
    FIXME("(%p)->(%d %x %p %p): stub\n", iface, image, flags, cx, cy);
    return E_NOTIMPL;
}

static HRESULT WINAPI ImageListImpl_SetOriginalSize(IImageList2 *iface, INT image, INT cx, INT cy)
{
    FIXME("(%p)->(%d %d %d): stub\n", iface, image, cx, cy);
    return E_NOTIMPL;
}

static HRESULT WINAPI ImageListImpl_SetCallback(IImageList2 *iface, IUnknown *callback)
{
    FIXME("(%p)->(%p): stub\n", iface, callback);
    return E_NOTIMPL;
}

static HRESULT WINAPI ImageListImpl_GetCallback(IImageList2 *iface, REFIID riid, void **ppv)
{
    FIXME("(%p)->(%s %p): stub\n", iface, debugstr_guid(riid), ppv);
    return E_NOTIMPL;
}

static HRESULT WINAPI ImageListImpl_ForceImagePresent(IImageList2 *iface, INT image, DWORD flags)
{
    FIXME("(%p)->(%d %x): stub\n", iface, image, flags);
    return E_NOTIMPL;
}

static HRESULT WINAPI ImageListImpl_DiscardImages(IImageList2 *iface, INT first_image, INT last_image, DWORD flags)
{
    FIXME("(%p)->(%d %d %x): stub\n", iface, first_image, last_image, flags);
    return E_NOTIMPL;
}

static HRESULT WINAPI ImageListImpl_PreloadImages(IImageList2 *iface, IMAGELISTDRAWPARAMS *params)
{
    FIXME("(%p)->(%p): stub\n", iface, params);
    return E_NOTIMPL;
}

static HRESULT WINAPI ImageListImpl_GetStatistics(IImageList2 *iface, IMAGELISTSTATS *stats)
{
    FIXME("(%p)->(%p): stub\n", iface, stats);
    return E_NOTIMPL;
}

static HRESULT WINAPI ImageListImpl_Initialize(IImageList2 *iface, INT cx, INT cy, UINT flags, INT initial, INT grow)
{
    FIXME("(%p)->(%d %d %d %d %d): stub\n", iface, cx, cy, flags, initial, grow);
    return E_NOTIMPL;
}

static HRESULT WINAPI ImageListImpl_Replace2(IImageList2 *iface, INT i, HBITMAP image, HBITMAP mask, IUnknown *unk, DWORD flags)
{
    FIXME("(%p)->(%d %p %p %p %x): stub\n", iface, i, image, mask, unk, flags);
    return E_NOTIMPL;
}

static HRESULT WINAPI ImageListImpl_ReplaceFromImageList(IImageList2 *iface, INT i, IImageList *imagelist, INT src,
    IUnknown *unk, DWORD flags)
{
    FIXME("(%p)->(%d %p %d %p %x): stub\n", iface, i, imagelist, src, unk, flags);
    return E_NOTIMPL;
}

static const IImageList2Vtbl ImageListImpl_Vtbl = {
    ImageListImpl_QueryInterface,
    ImageListImpl_AddRef,
    ImageListImpl_Release,
    ImageListImpl_Add,
    ImageListImpl_ReplaceIcon,
    ImageListImpl_SetOverlayImage,
    ImageListImpl_Replace,
    ImageListImpl_AddMasked,
    ImageListImpl_Draw,
    ImageListImpl_Remove,
    ImageListImpl_GetIcon,
    ImageListImpl_GetImageInfo,
    ImageListImpl_Copy,
    ImageListImpl_Merge,
    ImageListImpl_Clone,
    ImageListImpl_GetImageRect,
    ImageListImpl_GetIconSize,
    ImageListImpl_SetIconSize,
    ImageListImpl_GetImageCount,
    ImageListImpl_SetImageCount,
    ImageListImpl_SetBkColor,
    ImageListImpl_GetBkColor,
    ImageListImpl_BeginDrag,
    ImageListImpl_EndDrag,
    ImageListImpl_DragEnter,
    ImageListImpl_DragLeave,
    ImageListImpl_DragMove,
    ImageListImpl_SetDragCursorImage,
    ImageListImpl_DragShowNolock,
    ImageListImpl_GetDragImage,
    ImageListImpl_GetItemFlags,
    ImageListImpl_GetOverlayImage,
    ImageListImpl_Resize,
    ImageListImpl_GetOriginalSize,
    ImageListImpl_SetOriginalSize,
    ImageListImpl_SetCallback,
    ImageListImpl_GetCallback,
    ImageListImpl_ForceImagePresent,
    ImageListImpl_DiscardImages,
    ImageListImpl_PreloadImages,
    ImageListImpl_GetStatistics,
    ImageListImpl_Initialize,
    ImageListImpl_Replace2,
    ImageListImpl_ReplaceFromImageList
};

static BOOL is_valid(HIMAGELIST himl)
{
    BOOL valid;
    __TRY
    {
    #ifdef __REACTOS__
        valid = himl && himl->usMagic == IMAGELIST_MAGIC;
        if (!valid && himl && himl->usMagic == IMAGELIST_MAGIC_DESTROYED)
        {
            ERR("Imagelist no longer valid: 0x%p\n", himl);
        }
    #else
        valid = himl && himl->IImageList2_iface.lpVtbl == &ImageListImpl_Vtbl;
    #endif

    }
    __EXCEPT_PAGE_FAULT
    {
        valid = FALSE;
    }
    __ENDTRY
    return valid;
}

/*************************************************************************
 * HIMAGELIST_QueryInterface [COMCTL32.@]
 *
 * Returns a pointer to an IImageList or IImageList2 object for the given
 * HIMAGELIST.
 *
 * PARAMS
 *     himl        [I] Image list handle.
 *     riid        [I] Identifier of the requested interface.
 *     ppv         [O] Returns the address of the pointer requested, or NULL.
 *
 * RETURNS
 *     Success: S_OK.
 *     Failure: Error value.
 */
HRESULT WINAPI
HIMAGELIST_QueryInterface (HIMAGELIST himl, REFIID riid, void **ppv)
{
    TRACE("(%p,%s,%p)\n", himl, debugstr_guid(riid), ppv);
    return IImageList2_QueryInterface((IImageList2 *) himl, riid, ppv);
}

static HRESULT ImageListImpl_CreateInstance(const IUnknown *pUnkOuter, REFIID iid, void** ppv)
{
    HIMAGELIST This;
    HRESULT ret;

    TRACE("(%p,%s,%p)\n", pUnkOuter, debugstr_guid(iid), ppv);

    *ppv = NULL;

    if (pUnkOuter) return CLASS_E_NOAGGREGATION;

    This = heap_alloc_zero(sizeof(struct _IMAGELIST));
    if (!This) return E_OUTOFMEMORY;

    This->IImageList2_iface.lpVtbl = &ImageListImpl_Vtbl;
#ifdef __REACTOS__
    This->usMagic = IMAGELIST_MAGIC;
#endif
    This->ref = 1;

    ret = IImageList2_QueryInterface(&This->IImageList2_iface, iid, ppv);
    IImageList2_Release(&This->IImageList2_iface);

    return ret;
}



#ifdef __REACTOS__
//The big bad reactos image list hack!
#undef ImageList_Add
#undef ImageList_ReplaceIcon
#undef ImageList_SetOverlayImage
#undef ImageList_Replace
#undef ImageList_AddMasked
#undef ImageList_Remove
#undef ImageList_GetIcon
#undef ImageList_GetImageInfo
#undef ImageList_Copy
#undef ImageList_Merge
#undef ImageList_Duplicate
#undef ImageList_GetIconSize
#undef ImageList_SetIconSize
#undef ImageList_GetImageCount
#undef ImageList_SetImageCount
#undef ImageList_SetBkColor
#undef ImageList_GetBkColor
#undef ImageList_BeginDrag
#undef ImageList_DrawIndirect

static inline IImageList2* IImageList2_from_impl(HIMAGELIST himl)
{
    if (is_valid(himl))
    {
        return &himl->IImageList2_iface;
    }
    return NULL;
}

BOOL is_valid2(HIMAGELIST himl)
{
    BOOL valid;
    __TRY
    {
        valid = himl && 
                himl->IImageList2_iface.lpVtbl == &ImageListImpl_Vtbl && 
                himl->usMagic == IMAGELIST_MAGIC;
        if (!valid && himl &&
            himl->usMagic == IMAGELIST_MAGIC_DESTROYED)
        {
            ERR("Imagelist no longer valid: 0x%p\n", himl);
        }
    }
    __EXCEPT_PAGE_FAULT
    {
        valid = FALSE;
    }
    __ENDTRY
    return valid;
}

INT WINAPI
ImageList_Add (HIMAGELIST himl,	HBITMAP hbmImage, HBITMAP hbmMask)
{
    int res;
    HRESULT hr;
    IImageList2* piml = IImageList2_from_impl(himl);
    if (!piml)
        return -1;

    hr = piml->lpVtbl->Add(piml, hbmImage, hbmMask, &res);
    if (FAILED(hr))
        return -1;

    return res;
}

INT WINAPI
ImageList_ReplaceIcon (HIMAGELIST himl, INT nIndex, HICON hIcon)
{
    int res;
    HRESULT hr;
    IImageList2* piml = IImageList2_from_impl(himl);
    if (!piml)
        return -1;

    hr = piml->lpVtbl->ReplaceIcon(piml, nIndex, hIcon, &res);
    if (FAILED(hr))
        return -1;

    return res;
}

BOOL WINAPI
ImageList_SetOverlayImage (HIMAGELIST himl, INT iImage, INT iOverlay)
{
    IImageList2* piml = IImageList2_from_impl(himl);
    if (!piml)
        return FALSE;

    return (piml->lpVtbl->SetOverlayImage(piml, iImage, iOverlay) == S_OK) ? TRUE : FALSE;
}

BOOL WINAPI
ImageList_Replace (HIMAGELIST himl, INT i, HBITMAP hbmImage,
		   HBITMAP hbmMask)
{
    IImageList2* piml = IImageList2_from_impl(himl);
    if (!piml)
        return FALSE;

    return (piml->lpVtbl->Replace(piml, i, hbmImage, hbmMask) == S_OK) ? TRUE : FALSE;
}

INT WINAPI
ImageList_AddMasked (HIMAGELIST himl, HBITMAP hBitmap, COLORREF clrMask)
{
    int res;
    IImageList2* piml = IImageList2_from_impl(himl);
    HRESULT hr;
    if (!piml)
        return -1;

    hr = piml->lpVtbl->AddMasked(piml, hBitmap, clrMask, &res);
    if (FAILED(hr))
        return -1;

    return res;
}

BOOL WINAPI
ImageList_Remove (HIMAGELIST himl, INT i)
{
    IImageList2* piml = IImageList2_from_impl(himl);
    if (!piml)
        return FALSE;

    return (piml->lpVtbl->Remove(piml, i) == S_OK) ? TRUE : FALSE;
}

HICON WINAPI
ImageList_GetIcon (HIMAGELIST himl, INT i, UINT fStyle)
{
    HICON res;
    IImageList2* piml = IImageList2_from_impl(himl);
    HRESULT hr;
    if (!piml)
        return NULL;

    hr = piml->lpVtbl->GetIcon(piml, i, fStyle, &res);
    if (FAILED(hr))
        return NULL;

    return res;
}

BOOL WINAPI
ImageList_GetImageInfo (HIMAGELIST himl, INT i, IMAGEINFO *pImageInfo)
{
    IImageList2* piml = IImageList2_from_impl(himl);
    if (!piml)
        return FALSE;

    return (piml->lpVtbl->GetImageInfo(piml, i, pImageInfo) == S_OK) ? TRUE : FALSE;
}

BOOL WINAPI
ImageList_Copy (HIMAGELIST himlDst, INT iDst,	HIMAGELIST himlSrc,
		INT iSrc, UINT uFlags)
{
    IImageList2 *pimlDst, *pimlSrc;
    pimlDst = IImageList2_from_impl(himlDst);
    pimlSrc = IImageList2_from_impl(himlSrc);
    if (!pimlDst || !pimlSrc)
        return FALSE;

    return (pimlDst->lpVtbl->Copy(pimlDst, iDst, (IUnknown*)pimlSrc, iSrc, uFlags) == S_OK) ? TRUE : FALSE;
}

HIMAGELIST WINAPI
ImageList_Merge (HIMAGELIST himl1, INT i1, HIMAGELIST himl2, INT i2,
		 INT dx, INT dy)
{
    HRESULT hr;
    IImageList2 *piml1, *piml2, *pimlMerged;
    piml1 = IImageList2_from_impl(himl1);
    piml2 = IImageList2_from_impl(himl2);
    if (!piml1 || !piml2)
        return NULL;

    hr = piml1->lpVtbl->Merge(piml1, i1, (IUnknown*)piml2, i2, dx, dy, &IID_IImageList2, (void**)&pimlMerged);
    if (FAILED(hr))
        return NULL;

    return (HIMAGELIST)pimlMerged;
}

HIMAGELIST WINAPI
ImageList_Duplicate (HIMAGELIST himlSrc)
{
    HRESULT hr;
    IImageList2 *piml, *pimlCloned;
    piml = IImageList2_from_impl(himlSrc);
    if (!piml)
        return FALSE;

    hr = piml->lpVtbl->Clone(piml, &IID_IImageList2, (void**)&pimlCloned);
    if (FAILED(hr))
        return NULL;

    return (HIMAGELIST)pimlCloned;
}

BOOL WINAPI
ImageList_GetIconSize (HIMAGELIST himl, INT *cx, INT *cy)
{
    IImageList2* piml = IImageList2_from_impl(himl);
    if (!piml)
        return FALSE;

    return (piml->lpVtbl->GetIconSize(piml, cx, cy) == S_OK) ? TRUE : FALSE;
}

BOOL WINAPI
ImageList_SetIconSize (HIMAGELIST himl, INT cx, INT cy)
{
    IImageList2* piml = IImageList2_from_impl(himl);
    if (!piml)
        return FALSE;

    return (piml->lpVtbl->SetIconSize(piml, cx, cy) == S_OK) ? TRUE : FALSE;
}

INT WINAPI
ImageList_GetImageCount (HIMAGELIST himl)
{
    int res;
    HRESULT hr;
    IImageList2* piml = IImageList2_from_impl(himl);
    if (!piml)
        return 0;

    hr = piml->lpVtbl->GetImageCount(piml, &res);
    if (FAILED(hr))
        return 0;

    return res;
}

BOOL WINAPI
ImageList_SetImageCount (HIMAGELIST himl, UINT iImageCount)
{
    IImageList2* piml = IImageList2_from_impl(himl);
    if (!piml)
        return FALSE;

    return (piml->lpVtbl->SetImageCount(piml, iImageCount) == S_OK) ? TRUE : FALSE;
}

COLORREF WINAPI
ImageList_SetBkColor (HIMAGELIST himl, COLORREF clrBk)
{
    COLORREF res;
    HRESULT hr;
    IImageList2* piml = IImageList2_from_impl(himl);
    if (!piml)
        return CLR_NONE;

    hr = piml->lpVtbl->SetBkColor(piml, clrBk, &res);
    if (FAILED(hr))
        return CLR_NONE;

    return res;
}

COLORREF WINAPI
ImageList_GetBkColor (HIMAGELIST himl)
{
    COLORREF res;
    HRESULT hr;
    IImageList2* piml = IImageList2_from_impl(himl);
    if (!piml)
        return CLR_NONE;

    hr = piml->lpVtbl->GetBkColor(piml, &res);
    if (FAILED(hr))
        return CLR_NONE;

    return res;
}

BOOL WINAPI
ImageList_BeginDrag (HIMAGELIST himlTrack, INT iTrack,
	             INT dxHotspot, INT dyHotspot)
{
    IImageList2* piml = IImageList2_from_impl(himlTrack);
    if (!piml)
        return FALSE;

    return (piml->lpVtbl->BeginDrag(piml, iTrack, dxHotspot, dyHotspot) == S_OK) ? TRUE : FALSE;
}

BOOL WINAPI
ImageList_DrawIndirect (IMAGELISTDRAWPARAMS *pimldp)
{
    IImageList2* piml;

    if (!pimldp)
        return FALSE;

    piml = IImageList2_from_impl(pimldp->himl);
    if (!piml)
        return FALSE;

    return (piml->lpVtbl->Draw(piml, pimldp) == S_OK) ? TRUE : FALSE;
}

#endif<|MERGE_RESOLUTION|>--- conflicted
+++ resolved
@@ -120,7 +120,7 @@
 #define IMAGELIST_MAGIC 0x53414D58
 #ifdef __REACTOS__
 #define IMAGELIST_MAGIC_DESTROYED 0x44454144
-<<<<<<< HEAD
+#define IMAGELIST_VERSION 0x101
 
 #define WinVerMajor() LOBYTE(GetVersion())
 
@@ -128,10 +128,6 @@
 #define ILC_PUBLICFLAGS ( 0xFFFFFFFF ) /* Allow all flags for now */
 #define ILC_COLORMASK 0xFE
 #endif /* __REACTOS__ */
-=======
-#define IMAGELIST_VERSION 0x101
-#endif
->>>>>>> 166d83b2
 
 /* Header used by ImageList_Read() and ImageList_Write() */
 #include "pshpack2.h"
