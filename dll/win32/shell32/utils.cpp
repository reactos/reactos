--- conflicted
+++ resolved
@@ -1295,7 +1295,6 @@
     return hr;
 }
 
-<<<<<<< HEAD
 EXTERN_C HRESULT
 IUnknown_InitializeCommand(
     _In_ IUnknown *pUnk,
@@ -1362,7 +1361,8 @@
     CComPtr<IShellItemArray> pSIA;
     HRESULT hr = SHCreateShellItemArrayFromDataObject(pDO, IID_PPV_ARG(IShellItemArray, &pSIA));
     return SUCCEEDED(hr) ? InvokeIExecuteCommand(pEC, pszCommandName, pPB, pSIA, pICI, pSite) : hr;
-=======
+}
+
 static HRESULT
 GetCommandStringA(_In_ IContextMenu *pCM, _In_ UINT_PTR Id, _In_ UINT GCS, _Out_writes_(cchMax) LPSTR Buf, _In_ UINT cchMax)
 {
@@ -1388,5 +1388,4 @@
         verba = buf;
     }
     return MapVerbToDfmCmd(verba); // Returns DFM_CMD_* or 0
->>>>>>> e1db293f
 }