/*
 * PROJECT:     shell32
 * LICENSE:     LGPL-2.1+ (https://spdx.org/licenses/LGPL-2.1+)
 * PURPOSE:     Utility functions
 * COPYRIGHT:   ReactOS Team
 */

#pragma once

#ifndef OPTIONAL_
    #ifdef __cplusplus
        #define OPTIONAL_(arg) = arg
    #else
        #define OPTIONAL_(arg)
    #endif
#endif

#ifdef __cplusplus
static inline LPWSTR
SHStrDupW(LPCWSTR Src)
{
    LPWSTR Dup;
    return SUCCEEDED(SHStrDupW(Src, &Dup)) ? Dup : NULL;
}

static inline UINT
SHELL_ErrorBox(CMINVOKECOMMANDINFO &cmi, UINT Error)
{
    if (cmi.fMask & CMIC_MASK_FLAG_NO_UI)
        return Error ? Error : ERROR_INTERNAL_ERROR;
    return SHELL_ErrorBox(cmi.hwnd, Error);
}
#endif

static inline BOOL
IsEqualPersistClassID(IPersist *pPersist, REFCLSID clsid)
{
    CLSID temp;
    return pPersist && SUCCEEDED(pPersist->GetClassID(&temp)) && IsEqualCLSID(clsid, temp);
}

static inline BOOL
RegValueExists(HKEY hKey, LPCWSTR Name)
{
    return RegQueryValueExW(hKey, Name, NULL, NULL, NULL, NULL) == ERROR_SUCCESS;
}

inline BOOL
RegKeyExists(HKEY hKey, LPCWSTR Path)
{
    BOOL ret = !RegOpenKeyExW(hKey, Path, 0, MAXIMUM_ALLOWED, &hKey);
    if (ret)
        RegCloseKey(hKey);
    return ret;
}

inline UINT
RegQueryDword(HKEY hKey, PCWSTR pszPath, PCWSTR pszName, DWORD *pnVal)
{
    DWORD cb = sizeof(*pnVal);
    return RegGetValueW(hKey, pszPath, pszName, RRF_RT_REG_DWORD, NULL, pnVal, &cb);
}

inline DWORD
RegGetDword(HKEY hKey, PCWSTR pszPath, PCWSTR pszName, DWORD nDefVal)
{
    DWORD nVal;
    return RegQueryDword(hKey, pszPath, pszName, &nVal) == ERROR_SUCCESS ? nVal : nDefVal;
}

inline DWORD
RegSetOrDelete(HKEY hKey, LPCWSTR Name, DWORD Type, LPCVOID Data, DWORD Size)
{
    if (Data)
        return RegSetValueExW(hKey, Name, 0, Type, (LPBYTE)Data, Size);
    else
        return RegDeleteValueW(hKey, Name);
}

static inline DWORD
RegSetString(HKEY hKey, LPCWSTR Name, LPCWSTR Str, DWORD Type OPTIONAL_(REG_SZ))
{
    return RegSetValueExW(hKey, Name, 0, Type, (LPBYTE)Str, (lstrlenW(Str) + 1) * sizeof(WCHAR));
}

typedef struct
{
    LPCSTR Verb;
    WORD CmdId;
} CMVERBMAP;

HRESULT
SHELL_MapContextMenuVerbToCmdId(LPCMINVOKECOMMANDINFO pICI, const CMVERBMAP *pMap);
HRESULT
SHELL_GetCommandStringImpl(SIZE_T CmdId, UINT uFlags, LPSTR Buf, UINT cchBuf, const CMVERBMAP *pMap);

// SHExtractIconsW is a forward, use this function instead inside shell32
inline HICON
SHELL32_SHExtractIcon(LPCWSTR File, int Index, int cx, int cy)
{
    HICON hIco;
    int r = PrivateExtractIconsW(File, Index, cx, cy, &hIco, NULL, 1, 0);
    return r > 0 ? hIco : NULL;
}

HRESULT
SHELL_CreateShell32DefaultExtractIcon(int IconIndex, REFIID riid, LPVOID *ppvOut);

static inline HRESULT
SHELL_CreateFallbackExtractIconForFolder(REFIID riid, LPVOID *ppvOut)
{
    const int id = IDI_SHELL_FOLDER;
    return SHELL_CreateShell32DefaultExtractIcon(id > 1 ? -id : 0, riid, ppvOut);
}

static inline HRESULT
SHELL_CreateFallbackExtractIconForNoAssocFile(REFIID riid, LPVOID *ppvOut)
{
    const int id = IDI_SHELL_DOCUMENT;
    return SHELL_CreateShell32DefaultExtractIcon(id > 1 ? -id : 0, riid, ppvOut);
}

<<<<<<< HEAD
HRESULT SHELL_FindAnyFile(LPCWSTR lpFilePath);
=======
typedef HDSA HDCIA; // DynamicClassIdArray
#define DCIA_Create() ( (HDCIA)DSA_Create(sizeof(CLSID), 4) )
#define DCIA_Destroy(hDCIA) DSA_Destroy((HDSA)(hDCIA))
#define DCIA_GetCount(hDCIA) DSA_GetItemCount((HDSA)(hDCIA))
#define DCIA_GetEntry(hDCIA, iItem) ( (const CLSID*)DSA_GetItemPtr((HDSA)(hDCIA), (iItem)) )
int DCIA_AddEntry(HDCIA hDCIA, REFCLSID rClsId);
void DCIA_AddShellExSubkey(HDCIA hDCIA, HKEY hProgId, PCWSTR pszSubkey);
>>>>>>> 6653bb52

#ifdef __cplusplus
struct ClipboardViewerChain
{
    HWND m_hWndNext = HWND_BOTTOM;

    void Unhook(HWND hWnd)
    {
        if (m_hWndNext != HWND_BOTTOM)
            ChangeClipboardChain(hWnd, m_hWndNext);
        m_hWndNext = HWND_BOTTOM;
    }

    void Hook(HWND hWnd)
    {
        if (m_hWndNext == HWND_BOTTOM)
            m_hWndNext = SetClipboardViewer(hWnd);
    }

    LRESULT HandleChangeCBChain(WPARAM wParam, LPARAM lParam)
    {
        if (m_hWndNext == (HWND)wParam)
            return (LRESULT)(m_hWndNext = (HWND)lParam);
        else if (m_hWndNext && m_hWndNext != HWND_BOTTOM)
            return ::SendMessageW(m_hWndNext, WM_CHANGECBCHAIN, wParam, lParam);
        return 0;
    }

    LRESULT HandleDrawClipboard(WPARAM wParam, LPARAM lParam)
    {
        if (m_hWndNext && m_hWndNext != HWND_BOTTOM)
            return ::SendMessageW(m_hWndNext, WM_DRAWCLIPBOARD, wParam, lParam);
        return 0;
    }
};

struct CCidaChildArrayHelper
{
    // Note: This just creates an array pointing to the items and has the same lifetime as the CIDA.
    // Use _ILCopyCidaToaPidl if you need the items to outlive the CIDA!
    explicit CCidaChildArrayHelper(const CIDA *pCida)
    {
        m_hr = E_OUTOFMEMORY;
        m_array = (PCUIDLIST_RELATIVE_ARRAY)SHAlloc(pCida->cidl * sizeof(LPITEMIDLIST));
        if (m_array)
        {
            m_hr = S_OK;
            for (UINT i = 0; i < pCida->cidl; ++i)
                *(LPITEMIDLIST*)(&m_array[i]) = (LPITEMIDLIST)HIDA_GetPIDLItem(pCida, i);
        }
    }
    ~CCidaChildArrayHelper() { SHFree((LPITEMIDLIST*)m_array); }

    HRESULT hr() const { return m_hr; }
    PCUIDLIST_RELATIVE_ARRAY GetItems() const { return m_array; }

    HRESULT m_hr;
    PCUIDLIST_RELATIVE_ARRAY m_array;
};
#endif // __cplusplus<|MERGE_RESOLUTION|>--- conflicted
+++ resolved
@@ -120,9 +120,8 @@
     return SHELL_CreateShell32DefaultExtractIcon(id > 1 ? -id : 0, riid, ppvOut);
 }
 
-<<<<<<< HEAD
 HRESULT SHELL_FindAnyFile(LPCWSTR lpFilePath);
-=======
+
 typedef HDSA HDCIA; // DynamicClassIdArray
 #define DCIA_Create() ( (HDCIA)DSA_Create(sizeof(CLSID), 4) )
 #define DCIA_Destroy(hDCIA) DSA_Destroy((HDSA)(hDCIA))
@@ -130,7 +129,6 @@
 #define DCIA_GetEntry(hDCIA, iItem) ( (const CLSID*)DSA_GetItemPtr((HDSA)(hDCIA), (iItem)) )
 int DCIA_AddEntry(HDCIA hDCIA, REFCLSID rClsId);
 void DCIA_AddShellExSubkey(HDCIA hDCIA, HKEY hProgId, PCWSTR pszSubkey);
->>>>>>> 6653bb52
 
 #ifdef __cplusplus
 struct ClipboardViewerChain
