/*
 * PROJECT:     ReactOS RASDLG
 * LICENSE:     GPL-2.0-or-later (https://spdx.org/licenses/GPL-2.0-or-later)
 * PURPOSE:     Romanian resource file
 * TRANSLATORS: Copyright 2011-2019 Ștefan Fulea <stefan.fulea@mail.com>
 *              Copyright 2023-2024 Andrei Miloiu <miloiuandrei@gmail.com>
 */

LANGUAGE LANG_ROMANIAN, SUBLANG_NEUTRAL

102 DIALOGEX 0, 0, 255, 265
STYLE DS_SHELLFONT | DS_MODALFRAME | WS_POPUPWINDOW | WS_CAPTION
CAPTION "Numere de telefon alternative"
FONT 8, "MS Shell Dlg"
BEGIN
    LTEXT "Specificați numerele de telefon alternative pentru crearea acestei conexiuni.", 1018, 7, 5, 243, 16
    LTEXT "Nume&re de telefon:", 1019, 7, 27, 238, 8
    CONTROL "", 1012, "SYSLISTVIEW32", WS_BORDER | WS_TABSTOP | 0x0000848D, 7, 38, 217, 144
    PUSHBUTTON "S&us", 1017, 230, 40, 18, 16, BS_ICON
    PUSHBUTTON "J&os", 1015, 230, 61, 18, 16, BS_ICON
    PUSHBUTTON "&Adăugare…", 1013, 7, 187, 70, 14
    PUSHBUTTON "&Modificare…", 1016, 81, 187, 70, 14
    PUSHBUTTON "&Elimină", 1014, 154, 187, 70, 14
    AUTOCHECKBOX "&Dacă numărul eșuează, încearcă următorul", 1011, 8, 210, 243, 10, BS_TOP | BS_MULTILINE
    AUTOCHECKBOX "Mutare număr &bun în capul listei", 1010, 8, 228, 243, 10, BS_TOP | BS_MULTILINE
    DEFPUSHBUTTON "OK", 1, 122, 245, 60, 14
    PUSHBUTTON "Revocare", 2, 188, 245, 60, 14
END

103 DIALOGEX 6, 18, 250, 170
STYLE DS_SHELLFONT | DS_MODALFRAME | WS_POPUP | WS_VISIBLE | WS_CAPTION
CAPTION "Conexiuni de rețea"
FONT 8, "MS Shell Dlg"
BEGIN
    LTEXT "", 1029, 5, 5, 241, 35, NOT WS_GROUP
    LTEXT "Cone&xiuni:", -1, 5, 46, 238, 10
    CONTROL "List1", 1677, "SYSLISTVIEW32", WS_BORDER | WS_TABSTOP | 0x0000440D, 5, 57, 240, 57
    AUTOCHECKBOX "N&u mă interoga până la următoarea mea autentificare", 1022, 8, 125, 235, 10
    PUSHBUTTON "&Setări…", 1026, 7, 149, 60, 14
    DEFPUSHBUTTON "&Conectare…", 1024, 117, 149, 60, 14
    PUSHBUTTON "Revocare", 1025, 183, 149, 60, 14
END

104 DIALOGEX 6, 18, 269, 263
STYLE DS_SHELLFONT | DS_MODALFRAME | WS_POPUPWINDOW | WS_VISIBLE | WS_CAPTION
CAPTION "Tratare erori de conectare"
FONT 8, "MS Shell Dlg"
BEGIN
    ICON 32516, 1031, 7, 7, 20, 20
    LTEXT "Conectarea pe una sau mai multe linii.", 1033, 37, 8, 216, 20
    CONTROL "", 1032, "SYSLISTVIEW32", WS_BORDER | WS_TABSTOP | 0x00008401, 37, 83, 224, 136
    AUTOCHECKBOX "N&u mai încerca numerele de telefon eșuate", 1030, 38, 226, 222, 10
    DEFPUSHBUTTON "&Acceptă", 1, 135, 242, 60, 14
    PUSHBUTTON "Î&nchide", 2, 201, 242, 60, 14
    LTEXT "Dacă este conectată doar o singură linie, este posibil ca serverul să nu fie configurat să accepte apeluri cu mai multe legături. Bifați „Nu încercați linii eșuate” pentru a evita taxele de conectare inutile într-un astfel de caz.", -1, 37, 36, 224, 44
END

105 DIALOGEX 0, 0, 261, 253
STYLE DS_SHELLFONT | DS_MODALFRAME | WS_POPUPWINDOW | WS_CAPTION
CAPTION "Setări avansate de securitate"
FONT 8, "MS Shell Dlg"
BEGIN
    GROUPBOX "Securitatea autentificării", 1547, 7, 33, 246, 191
    LTEXT "&Criptarea datelor:", 1546, 7, 5, 247, 10
    COMBOBOX 1495, 7, 17, 247, 76, CBS_DROPDOWNLIST | WS_VSCROLL | NOT WS_TABSTOP
    AUTORADIOBUTTON "Protocolul de Autentificare E&xtensibil (EAP)", 1544, 17, 47, 226, 8, WS_GROUP
    LTEXT "Tipul de EAP", -1, 18, 64, 45, 8, NOT WS_VISIBLE | NOT WS_GROUP
    COMBOBOX 1034, 63, 62, 181, 42, CBS_DROPDOWNLIST | CBS_SORT | WS_VSCROLL | NOT WS_TABSTOP
    PUSHBUTTON "P&roprietăți", 1035, 184, 77, 60, 14
    AUTORADIOBUTTON "P&ermite aceste protocoale", 1545, 17, 92, 224, 10
    AUTOCHECKBOX "&Parolă necriptată (PAP)", 1491, 28, 105, 215, 10, BS_TOP | BS_MULTILINE | WS_GROUP
    AUTOCHECKBOX "Protocolul S&hiva de Autentificare a Parolei (SPAP)", 1496, 28, 119, 214, 10, BS_TOP | BS_MULTILINE
    AUTOCHECKBOX "Protocolul de &Autentificare Challenge Handshake (CHAP)", 1494, 28, 133, 215, 10, BS_TOP | BS_MULTILINE
    AUTOCHECKBOX "&MS CHAP (MS-CHAP)", 1493, 28, 148, 212, 10, BS_TOP | BS_MULTILINE
    AUTOCHECKBOX "Permite MS-CHAP vechi (pentru servere &Win 95)", 200, 46, 162, 198, 10, BS_TOP | BS_MULTILINE
    AUTOCHECKBOX "Micr&osoft CHAP versiunea 2 (MS-CHAP v2)", 1492, 28, 176, 200, 10, BS_TOP | BS_MULTILINE
    CONTROL "", -1, "STATIC", SS_LEFTNOWORDWRAP | SS_SUNKEN | WS_GROUP, 28, 189, 208, 1
    AUTOCHECKBOX "Pentru protocoalele &bazate pe MS-CHAP, utilizează nume și parole de autentificare în ReactOS (și eventual, domenii)", 1549, 28, 195, 213, 24, BS_TOP | BS_MULTILINE
    DEFPUSHBUTTON "OK", 1, 127, 232, 60, 14
    PUSHBUTTON "Revocare", 2, 192, 232, 60, 14
END

106 DIALOGEX 6, 18, 255, 109
STYLE DS_SHELLFONT | DS_MODALFRAME | WS_POPUPWINDOW | WS_VISIBLE | WS_CAPTION
CAPTION "Conectare realizată"
FONT 8, "MS Shell Dlg"
BEGIN
    DEFPUSHBUTTON "Î&nchide", 1, 97, 91, 60, 14
    ICON 563, 1046, 7, 7, 20, 20
    LTEXT "Conexiunea a fost realizată.", 1047, 40, 7, 212, 16
    LTEXT "Pentru a verifica statutul acestei conexiuni sau pentru deconectare, clic dreapta pe pictograma din folderul Conexiuni de rețea sau clic pe pictograma din bara de activități (dacă este prezentă).", -1, 40, 30, 212, 34
    AUTOCHECKBOX "N&u doresc recurența acestui mesaj", 1045, 40, 69, 212, 10, BS_TOP | BS_MULTILINE
END

107 DIALOGEX 0, 0, 258, 167
STYLE DS_SHELLFONT | DS_MODALFRAME | WS_POPUPWINDOW | WS_CAPTION
FONT 8, "MS Shell Dlg"
BEGIN
    GROUPBOX "Numărul de telefon", 1053, 7, 5, 243, 92
    LTEXT "Codul &regiunii:", 1055, 18, 17, 54, 8
    COMBOBOX 1049, 17, 30, 55, 129, CBS_DROPDOWN | WS_VSCROLL | NOT WS_TABSTOP
    LTEXT "Numărul propriu-&zis:", 1057, 77, 17, 166, 8, NOT WS_GROUP
    EDITTEXT 1051, 77, 30, 163, 14, ES_AUTOHSCROLL
    LTEXT "&Codul țării/regiunii:", 1056, 18, 48, 221, 8, NOT WS_GROUP
    COMBOBOX 1054, 17, 61, 224, 93, CBS_DROPDOWNLIST | CBS_SORT | WS_VSCROLL | NOT WS_TABSTOP
    AUTOCHECKBOX "&Aplică regulile de formare a numerelor", 1048, 20, 81, 219, 10, BS_TOP | BS_MULTILINE
    GROUPBOX "Co&mentariu", 1052, 7, 102, 243, 36
    EDITTEXT 1050, 17, 115, 224, 14, ES_AUTOHSCROLL
    DEFPUSHBUTTON "OK", 1, 127, 147, 60, 14
    PUSHBUTTON "Revocare", 2, 191, 147, 60, 14
END

108 DIALOGEX 6, 18, 222, 104
STYLE DS_SHELLFONT | DS_MODALFRAME | WS_POPUPWINDOW | WS_VISIBLE | WS_CAPTION
CAPTION "Schimbare parolă"
FONT 8, "MS Shell Dlg"
BEGIN
    LTEXT "Parola de conectare la rețea a expirat.\nIntroduceți o parolă nouă, apoi apăsați OK pentru a actualiza informațiile de autentificare.", 1062, 7, 5, 210, 24
    LTEXT "&Parola nouă:", 1064, 8, 43, 108, 8
    EDITTEXT 1060, 118, 38, 98, 14, ES_PASSWORD | ES_AUTOHSCROLL
    LTEXT "&Confirmați parola:", 1061, 8, 61, 102, 8
    EDITTEXT 1058, 118, 57, 98, 14, ES_PASSWORD | ES_AUTOHSCROLL
    DEFPUSHBUTTON "OK", 1, 90, 84, 60, 14, WS_GROUP
    PUSHBUTTON "Revocare", 2, 154, 84, 60, 14
END

109 DIALOGEX 6, 18, 223, 122
STYLE DS_SHELLFONT | DS_MODALFRAME | WS_POPUPWINDOW | WS_VISIBLE | WS_CAPTION
CAPTION "Schimbare parolă"
FONT 8, "MS Shell Dlg"
BEGIN
    LTEXT "Parola de conectare la rețea a expirat.\nIntroduceți o parolă nouă, apoi apăsați OK pentru a actualiza informațiile de autentificare.", 1062, 7, 5, 212, 29
    LTEXT "Vec&hea parolă:", 1063, 7, 42, 108, 8
    EDITTEXT 1059, 116, 38, 100, 14, ES_PASSWORD | ES_AUTOHSCROLL
    LTEXT "&Noua parolă:", 1064, 7, 60, 108, 8
    EDITTEXT 1060, 116, 56, 100, 14, ES_PASSWORD | ES_AUTOHSCROLL
    LTEXT "&Confirmați parola:", 1061, 7, 78, 108, 8
    EDITTEXT 1058, 116, 74, 100, 14, ES_PASSWORD | ES_AUTOHSCROLL
    DEFPUSHBUTTON "OK", 1, 92, 101, 60, 14, WS_GROUP
    PUSHBUTTON "Revocare", 2, 156, 101, 60, 14
END

110 DIALOGEX 12, 16, 230, 105
STYLE DS_SHELLFONT | DS_MODALFRAME | WS_POPUPWINDOW | WS_VISIBLE | WS_CAPTION
CAPTION "Retroapelare"
FONT 8, "MS Shell Dlg"
BEGIN
    LTEXT "Aveți aleasă opțiunea numărului specificat de către apelat. Apăsați OK pentru a fi apelat de către server la numărul de mai jos. Apăsați Revocare pentru a omite retroapelarea.", 1066, 5, 5, 221, 39, SS_NOPREFIX
    LTEXT "Int&roduceți numărul de telefon al modemului dumneavoastră:", 1067, 5, 46, 222, 8, NOT WS_GROUP
    EDITTEXT 1065, 5, 57, 221, 14, ES_AUTOHSCROLL
    DEFPUSHBUTTON "OK", 1, 100, 85, 60, 14, WS_GROUP
    PUSHBUTTON "Revocare", 2, 164, 85, 60, 14
END

111 DIALOGEX 6, 19, 265, 135
STYLE DS_SHELLFONT | DS_MODALFRAME | WS_POPUPWINDOW | WS_VISIBLE | WS_CAPTION
CAPTION "Eroare de conectare la %1"
FONT 8, "MS Shell Dlg"
BEGIN
    ICON 32515, 1068, 7, 7, 20, 20, WS_GROUP
    LTEXT "", 1070, 34, 7, 226, 105
    DEFPUSHBUTTON "N&u reapela=88", 1, 4, 117, 128, 14, WS_GROUP
    PUSHBUTTON "Revocare", 2, 136, 117, 60, 14
    PUSHBUTTON "Inf&ormații", 1069, 200, 117, 60, 14
END

112 DIALOGEX 6, 18, 263, 219
STYLE DS_SHELLFONT | DS_MODALFRAME | WS_POPUPWINDOW | WS_VISIBLE | WS_CAPTION
CAPTION "Apelare și închidere automată"
FONT 8, "MS Shell Dlg"
BEGIN
    LTEXT "ReactOS poate apela/închide automat dispozitivele în funcție de cantitatea de informație transmisă și recepționată.", 1085, 9, 7, 253, 30
    GROUPBOX "Apelare automată", -1, 6, 38, 249, 71
    LTEXT "Apelare a unei o alte linii când conexiunea satisface condițiile următoare:", 1083, 16, 51, 237, 16, NOT WS_GROUP
    LTEXT "Este activă de cel &puțin:", -1, 16, 73, 100, 8
    COMBOBOX 1079, 117, 70, 60, 100, CBS_DROPDOWNLIST | WS_VSCROLL | NOT WS_TABSTOP
    LTEXT "&Durează de cel puțin:", 1084, 16, 92, 99, 8, NOT WS_GROUP
    COMBOBOX 1080, 117, 89, 90, 162, CBS_DROPDOWNLIST | WS_VSCROLL | NOT WS_TABSTOP
    GROUPBOX "Închidere automată", -1, 6, 113, 248, 81
    LTEXT "Închide orice dispozitiv utilizat pentru această conexiune când sunt satisfăcute următoarele condiții:", 1086, 16, 127, 230, 18, NOT WS_GROUP
    LTEXT "Este &activ de cel puțin:", -1, 16, 150, 92, 8
    COMBOBOX 1081, 115, 146, 60, 100, CBS_DROPDOWNLIST | WS_VSCROLL | NOT WS_TABSTOP
    LTEXT "D&urează de cel puțin:", 1087, 16, 168, 92, 8, NOT WS_GROUP
    COMBOBOX 1082, 115, 166, 90, 151, CBS_DROPDOWNLIST | WS_VSCROLL | NOT WS_TABSTOP
    DEFPUSHBUTTON "OK", 1, 131, 199, 60, 14, WS_GROUP
    PUSHBUTTON "Revocare", 2, 194, 199, 60, 14
END

113 DIALOGEX 21, 46, 225, 65
STYLE DS_SHELLFONT | DS_MODALFRAME | WS_POPUP | WS_VISIBLE | WS_CAPTION
CAPTION "Conectare la %1…"
FONT 8, "MS Shell Dlg"
BEGIN
    ICON 563, 1417, 7, 7, 20, 20
    LTEXT "", 1097, 36, 7, 185, 35, SS_NOPREFIX
    PUSHBUTTON "Revocare", 2, 83, 47, 60, 14
END

114 DIALOGEX 6, 18, 225, 60
STYLE DS_SHELLFONT | DS_MODALFRAME | WS_POPUPWINDOW | WS_CAPTION
CAPTION "Rețea comutată"
FONT 8, "MS Shell Dlg"
BEGIN
    ICON 563, 1098, 7, 6, 20, 20, WS_GROUP
    LTEXT "Încercarea de apelare automată a eșuat. Doriți dezactivarea apelării automate de la această locație?", 1099, 40, 6, 181, 34, NOT WS_GROUP
    PUSHBUTTON "D&a", 1, 60, 42, 50, 14
    DEFPUSHBUTTON "&Nu", 2, 115, 42, 50, 14
END

115 DIALOGEX 0, 0, 263, 124
STYLE DS_SHELLFONT | DS_MODALFRAME | WS_POPUPWINDOW | WS_CAPTION
CAPTION "Conectare %1"
FONT 8, "MS Shell Dlg"
BEGIN
    CONTROL 1678, 1100, "STATIC", SS_BITMAP, 0, 0, 263, 50
    LTEXT "A&pelare:", 1412, 9, 60, 68, 8
    COMBOBOX 1416, 88, 56, 165, 112, CBS_DROPDOWN | CBS_AUTOHSCROLL | WS_VSCROLL | NOT WS_TABSTOP
    LTEXT "Apelare &din:", 1415, 9, 77, 71, 8
    COMBOBOX 1414, 88, 75, 89, 112, CBS_DROPDOWNLIST | CBS_SORT | WS_VSCROLL | NOT WS_TABSTOP
    PUSHBUTTON "&Reguli de apel", 1108, 181, 75, 72, 14
    CONTROL "", -1, "STATIC", SS_LEFTNOWORDWRAP | SS_SUNKEN | WS_GROUP, 8, 96, 245, 1
    DEFPUSHBUTTON "&Apelare", 1590, 8, 103, 61, 14
    PUSHBUTTON "Revocare", 1591, 70, 103, 60, 14
    PUSHBUTTON "Pr&oprietăți", 1107, 132, 103, 60, 14
    PUSHBUTTON "&Manual…", 1592, 194, 103, 60, 14
END

116 DIALOGEX 0, 0, 265, 176
STYLE DS_SHELLFONT | DS_MODALFRAME | WS_POPUPWINDOW | WS_CAPTION
CAPTION "Conectare %1"
FONT 8, "MS Shell Dlg"
BEGIN
    CONTROL 1678, 1100, "STATIC", SS_BITMAP, 0, 0, 265, 50
    LTEXT "Numele de &utilizator:", 1413, 8, 60, 88, 8
    EDITTEXT 1104, 103, 57, 154, 14, ES_AUTOHSCROLL
    LTEXT "&Parola:", 1112, 8, 79, 88, 8
    EDITTEXT 1103, 103, 76, 154, 14, ES_PASSWORD | ES_AUTOHSCROLL
    CONTROL "", -1, "STATIC", SS_LEFTNOWORDWRAP | SS_SUNKEN, 8, 97, 248, 1
    AUTOCHECKBOX "Salvar&e a acestor nume și parole pentru acești utilizatori:", 1101, 14, 105, 239, 13, BS_LEFT | BS_TOP | BS_MULTILINE | WS_GROUP
    AUTORADIOBUTTON "Pentru mine, e&xclusiv", 1622, 26, 120, 226, 11, BS_LEFT | BS_TOP | BS_MULTILINE | WS_GROUP
    AUTORADIOBUTTON "Pentru &oricine din acest calculator", 1623, 26, 134, 229, 11, BS_LEFT | BS_TOP | BS_MULTILINE
    CONTROL "", -1, "STATIC", SS_LEFTNOWORDWRAP | SS_SUNKEN | WS_GROUP, 8, 149, 248, 1
    DEFPUSHBUTTON "&Apelare", 1590, 8, 156, 60, 14, WS_GROUP
    PUSHBUTTON "Revocare", 1591, 71, 156, 60, 14
    PUSHBUTTON "P&roprietăți", 1107, 133, 156, 60, 14
    PUSHBUTTON "&Manual…", 1592, 195, 156, 60, 14
END

117 DIALOGEX 0, 0, 263, 192
STYLE DS_SHELLFONT | DS_MODALFRAME | WS_POPUPWINDOW | WS_CAPTION
CAPTION "Conectare %1"
FONT 8, "MS Shell Dlg"
BEGIN
    CONTROL 1678, 1100, "STATIC", SS_BITMAP, 0, 0, 265, 50
    LTEXT "Numele de &utilizator:", 1413, 9, 61, 92, 8
    EDITTEXT 1104, 102, 57, 154, 14, ES_AUTOHSCROLL
    LTEXT "&Parola:", 1112, 9, 80, 92, 8
    EDITTEXT 1103, 102, 76, 154, 14, ES_PASSWORD | ES_AUTOHSCROLL
    LTEXT "&Domeniul:", 1110, 9, 99, 91, 8
    EDITTEXT 1102, 102, 95, 154, 14, ES_UPPERCASE | ES_AUTOHSCROLL
    CONTROL "", -1, "STATIC", SS_LEFTNOWORDWRAP | SS_SUNKEN, 9, 116, 247, 1
    AUTOCHECKBOX "Salvar&e a acestor nume și parole pentru acești utilizatori:", 1101, 12, 123, 243, 13, BS_LEFT | BS_TOP | BS_MULTILINE | WS_GROUP
    AUTORADIOBUTTON "Pentru mine, e&xclusiv", 1622, 25, 137, 229, 11, BS_LEFT | BS_TOP | BS_MULTILINE | WS_GROUP
    AUTORADIOBUTTON "Pentru &oricine din acest calculator", 1623, 25, 151, 230, 11, BS_LEFT | BS_TOP | BS_MULTILINE
    CONTROL "", -1, "STATIC", SS_LEFTNOWORDWRAP | SS_SUNKEN | WS_GROUP, 9, 167, 247, 1
    DEFPUSHBUTTON "&Apelează", 1590, 8, 173, 60, 14, WS_GROUP
    PUSHBUTTON "Revocare", 1591, 71, 173, 60, 14
    PUSHBUTTON "P&roprietăți", 1107, 133, 173, 60, 14
    PUSHBUTTON "&Manual…", 1592, 195, 173, 60, 14
END

118 DIALOGEX 0, 0, 265, 220
STYLE DS_SHELLFONT | DS_MODALFRAME | WS_POPUPWINDOW | WS_CAPTION
CAPTION "Conectare %1"
FONT 8, "MS Shell Dlg"
BEGIN
    CONTROL 1678, 1100, "STATIC", SS_BITMAP, 0, 0, 265, 50
    LTEXT "Numele de &utilizator:", 1413, 10, 61, 92, 8
    EDITTEXT 1104, 104, 57, 154, 14, ES_AUTOHSCROLL
    LTEXT "&Parola:", 1112, 10, 80, 92, 8
    EDITTEXT 1103, 104, 76, 154, 14, ES_PASSWORD | ES_AUTOHSCROLL
    LTEXT "&Domeniul:", 1110, 10, 100, 92, 8
    EDITTEXT 1102, 104, 95, 154, 14, ES_UPPERCASE | ES_AUTOHSCROLL
    CONTROL "", -1, "STATIC", SS_LEFTNOWORDWRAP | SS_SUNKEN, 11, 116, 247, 1
    AUTOCHECKBOX "Salvar&e a acestor nume și parole pentru acești utilizatori:", 1101, 16, 124, 239, 13, BS_LEFT | BS_TOP | BS_MULTILINE | WS_GROUP
    AUTORADIOBUTTON "Pentru mine, e&xclusiv", 1622, 29, 139, 225, 11, BS_LEFT | BS_TOP | BS_MULTILINE | WS_GROUP
    AUTORADIOBUTTON "Pentru &oricine din acest calculator", 1623, 29, 152, 225, 11, BS_LEFT | BS_TOP | BS_MULTILINE
    CONTROL "", -1, "STATIC", SS_LEFTNOWORDWRAP | SS_SUNKEN | WS_GROUP, 10, 167, 247, 1
    LTEXT "Apelea&ză:", 1412, 10, 177, 90, 8
    COMBOBOX 1416, 102, 173, 154, 112, CBS_DROPDOWN | CBS_AUTOHSCROLL | WS_VSCROLL | NOT WS_TABSTOP
    CONTROL "", -1, "STATIC", SS_LEFTNOWORDWRAP | SS_SUNKEN | WS_GROUP, 10, 192, 247, 1
    DEFPUSHBUTTON "&Apelare", 1590, 10, 199, 60, 14, WS_GROUP
    PUSHBUTTON "Revocare", 1591, 72, 199, 60, 14
    PUSHBUTTON "P&roprietăți", 1107, 134, 199, 60, 14
    PUSHBUTTON "&Manual…", 1592, 196, 199, 60, 14
END

119 DIALOGEX 0, 0, 265, 200
STYLE DS_SHELLFONT | DS_MODALFRAME | WS_POPUPWINDOW | WS_CAPTION
CAPTION "Conectare %1"
FONT 8, "MS Shell Dlg"
BEGIN
    CONTROL 1678, 1100, "STATIC", SS_BITMAP, 0, 0, 265, 50
    LTEXT "Numele de &utilizator:", 1413, 10, 62, 91, 8
    EDITTEXT 1104, 104, 58, 154, 14, ES_AUTOHSCROLL
    LTEXT "&Parola:", 1112, 10, 81, 92, 8
    EDITTEXT 1103, 104, 77, 154, 14, ES_PASSWORD | ES_AUTOHSCROLL
    CONTROL "", -1, "STATIC", SS_LEFTNOWORDWRAP | SS_SUNKEN, 10, 97, 247, 1
    AUTOCHECKBOX "Salvar&e a acestor nume și parole pentru acești utilizatori:", 1101, 12, 103, 243, 13, BS_LEFT | BS_TOP | BS_MULTILINE | WS_GROUP
    AUTORADIOBUTTON "Pentru mine, e&xclusiv", 1622, 24, 117, 229, 11, BS_LEFT | BS_TOP | BS_MULTILINE | WS_GROUP
    AUTORADIOBUTTON "Pentru &oricine din acest calculator", 1623, 24, 132, 229, 11, BS_LEFT | BS_TOP | BS_MULTILINE
    CONTROL "", -1, "STATIC", SS_LEFTNOWORDWRAP | SS_SUNKEN | WS_GROUP, 10, 147, 247, 1
    LTEXT "Ap&elează:", 1412, 13, 157, 88, 8
    COMBOBOX 1416, 103, 154, 154, 112, CBS_DROPDOWN | CBS_AUTOHSCROLL | WS_VSCROLL | NOT WS_TABSTOP
    CONTROL "", -1, "STATIC", SS_LEFTNOWORDWRAP | SS_SUNKEN | WS_GROUP, 10, 173, 247, 1
    DEFPUSHBUTTON "&Apelare", 1590, 10, 180, 60, 14, WS_GROUP
    PUSHBUTTON "Revocare", 1591, 72, 180, 60, 14
    PUSHBUTTON "P&roprietăți", 1107, 134, 180, 60, 14
    PUSHBUTTON "&Manual…", 1592, 197, 180, 60, 14
END

121 DIALOGEX 6, 18, 230, 131
STYLE DS_SHELLFONT | DS_MODALFRAME | WS_POPUPWINDOW | WS_VISIBLE | WS_CAPTION
CAPTION "Configurare ISDN"
FONT 8, "MS Shell Dlg"
BEGIN
    LTEXT "Tip&ul de linie:", 1155, 9, 9, 65, 8
    COMBOBOX 1153, 76, 7, 148, 42, CBS_DROPDOWNLIST | CBS_AUTOHSCROLL | WS_VSCROLL | WS_TABSTOP
    AUTOCHECKBOX "N&egociază tipul liniei", 1150, 23, 26, 199, 10, BS_TOP | BS_MULTILINE | WS_GROUP
    GROUPBOX "    ", 1152, 8, 48, 214, 51, WS_GROUP
    AUTOCHECKBOX "Utili&zare protocol proprietar vechi", 1149, 17, 48, 112, 10, BS_TOP | BS_MULTILINE
    LTEXT "&Canale de utilizare:", 1154, 16, 65, 100, 8, NOT WS_GROUP
    EDITTEXT 1151, 119, 61, 94, 14, ES_AUTOHSCROLL
    AUTOCHECKBOX "&Activeare a compresiei hardware", 1148, 16, 82, 198, 10, BS_TOP | BS_MULTILINE
    PUSHBUTTON "OK", 1, 99, 109, 60, 14, WS_GROUP
    PUSHBUTTON "Revocare", 2, 163, 109, 60, 14
END

122 DIALOGEX 6, 18, 220, 68
STYLE DS_SHELLFONT | DS_MODALFRAME | WS_POPUPWINDOW | WS_VISIBLE | WS_CAPTION
CAPTION "Configurare ISDN"
FONT 8, "MS Shell Dlg"
BEGIN
    LTEXT "Tip&ul de linie:", 1155, 9, 11, 55, 8
    COMBOBOX 1153, 67, 7, 148, 43, CBS_DROPDOWNLIST | CBS_AUTOHSCROLL | WS_VSCROLL | WS_TABSTOP
    AUTOCHECKBOX "N&egociere tip de linie", 1150, 21, 28, 194, 10, BS_TOP | BS_MULTILINE | WS_GROUP
    PUSHBUTTON "OK", 1, 90, 49, 60, 14, WS_GROUP
    PUSHBUTTON "Revocare", 2, 154, 49, 60, 14
END

123 DIALOGEX 11, 20, 350, 275
STYLE DS_SHELLFONT | DS_MODALFRAME | WS_POPUPWINDOW | WS_VISIBLE | WS_CAPTION
FONT 8, "MS Shell Dlg"
BEGIN
    EDITTEXT 1161, 5, 5, 338, 236, ES_MULTILINE | ES_AUTOVSCROLL | WS_VSCROLL | WS_GROUP
    LTEXT "Adresă I&P:", 1163, 7, 253, 68, 8
    CONTROL "", 1160, "RASIPADDRESS", WS_TABSTOP, 76, 250, 117, 14
    DEFPUSHBUTTON "", 1162, 197, 252, 16, 13, NOT WS_VISIBLE | WS_GROUP | NOT WS_TABSTOP
    PUSHBUTTON "OK", 1, 219, 252, 60, 14, WS_GROUP
    PUSHBUTTON "A&nuleză", 2, 283, 252, 60, 14
END

124 DIALOGEX 6, 17, 350, 266
STYLE DS_SHELLFONT | DS_MODALFRAME | WS_POPUPWINDOW | WS_VISIBLE | WS_CAPTION
FONT 8, "MS Shell Dlg"
BEGIN
    EDITTEXT 1161, 5, 4, 340, 236, ES_MULTILINE | ES_AUTOVSCROLL | WS_VSCROLL | WS_GROUP
    DEFPUSHBUTTON "", 1162, 7, 247, 50, 14, NOT WS_VISIBLE | WS_GROUP | NOT WS_TABSTOP
    PUSHBUTTON "OK", 1, 222, 247, 60, 14, WS_GROUP
    PUSHBUTTON "Revocare", 2, 286, 247, 60, 14
END

125 DIALOGEX 12, 16, 261, 190
STYLE DS_SHELLFONT | DS_MODALFRAME | WS_POPUPWINDOW | WS_VISIBLE | WS_CAPTION
CAPTION "Configurare modem"
FONT 8, "MS Shell Dlg"
BEGIN
    ICON 15102, 1238, 7, 7, 20, 20
    LTEXT "Modem", -1, 25, 27, 24, 8, NOT WS_VISIBLE | NOT WS_GROUP
    EDITTEXT 1235, 40, 7, 214, 16, ES_AUTOHSCROLL | ES_READONLY | NOT WS_BORDER
    LTEXT "Viteză ma&ximă (bps):", 1243, 7, 36, 110, 8
    COMBOBOX 1239, 119, 34, 136, 186, CBS_DROPDOWNLIST | CBS_AUTOHSCROLL | WS_VSCROLL | NOT WS_TABSTOP
    LTEXT "&Protocolul modemului", 1244, 7, 52, 111, 8
    COMBOBOX 1245, 119, 50, 136, 186, CBS_DROPDOWNLIST | CBS_AUTOHSCROLL | WS_VSCROLL | NOT WS_TABSTOP
    GROUPBOX "Funcționalități implementate fizic", 1237, 6, 70, 248, 61, WS_GROUP
    AUTOCHECKBOX "Activează controlul fi&zic al transmisiei", 1232, 19, 82, 217, 10, BS_TOP | BS_MULTILINE
    AUTOCHECKBOX "Activează controlul &erorilor de modem", 1231, 19, 98, 217, 10, BS_TOP | BS_MULTILINE
    AUTOCHECKBOX "Activează co&mpresia oferită de modem", 1229, 19, 115, 217, 10, BS_TOP | BS_MULTILINE
    AUTOCHECKBOX "Afișează fe&reastra terminalului", 1234, 8, 136, 246, 10, BS_TOP | BS_MULTILINE
    AUTOCHECKBOX "Activează &difuzorul modemului", 1230, 8, 151, 247, 10, BS_TOP | BS_MULTILINE | WS_GROUP
    DEFPUSHBUTTON "OK", 1, 129, 171, 60, 14, WS_GROUP
    PUSHBUTTON "Revocare", 2, 194, 171, 60, 14
END

126 DIALOGEX 0, 0, 270, 117
STYLE DS_SHELLFONT | DS_MODALFRAME | WS_POPUPWINDOW | WS_CAPTION
CAPTION "Alegere tip de componentă de rețea"
FONT 8, "MS Shell Dlg"
BEGIN
    LTEXT "Selectați tipul componentei de rețea pe care o doriți instalată:", -1, 8, 7, 258, 8
    CONTROL "", 1251, "SYSLISTVIEW32", WS_BORDER | WS_TABSTOP | 0x0000C04D, 8, 20, 188, 58
    GROUPBOX "", -1, 8, 81, 188, 30
    LTEXT "", 1250, 12, 90, 177, 17
    DEFPUSHBUTTON "&Adăugare…", 1252, 205, 20, 60, 14
    PUSHBUTTON "Revocare", 2, 205, 38, 60, 14
END

127 DIALOGEX 16, 20, 260, 135
STYLE DS_SHELLFONT | DS_MODALFRAME | WS_POPUPWINDOW | WS_VISIBLE | WS_CAPTION
CAPTION "Conexiuni NetWare sau compatibile"
FONT 8, "MS Shell Dlg"
BEGIN
    ICON 32515, 1278, 7, 7, 21, 20, WS_GROUP
    LTEXT "Aveți conexiuni către o rețea compatibilă NetWare. Aceste conexiuni vor fi închise când va fi activată conexiunea PPP IPX.", 1279, 42, 7, 215, 37
    LTEXT "Înainte de apelare, pentru a evita pierderile de date, fie închideți toate fișierele ce utilizează aceste conexiuni, fie debifați IPX din setările protocolului de rețea pentru această înregistrare.", 1280, 42, 46, 215, 38, NOT WS_GROUP
    AUTOCHECKBOX "N&u doresc recurența acestui mesaj", 1277, 42, 86, 215, 10, BS_TOP | BS_MULTILINE | WS_GROUP
    DEFPUSHBUTTON "OK", 1, 65, 112, 60, 14, WS_GROUP
    PUSHBUTTON "Revocare", 2, 134, 112, 60, 14
END

128 DIALOGEX 7, 22, 236, 90
STYLE DS_SHELLFONT | DS_MODALFRAME | WS_POPUPWINDOW | WS_CAPTION
CAPTION "Apelare manuală"
FONT 8, "MS Shell Dlg"
BEGIN
    LTEXT "Ridicați receptorul și apelați (fie cereți operatorului să apeleze). După ce a fost inițiat apelul, apăsați pe OK. Ascultați receptorul până tace, apoi închideți.", 1281, 8, 8, 219, 32
    LTEXT "Numărul de telefon:", 1282, 8, 46, 91, 8
    LTEXT "", 1283, 103, 46, 126, 8, NOT WS_GROUP
    DEFPUSHBUTTON "OK", 1, 104, 70, 60, 14, WS_GROUP
    PUSHBUTTON "Revocare", 2, 168, 70, 60, 14
END

129 DIALOGEX 6, 20, 260, 85
STYLE DS_SHELLFONT | DS_MODALFRAME | WS_POPUPWINDOW | WS_CAPTION
CAPTION "Rezultatele conexiunii protocolului de rețea"
FONT 8, "MS Shell Dlg"
BEGIN
    ICON 32516, 1328, 7, 7, 21, 20, WS_GROUP
    LTEXT "", 1329, 38, 7, 216, 24, NOT WS_GROUP
    AUTOCHECKBOX "N&u mai doresc rezultate pentru protocoalele eșuate", 1327, 40, 44, 215, 10, BS_TOP | BS_MULTILINE | WS_GROUP
    PUSHBUTTON "&Acceptă", 1, 129, 64, 60, 14
    PUSHBUTTON "Î&nchide", 2, 193, 64, 60, 14
END

133 DIALOGEX 6, 18, 231, 211
STYLE DS_SHELLFONT | DS_MODALFRAME | WS_POPUPWINDOW | WS_VISIBLE | WS_CAPTION
CAPTION "Setări de autentificare X.25"
FONT 8, "MS Shell Dlg"
BEGIN
    LTEXT "Alegeți furnizorul de Internet de tip X.25 apoi tastați adresa X.121 a serverului:", 1408, 7, 4, 220, 27
    LTEXT "&Rețea:", 1410, 9, 35, 213, 8, NOT WS_GROUP
    COMBOBOX 1406, 9, 46, 215, 125, CBS_DROPDOWNLIST | CBS_SORT | WS_VSCROLL | NOT WS_TABSTOP
    LTEXT "A&dresă X.121:", 1407, 9, 66, 213, 8, NOT WS_GROUP
    EDITTEXT 1402, 8, 77, 215, 14, ES_AUTOHSCROLL
    GROUPBOX "Opționale", 1405, 8, 95, 215, 79
    LTEXT "Date &utilizator:", 1411, 19, 109, 182, 8, NOT WS_GROUP
    EDITTEXT 1404, 19, 120, 193, 14, ES_AUTOHSCROLL
    LTEXT "F&acilități:", 1409, 19, 138, 182, 8, NOT WS_GROUP
    EDITTEXT 1403, 19, 149, 193, 14, ES_AUTOHSCROLL
    DEFPUSHBUTTON "OK", 1, 100, 189, 60, 14
    PUSHBUTTON "Revocare", 2, 164, 189, 60, 14
END

146 DIALOGEX 6, 18, 230, 210
STYLE DS_SHELLFONT | WS_CHILD | WS_VISIBLE | WS_CAPTION
CAPTION "Autoapelare"
FONT 8, "MS Shell Dlg"
BEGIN
    LTEXT "Funcția de autoapelare va demara conectarea în cazul în care veți încerca accesarea de informații din rețea.", -1, 7, 4, 219, 32
    LTEXT "&Activare apelare automată în funcție de locație:", 1006, 8, 42, 213, 8
    CONTROL "", 1004, "SYSLISTVIEW32", WS_BORDER | WS_GROUP | WS_TABSTOP | 0x0000C401, 7, 53, 216, 109
    AUTOCHECKBOX "Solicită &confirmarea autoapelării de fiecare dată", 1496, 8, 170, 218, 9, BS_TOP | BS_MULTILINE
    AUTOCHECKBOX "&Dezactivează autoapelarea cât timp sunt autentificat", 1550, 8, 185, 217, 9, BS_TOP | BS_MULTILINE
END

147 DIALOGEX 6, 18, 230, 215
STYLE DS_SHELLFONT | WS_CHILD | WS_VISIBLE | WS_CAPTION
CAPTION "Apelare"
FONT 8, "MS Shell Dlg"
BEGIN
    LTEXT "Aceste preferințe sunt aplicate pentru „Autentificare utilizând rețeaua comutată” la autentificarea Ctrl-Alt-Del. Ca administrator, veți avea acces la această pagină.", 1007, 7, 4, 221, 40, NOT WS_GROUP
    LTEXT "Numărul de &reapelări încercate:", 1005, 7, 55, 154, 8
    EDITTEXT 1001, 164, 52, 60, 14, ES_AUTOHSCROLL
    LTEXT "Numărul de s&ecunde între apeluri:", 1009, 7, 73, 156, 8, NOT WS_GROUP
    EDITTEXT 1003, 164, 70, 60, 14, ES_AUTOHSCROLL
    LTEXT "&Perioada inactivă menținută (în secunde):", 1008, 7, 91, 154, 8, NOT WS_GROUP
    EDITTEXT 1002, 164, 88, 60, 14, ES_AUTOHSCROLL
END

148 DIALOGEX 6, 18, 230, 215
STYLE DS_SHELLFONT | WS_CHILD | WS_VISIBLE | WS_CAPTION
CAPTION "Retroapelare"
FONT 8, "MS Shell Dlg"
BEGIN
    LTEXT "Unele servere vă pot oferi un retroapel în scopul sporirii securității sau pentru a vă reduce din cheltuieli. Specificați dacă doriți retroapelare.\nRetroapelarea nu este admisă în cazul conexiunilor la rețelele virtuale private (VPN).", 1043, 8, 4, 219, 43
    AUTORADIOBUTTON "&Omite retroapelarea", 1041, 7, 48, 219, 10, BS_TOP | BS_MULTILINE | WS_GROUP
    AUTORADIOBUTTON "&Cere oferta serverului în timpul apelării", 1040, 7, 61, 219, 10, BS_TOP | BS_MULTILINE
    AUTORADIOBUTTON "Oferă pentru &retroapelare aceste numere:", 1042, 7, 74, 219, 10, BS_TOP | BS_MULTILINE
    CONTROL "", 1037, "SYSLISTVIEW32", WS_BORDER | WS_GROUP | WS_TABSTOP | 0x00008401, 16, 88, 204, 94
    PUSHBUTTON "E&ditare…", 1039, 96, 190, 60, 14
    PUSHBUTTON "&Elimină", 1038, 159, 190, 60, 14
END

149 DIALOGEX 6, 18, 317, 142
STYLE DS_SHELLFONT | DS_MODALFRAME | WS_POPUP | WS_VISIBLE | WS_CAPTION
FONT 8, "MS Shell Dlg"
BEGIN
    LTEXT "Este necesară stabilirea datelor de autentificare pe care serverul de redirecționare le va folosi pentru conectarea la această interfață. În consecință, din informațiile oferite aici va fi creat un nou cont de utilizator în serverul de redirecționare.", 1094, 8, 5, 307, 35
    LTEXT "Numele de &utilizator:", 1078, 8, 47, 124, 8, NOT WS_GROUP
    EDITTEXT 1074, 135, 45, 175, 12, ES_AUTOHSCROLL | WS_DISABLED
    LTEXT "&Parola:", 1077, 8, 68, 124, 8, NOT WS_GROUP
    EDITTEXT 1073, 135, 66, 175, 12, ES_PASSWORD | ES_AUTOHSCROLL
    LTEXT "&Confirmarea parolei:", 1075, 8, 90, 124, 8, NOT WS_GROUP
    EDITTEXT 1071, 135, 87, 175, 12, ES_PASSWORD | ES_AUTOHSCROLL
END

150 DIALOGEX 6, 18, 321, 144
STYLE DS_SHELLFONT | DS_MODALFRAME | WS_POPUP | WS_VISIBLE | WS_CAPTION
FONT 8, "MS Shell Dlg"
BEGIN
    LTEXT "Este necesară stabilirea datelor de autentificare pe care această interfață le va folosi pentru conectarea la serverul de redirecționare. Aceste date trebuie să corespundă cu datele de autentificare configurate în serverul de redirecționare.", 1094, 8, 5, 308, 33
    LTEXT "Numele de &utilizator:", 1096, 8, 43, 130, 8, NOT WS_GROUP
    EDITTEXT 1091, 140, 40, 175, 12, ES_AUTOHSCROLL
    LTEXT "&Domeniul:", 1093, 8, 63, 130, 8, NOT WS_GROUP
    EDITTEXT 1089, 140, 60, 175, 12, ES_UPPERCASE | ES_AUTOHSCROLL
    LTEXT "&Parola:", 1095, 8, 81, 130, 8, NOT WS_GROUP
    EDITTEXT 1090, 140, 78, 175, 12, ES_PASSWORD | ES_AUTOHSCROLL
    LTEXT "&Confirmarea parolei:", 1092, 8, 99, 130, 8, NOT WS_GROUP
    EDITTEXT 1088, 140, 96, 175, 12, ES_PASSWORD | ES_AUTOHSCROLL
END

153 DIALOGEX 0, 0, 315, 140
STYLE DS_SHELLFONT | WS_CHILD | WS_DISABLED | WS_CAPTION
FONT 8, "MS Shell Dlg"
BEGIN
    LTEXT "Tastați numele pe care îl dați acestei conexiuni:", -1, 8, 4, 190, 8
    EDITTEXT 1114, 8, 17, 190, 12, ES_AUTOHSCROLL
    LTEXT "Apăsați Sfârșit pentru a o salva în Conexiuni de rețea.", -1, 8, 38, 193, 8
    LTEXT "Puteți edita această conexiune mai târziu, alegând Proprietăți din meniul Fișier.", -1, 8, 58, 193, 16
END

155 DIALOGEX 0, 0, 231, 215
STYLE DS_SHELLFONT | DS_MODALFRAME | WS_POPUP | WS_CAPTION
CAPTION "Generale"
FONT 8, "MS Shell Dlg"
BEGIN
    LTEXT "Conectează utilizând:", 1124, 7, 5, 219, 8
    CONTROL "", 1128, "SYSLISTVIEW32", WS_BORDER | WS_TABSTOP | 0x00004C0D, 7, 17, 198, 44, WS_EX_CLIENTEDGE
    PUSHBUTTON "S&us", 1132, 210, 18, 16, 14, BS_ICON
    PUSHBUTTON "J&os", 1131, 210, 36, 16, 14, BS_ICON
    AUTOCHECKBOX "&Apelează din toate dispozitivele", 1119, 9, 66, 133, 14, BS_TOP | BS_MULTILINE
    PUSHBUTTON "&Configurare…", 1130, 144, 66, 60, 14
    GROUPBOX "Mostră", 1125, 8, 84, 215, 100, WS_GROUP
    LTEXT "Codul &regiunii:", 1133, 17, 102, 52, 8
    COMBOBOX 1122, 17, 112, 52, 110, CBS_DROPDOWN | WS_VSCROLL | NOT WS_TABSTOP
    LTEXT "Numă&rul de telefon:", 1135, 71, 102, 139, 8
    EDITTEXT 1123, 73, 112, 79, 14, ES_AUTOHSCROLL
    PUSHBUTTON "Alternati&ve…", 1129, 154, 112, 60, 14
    LTEXT "Codul țării/&regiunii:", 1134, 17, 132, 197, 8
    COMBOBOX 1126, 17, 143, 193, 130, CBS_DROPDOWNLIST | CBS_SORT | WS_VSCROLL | NOT WS_TABSTOP
    AUTOCHECKBOX "Utili&zează reguli de apel", 1121, 17, 163, 132, 14, BS_TOP | BS_MULTILINE
    PUSHBUTTON "R&eguli de apel…", 1136, 151, 161, 60, 14
    AUTOCHECKBOX "Afișează pe &durata conectării o pictogramă în zona de notificare", 1120, 10, 192, 214, 19, BS_TOP | BS_MULTILINE
END

156 DIALOGEX 0, 0, 231, 215
STYLE DS_SHELLFONT | DS_MODALFRAME | WS_POPUP | WS_CAPTION
CAPTION "Generale"
FONT 8, "MS Shell Dlg"
BEGIN
    PUSHBUTTON "&Configurare…", 1130, 164, 38, 60, 14
    GROUPBOX "Destinație", 1125, 8, 55, 217, 100, WS_GROUP
    LTEXT "C&odul regiunii:", 1133, 17, 72, 48, 8
    COMBOBOX 1122, 17, 83, 48, 119, CBS_DROPDOWN | WS_VSCROLL | NOT WS_TABSTOP
    LTEXT "Nu&măr telefon:", 1135, 71, 72, 146, 8
    EDITTEXT 1123, 71, 83, 81, 14, ES_AUTOHSCROLL
    PUSHBUTTON "&Alternative", 1129, 155, 83, 63, 14
    LTEXT "Co&dul țării/regiunii:", 1134, 17, 103, 193, 8
    COMBOBOX 1126, 17, 114, 201, 130, CBS_DROPDOWNLIST | CBS_SORT | WS_VSCROLL | NOT WS_TABSTOP
    AUTOCHECKBOX "&Utilizează reguli de apel", 1121, 19, 134, 136, 12, BS_TOP | BS_MULTILINE
    PUSHBUTTON "&Reguli de apel", 1136, 157, 132, 60, 14
    AUTOCHECKBOX "Afișea&ză pictogramă în zona de notificare pe durata conectării", 1120, 12, 164, 209, 18, BS_TOP | BS_MULTILINE
    LTEXT "Con&ectează utilizând:", 1124, 8, 5, 217, 8
    CONTROL "", 1127, "SYSLISTVIEW32", WS_DISABLED | WS_BORDER | 0x0000EC0D, 7, 18, 217, 15
END

157 DIALOGEX 6, 18, 235, 160
STYLE DS_SHELLFONT | DS_MODALFRAME | WS_POPUPWINDOW | WS_VISIBLE | WS_CAPTION
CAPTION "Aspect"
FONT 8, "MS Shell Dlg"
BEGIN
    AUTOCHECKBOX "&Afișează numerele de telefon înainte de apelare", 1142, 8, 10, 224, 10, WS_GROUP
    AUTOCHECKBOX "Afișează &setările de localizare înainte de apelare", 1139, 8, 27, 224, 10
    AUTOCHECKBOX "&Permite editarea informațiilor de localizare la autentificare", 1140, 21, 43, 212, 10
    AUTOCHECKBOX "Reprezintă &evoluția conectării în timpul apelării", 1143, 8, 59, 224, 10
    AUTOCHECKBOX "Asc&unde la apelare", 1137, 8, 76, 224, 10
    AUTOCHECKBOX "Pe&rmite la autentificare editarea numerelor din agendă", 1141, 8, 94, 224, 10
    AUTOCHECKBOX "Utilizează e&xpertul de creare a noilor numere în agendă", 1144, 22, 111, 210, 10
END

158 DIALOGEX 6, 18, 235, 160
STYLE DS_SHELLFONT | DS_MODALFRAME | WS_POPUPWINDOW | WS_VISIBLE | WS_CAPTION
CAPTION "Aspect"
FONT 8, "MS Shell Dlg"
BEGIN
    AUTOCHECKBOX "&Afișează numerele de telefon înainte de apelare", 1142, 8, 10, 223, 10, WS_GROUP
    AUTOCHECKBOX "Afișează &setările de localizare înainte de apelare", 1139, 8, 27, 206, 10
    AUTOCHECKBOX "La apelare, &pornește monitorizarea rețelei de linie comutată", 1138, 8, 44, 226, 10
    AUTOCHECKBOX "Reprezintă &evoluția conectării în timpul apelării", 1143, 8, 61, 224, 10
    AUTOCHECKBOX "Asc&unde la apelare", 1137, 8, 79, 220, 10
    AUTOCHECKBOX "Utili&zează expertul de creare a noilor numere în agendă", 1144, 8, 97, 220, 10
    AUTOCHECKBOX "Solicită &confirmare pentru autoapelări", 1136, 8, 114, 220, 10
END

160 DIALOGEX 6, 18, 320, 145
STYLE DS_SHELLFONT | DS_MODALFRAME | WS_CHILD | WS_VISIBLE | WS_CAPTION
FONT 8, "MS Shell Dlg"
BEGIN
    LTEXT "Alegeți un nume pentru această interfață de apelare la cerere. Vă sugerăm numirea acestei interfețe după numele rețelei sau serverului la care este realizată conectarea.", 1158, 7, 5, 309, 29
    LTEXT "N&umele interfeței:", 1159, 17, 41, 285, 8, NOT WS_GROUP
    EDITTEXT 1157, 17, 53, 284, 12, ES_AUTOHSCROLL
    AUTOCHECKBOX "&Cunosc totul despre interfețele de apel la cerere și prefer editarea directă a proprietăților", 1156, 24, 100, 258, 31, BS_TOP | BS_MULTILINE | NOT WS_VISIBLE | WS_DISABLED
END

162 DIALOGEX 0, 0, 230, 215
STYLE DS_SHELLFONT | WS_CHILD | WS_CAPTION
CAPTION "Securitate"
FONT 8, "MS Shell Dlg"
BEGIN
    GROUPBOX "Opțiuni de securitate", 1580, 8, 3, 215, 139
    AUTORADIOBUTTON "O&bișnuite (setări recomandate)", 1540, 14, 16, 201, 9, BS_NOTIFY | WS_GROUP
    AUTORADIOBUTTON "&Avansate (setări particularizate)", 1541, 14, 102, 198, 8, BS_NOTIFY
    LTEXT "&Validează identitatea mea astfel:", 1537, 26, 29, 187, 8, NOT WS_GROUP
    COMBOBOX 1178, 26, 40, 184, 78, CBS_DROPDOWNLIST | CBS_AUTOHSCROLL | WS_VSCROLL | NOT WS_TABSTOP
    AUTOCHECKBOX "&Utilizează automat datele de autentificare din ReactOS (și domeniul dacă e cazul)", 1174, 26, 58, 184, 18, BS_TOP | BS_MULTILINE
    AUTOCHECKBOX "Solicită c&riptarea datelor\n(deconectează dacă nu este posibil)", 1169, 26, 82, 183, 18, BS_TOP | BS_MULTILINE
    LTEXT "Utilizarea acestor setări cere cunoștințe ale protocoalelor de securitate.", 1539, 15, 114, 134, 20
    PUSHBUTTON "&Setări…", 1180, 151, 115, 60, 14
    GROUPBOX "Autentificare interactivă și automatizată", 1177, 8, 146, 215, 62, WS_GROUP
    AUTOCHECKBOX "Afișea&ză fereastra terminal", 1173, 14, 159, 198, 11, BS_TOP | BS_MULTILINE
    AUTOCHECKBOX "E&xecută script:", 1172, 14, 172, 57, 10, BS_TOP | BS_MULTILINE
    COMBOBOX 1179, 72, 171, 140, 104, CBS_DROPDOWN | CBS_AUTOHSCROLL | WS_VSCROLL | NOT WS_TABSTOP
    PUSHBUTTON "&Editare…", 1182, 87, 187, 60, 14
    PUSHBUTTON "Spe&cificare…", 1181, 151, 187, 60, 14
END

163 DIALOGEX 0, 0, 317, 143
STYLE DS_SHELLFONT | WS_CHILD | WS_DISABLED | WS_CAPTION
FONT 8, "MS Shell Dlg"
BEGIN
    LTEXT "Sunt conectate mai multe dispozitive de linie comutată.", -1, 6, 3, 307, 13
    LTEXT "&Alegeți dispozitivele utilizate de această conexiune:", -1, 6, 15, 307, 11
    CONTROL "", 1228, "SYSLISTVIEW32", WS_BORDER | WS_TABSTOP | 0x0000C415, 7, 28, 304, 77
END

165 DIALOGEX 0, 0, 230, 215
STYLE DS_SHELLFONT | DS_MODALFRAME | WS_POPUPWINDOW | WS_CAPTION
CAPTION "Rețelistică"
FONT 8, "MS Shell Dlg"
BEGIN
    LTEXT "Tipul ser&verului de linie comutată apelat:", 1583, 7, 4, 219, 8
    COMBOBOX 1418, 7, 17, 215, 46, CBS_DROPDOWNLIST | WS_VSCROLL | NOT WS_TABSTOP
    PUSHBUTTON "&Setări…", 1419, 160, 35, 60, 14
    LTEXT "Această cone&xiune utilizează următoarele articole:", 1684, 8, 64, 219, 10
    CONTROL "", 1251, "SYSLISTVIEW32", WS_BORDER | WS_TABSTOP | 0x0000C40D, 7, 75, 216, 53
    PUSHBUTTON "Inst&alare…", 1252, 7, 133, 67, 14
    PUSHBUTTON "&Dezinstalează", 1254, 80, 133, 67, 14
    PUSHBUTTON "&Proprietăți", 1253, 153, 133, 67, 14
    GROUPBOX "Descriere", 1585, 9, 158, 213, 43
    LTEXT "", 1250, 18, 167, 195, 25
END

166 DIALOGEX 6, 18, 320, 145
STYLE DS_SHELLFONT | DS_MODALFRAME | WS_POPUP | WS_VISIBLE | WS_CAPTION
FONT 8, "MS Shell Dlg"
BEGIN
    LTEXT "Introduceți adresa IP a unui server DNS sau WINS din rețea, sau lăsați 0.0.0.0 dacă fie nu o cunoașteți, fie vă așteptați ca serverul de redirecționare să vă o furnizeze.", 1275, 7, 2, 311, 25
    LTEXT "Serverul &DNS:", 1274, 7, 29, 160, 8, NOT WS_GROUP
    CONTROL "", 1272, "RASIPADDRESS", WS_TABSTOP, 21, 41, 85, 12
    LTEXT "Serverul &WINS:", 1276, 7, 65, 166, 8, NOT WS_GROUP
    CONTROL "", 1273, "RASIPADDRESS", WS_TABSTOP, 21, 77, 85, 12
END

167 DIALOGEX 0, 0, 230, 215
STYLE DS_SHELLFONT | WS_CHILD | WS_CAPTION
CAPTION "Opțiuni"
FONT 8, "MS Shell Dlg"
BEGIN
    GROUPBOX "Opțiuni de apelare", 1289, 7, 2, 213, 64
    AUTOCHECKBOX "Reprezintă e&voluția conectării", 1284, 16, 14, 201, 10
    AUTOCHECKBOX "Solicită n&ume, parole, certificate, etc.", 1554, 16, 27, 201, 10
    AUTOCHECKBOX "Include &domeniul de autentificare ReactOS", 1555, 16, 39, 201, 10
    AUTOCHECKBOX "Solicită nu&mărul de telefon", 1285, 16, 52, 200, 10, BS_TOP | BS_MULTILINE
    GROUPBOX "Opțiuni de reapelare", 1290, 6, 72, 213, 79
    LTEXT "Încercări de re&apelare:", 1300, 16, 87, 123, 8
    EDITTEXT 1287, 141, 84, 69, 14, ES_AUTOHSCROLL | ES_NUMBER
    LTEXT "&Perioada între apeluri:", 1301, 16, 103, 123, 8
    COMBOBOX 1292, 141, 101, 70, 123, CBS_DROPDOWNLIST | WS_VSCROLL | NOT WS_TABSTOP
    LTEXT "Timpul de m&enținere inactivă:", 1299, 16, 120, 123, 8
    COMBOBOX 1291, 141, 116, 70, 108, CBS_DROPDOWNLIST | WS_VSCROLL | NOT WS_TABSTOP
    AUTOCHECKBOX "&Reapelează în caz de întrerupere", 1286, 16, 136, 199, 10, BS_TOP | BS_MULTILINE
    GROUPBOX "Dispozitive multiple", 1288, 7, 156, 213, 32
    COMBOBOX 1551, 16, 169, 128, 45, CBS_DROPDOWNLIST | WS_VSCROLL | NOT WS_TABSTOP
    PUSHBUTTON "C&onfigurare…", 1293, 150, 168, 60, 14
    PUSHBUTTON "&X.25", 1295, 7, 194, 50, 14
    PUSHBUTTON "&Conexiune „tunel” virtual", 1294, 62, 194, 120, 14, NOT WS_VISIBLE | WS_DISABLED
END

168 DIALOGEX 0, 0, 317, 143
STYLE DS_SHELLFONT | WS_CHILD | WS_DISABLED | WS_CAPTION
CAPTION "Creare conexiune nouă"
FONT 8, "MS Shell Dlg"
BEGIN
    LTEXT "Introduceți mai jos numărul de telefon.", -1, 7, 4, 306, 14
    LTEXT "N&umărul de telefon:", 1308, 7, 19, 130, 8
    EDITTEXT 1304, 7, 30, 304, 14, ES_AUTOHSCROLL
    LTEXT "Aici poate fi necesară introducerea unui prefix sau cod de regiune. Dacă nu aveți certitudinea necesității unui prefix, apelați numărul de la telefonul dumneavoastră. Dacă auziți un sunet de modem, atunci numărul apelat este corect.", -1, 20, 50, 291, 53
END

169 DIALOGEX 6, 18, 235, 135
STYLE DS_SHELLFONT | DS_MODALFRAME | WS_POPUPWINDOW | WS_VISIBLE | WS_CAPTION
CAPTION "Agendă"
FONT 8, "MS Shell Dlg"
BEGIN
    LTEXT "Utilizează această agendă:", 1326, 8, 8, 222, 8
    AUTORADIOBUTTON "Agenda siste&mului", 1325, 14, 22, 216, 10, WS_GROUP
    AUTORADIOBUTTON "Agenda p&ersonală", 1324, 14, 34, 216, 10
    AUTORADIOBUTTON "Această agendă &alternativă:", 1323, 14, 46, 217, 10
    COMBOBOX 1321, 26, 61, 201, 77, CBS_DROPDOWN | CBS_AUTOHSCROLL | WS_VSCROLL | WS_GROUP | NOT WS_TABSTOP
    PUSHBUTTON "Spe&cificare…", 1322, 167, 81, 60, 14
END

170 DIALOGEX 6, 18, 235, 135
STYLE DS_SHELLFONT | DS_MODALFRAME | WS_POPUPWINDOW | WS_VISIBLE | WS_CAPTION
CAPTION "Agendă"
FONT 8, "MS Shell Dlg"
BEGIN
    LTEXT "Utilizează această agendă:", 1326, 8, 8, 223, 8
    AUTORADIOBUTTON "Agenda siste&mului", 1325, 14, 22, 217, 10, WS_GROUP
    AUTORADIOBUTTON "Această agendă &alternativă:", 1323, 14, 36, 216, 10
    COMBOBOX 1321, 26, 51, 203, 77, CBS_DROPDOWN | CBS_AUTOHSCROLL | WS_VSCROLL | WS_GROUP | NOT WS_TABSTOP
    PUSHBUTTON "Spe&cificare…", 1322, 169, 69, 60, 14
END

171 DIALOGEX 6, 18, 317, 144
STYLE DS_SHELLFONT | DS_MODALFRAME | WS_POPUP | WS_VISIBLE | WS_CAPTION
FONT 8, "MS Shell Dlg"
BEGIN
    LTEXT "Introduceți adresa IP de rețea sau lăsați 0.0.0.0 dacă vă așteptați la furnizarea adresei IP din partea serverului de redirecționare. De obicei operatorii de rețea sau ai serverelor de redirecționare vă vor spune ce opțiune să folosiți.", 1331, 5, 4, 308, 35
    LTEXT "Adresa mea I&P:", 1332, 4, 51, 100, 8, NOT WS_GROUP
    CONTROL "", 1330, "RASIPADDRESS", WS_TABSTOP, 21, 62, 104, 12
    LTEXT "Notă: Dacă aveți instalat un dispozitiv de rețea, trebuie să indicați o adresă diferită de cea a acelui dispozitiv.", 1333, 5, 94, 306, 36, NOT WS_GROUP
END

172 DIALOGEX 6, 18, 317, 144
STYLE DS_SHELLFONT | DS_MODALFRAME | WS_POPUP | WS_VISIBLE | WS_CAPTION
FONT 8, "MS Shell Dlg"
BEGIN
    LTEXT "După conectare, unele servere de linie comutată vă pot cere o autentificare interactivă. Puteți executa un script pentru a răspunde automat.", 1339, 5, 3, 309, 27
    AUTOCHECKBOX "&Afișează fereastra terminal", 1462, 15, 31, 162, 10
    AUTOCHECKBOX "E&xecută scriptul:", 1463, 15, 45, 78, 10
    COMBOBOX 1334, 30, 60, 275, 88, CBS_DROPDOWN | CBS_AUTOHSCROLL | CBS_SORT | WS_VSCROLL | NOT WS_TABSTOP
    PUSHBUTTON "&Editare…", 1335, 180, 77, 60, 14
    PUSHBUTTON "Spe&cificare…", 1465, 244, 77, 60, 14
END

173 DIALOGEX 6, 18, 230, 215
STYLE DS_SHELLFONT | WS_CHILD | WS_VISIBLE | WS_CAPTION
CAPTION "Apelare"
FONT 8, "MS Shell Dlg"
BEGIN
    GROUPBOX "Politica de apelare", 1344, 9, 4, 213, 53, WS_GROUP
    LTEXT "N&umărul de încercări de apel:", 1349, 16, 22, 140, 8, NOT WS_GROUP
    EDITTEXT 1340, 158, 19, 56, 14, ES_AUTOHSCROLL
    LTEXT "S&ecunde între apeluri:", 1351, 16, 38, 140, 8, NOT WS_GROUP
    EDITTEXT 1342, 158, 36, 56, 14, ES_AUTOHSCROLL
    GROUPBOX "Tipul de conexiune", 1343, 9, 63, 213, 56, WS_GROUP
    LTEXT "&Perioada inactivă menținută (în secunde):", 1350, 28, 88, 124, 8, NOT WS_GROUP
    AUTORADIOBUTTON "&Conexiune la cerere", 1347, 16, 78, 135, 10, WS_GROUP
    AUTORADIOBUTTON "Cone&xiune permanentă", 1348, 16, 103, 199, 10, NOT WS_TABSTOP, WS_EX_TRANSPARENT
    EDITTEXT 1341, 159, 85, 56, 14, ES_AUTOHSCROLL
    PUSHBUTTON "&Retroapel…", 1345, 150, 125, 70, 14, WS_GROUP
    PUSHBUTTON "&Linii multiple…", 1346, 74, 125, 70, 14
END

174 DIALOGEX 0, 0, 215, 226
STYLE DS_SHELLFONT | DS_MODALFRAME | WS_POPUPWINDOW | WS_CAPTION
CAPTION "Serverul de redirecționare"
FONT 8, "MS Shell Dlg"
BEGIN
 CTEXT "NYI...need spec from KCrocker", -1, 57, 86, 106, 28
END

175 DIALOGEX 6, 18, 317, 143
STYLE DS_SHELLFONT | DS_MODALFRAME | WS_POPUP | WS_VISIBLE | WS_CAPTION
FONT 8, "MS Shell Dlg"
BEGIN
    LTEXT "Expertul de completare a interfeței de apel la cerere.", 1352, 122, 5, 192, 32
    LTEXT "Ca să finalizați crearea aceastei interfețe și să o activați în serverul de redirecționare, apăsați Sfârșit.", 1354, 122, 41, 192, 26, NOT WS_GROUP
    LTEXT "Pentru a edita această interfață, mergeți în Managerul de redirecționări și acces la distanță, selectați-o în Interfețe de redirecționare, apoi apăsați Proprietăți.", 1355, 122, 68, 190, 39, NOT WS_GROUP
END

179 DIALOGEX 6, 18, 317, 143
STYLE DS_SHELLFONT | DS_MODALFRAME | WS_POPUP | WS_VISIBLE | WS_CAPTION
FONT 8, "MS Shell Dlg"
BEGIN
    LTEXT "Alegeți &modemul sau adaptorul utilizat de această interfață.", 1356, 7, 4, 306, 11
    CONTROL "", 1355, "SYSLISTVIEW32", WS_BORDER | WS_TABSTOP | 0x0000C415, 6, 15, 305, 80
    LTEXT "Lista enumeră dispozitivele disponibile pentru redirecționare.", 1357, 15, 98, 288, 37, NOT WS_GROUP
END

180 DIALOGEX 6, 18, 317, 143
STYLE DS_SHELLFONT | DS_MODALFRAME | WS_POPUP | WS_VISIBLE | WS_CAPTION
FONT 8, "MS Shell Dlg"
BEGIN
    LTEXT "Introduceți numărul de telefon al serverului de linie comutată sau al serverului de redirecționare pe care-l apelați. Numerele alternative, dacă există, vor fi apelate automat în cazul în care numărul principal nu poate fi accesat.", 1360, 7, 4, 305, 42
    LTEXT "Numărul de telefon sau a&dresa:", 1361, 7, 50, 275, 8, NOT WS_GROUP
    EDITTEXT 1358, 7, 62, 304, 14, ES_AUTOHSCROLL
    PUSHBUTTON "&Alternative…", 1359, 250, 80, 60, 14
END

181 DIALOGEX 6, 18, 230, 215
STYLE DS_SHELLFONT | WS_CHILD | WS_VISIBLE | WS_CAPTION
CAPTION "Securitate"
FONT 8, "MS Shell Dlg"
BEGIN
    GROUPBOX "Politica de autentificare și criptare", 1367, 6, 8, 216, 103, WS_GROUP
    AUTORADIOBUTTON "Acceptă &orice autentificare, inclusiv necriptată", 1370, 16, 20, 195, 10, BS_TOP | BS_MULTILINE
    AUTORADIOBUTTON "Acceptă &doar autentificarea criptată", 1373, 16, 36, 195, 10, BS_TOP | BS_MULTILINE
    AUTORADIOBUTTON "Acceptă doar autentificare criptată &MS", 1374, 16, 52, 195, 10, BS_TOP | BS_MULTILINE
    AUTOCHECKBOX "Solicită &criptarea datelor", 1363, 27, 65, 184, 10, BS_TOP | BS_MULTILINE | WS_GROUP
    AUTOCHECKBOX "Solicită o c&riptare puternică a datelor", 1364, 41, 80, 172, 10, BS_TOP | BS_MULTILINE
    AUTOCHECKBOX "Utilizează autentificare &bidirecțională", 1362, 17, 95, 194, 10, BS_TOP | BS_MULTILINE
    PUSHBUTTON "&Elimină parolele", 1369, 59, 117, 80, 14, WS_GROUP
    PUSHBUTTON "A&vansate…", 1368, 142, 117, 80, 14, NOT WS_VISIBLE | WS_DISABLED
    AUTOCHECKBOX "Detectea&ză partajarea de fișiere și imprimante înainte de apelare", 1365, 7, 198, 218, 10, BS_TOP | BS_MULTILINE | NOT WS_VISIBLE | WS_DISABLED
END

182 DIALOGEX 6, 18, 248, 148
STYLE DS_SHELLFONT | DS_MODALFRAME | WS_POPUPWINDOW | WS_VISIBLE | WS_CAPTION
CAPTION "Securitate"
FONT 8, "MS Shell Dlg"
BEGIN
    GROUPBOX "Politica de autentificare și criptare", 1367, 6, 8, 216, 98, WS_GROUP
    AUTORADIOBUTTON "Acceptă &orice autentificare, inclusiv necriptată", 1370, 14, 24, 183, 10
    AUTORADIOBUTTON "Acceptă &doar autentificarea criptată", 1373, 14, 39, 183, 10
    AUTORADIOBUTTON "Acceptă doar autentificare criptată &MS", 1374, 14, 53, 184, 10
    AUTOCHECKBOX "Solicită &criptarea datelor", 1363, 33, 67, 165, 10, WS_GROUP
    AUTOCHECKBOX "Solicită o c&riptare puternică a datelor", 1364, 48, 79, 152, 10
    AUTOCHECKBOX "Utilizează n&umele și parola utilizatorului curent", 1366, 31, 91, 165, 10
    PUSHBUTTON "&Elimină parolele", 1369, 6, 114, 100, 14, WS_GROUP
    PUSHBUTTON "A&vansate…", 1368, 109, 114, 60, 14, NOT WS_VISIBLE | WS_DISABLED
    AUTOCHECKBOX "Detectea&ză partajarea de fișiere și imprimante înainte de apelare", 1365, 7, 134, 218, 10, NOT WS_VISIBLE | WS_DISABLED
END

183 DIALOGEX 6, 18, 317, 144
STYLE DS_SHELLFONT | DS_MODALFRAME | WS_POPUP | WS_VISIBLE | WS_CAPTION
FONT 8, "MS Shell Dlg"
BEGIN
    LTEXT "Reguli aplicabile:", 1388, 7, 4, 296, 9
    AUTOCHECKBOX "Redirecționează pachete I&P prin această interfață", 1386, 20, 19, 285, 11, BS_LEFT | BS_TOP | BS_MULTILINE
    AUTOCHECKBOX "Redirecționează pachete IP&X prin această interfață", 1387, 20, 35, 287, 11, BS_LEFT | BS_TOP | BS_MULTILINE
    AUTOCHECKBOX "Adăugă un &cont de utilizator pentru accesul serverului de redirecționare", 1382, 20, 52, 287, 11, BS_LEFT | BS_TOP | BS_MULTILINE
    AUTOCHECKBOX "T&rimite parolă necriptată dacă nu este posibil altfel", 1385, 20, 70, 287, 11, BS_LEFT | BS_TOP | BS_MULTILINE
    AUTOCHECKBOX "&Utilizează script pentru a completa conectarea", 1384, 20, 87, 289, 22, BS_LEFT | BS_TOP | BS_MULTILINE
END

184 DIALOGEX 0, 0, 317, 143
STYLE DS_SHELLFONT | WS_CHILD | WS_DISABLED
FONT 8, "MS Shell Dlg"
BEGIN
END

186 DIALOGEX 0, 0, 317, 143
STYLE DS_SHELLFONT | WS_CHILD | WS_DISABLED | WS_CAPTION
CAPTION "Creare conexiune nouă"
FONT 8, "MS Shell Dlg"
BEGIN
    LTEXT "Utilizarea conexiunii create poate fi limitată doar pentru (contul de utilizator al) dumneavoastră, fiind disponibilă doar după autentificare.", -1, 7, 4, 306, 23
    LTEXT "Crează această conexiune pentru:", -1, 14, 27, 288, 12
    AUTORADIOBUTTON "&Oricine", 1400, 26, 40, 265, 10, BS_TOP | BS_MULTILINE | NOT WS_TABSTOP
    AUTORADIOBUTTON "&Mine, exclusiv", 1401, 26, 55, 265, 10, BS_TOP | BS_MULTILINE | NOT WS_TABSTOP
END

498 DIALOGEX 12, 16, 215, 126
STYLE DS_SHELLFONT | DS_MODALFRAME | WS_POPUPWINDOW | WS_CAPTION
CAPTION "Conectare %1"
FONT 8, "MS Shell Dlg"
BEGIN
    LTEXT "Conectarea la rețea cu numele și parola furnizată a eșuat. Reintroduceți numele și parola de utilizator.", 1396, 7, 6, 206, 36
    LTEXT "N&ume:", 1399, 8, 51, 49, 8
    EDITTEXT 1394, 66, 46, 143, 14, ES_AUTOHSCROLL
    LTEXT "&Parolă:", 1397, 8, 70, 49, 8, NOT WS_GROUP
    EDITTEXT 1393, 66, 64, 143, 14, ES_PASSWORD | ES_AUTOHSCROLL
    AUTOCHECKBOX "Salvea&ză parola", 1391, 66, 84, 143, 10
    CONTROL "", 1398, "STATIC", SS_ETCHEDHORZ | WS_GROUP, 7, 98, 200, 1
    DEFPUSHBUTTON "OK", 1, 81, 104, 60, 14, WS_GROUP
    PUSHBUTTON "Revocare", 2, 145, 104, 60, 14
END

500 DIALOGEX 12, 16, 215, 173
STYLE DS_SHELLFONT | DS_MODALFRAME | WS_POPUPWINDOW | WS_CAPTION
CAPTION "Conectare %1"
FONT 8, "MS Shell Dlg"
BEGIN
    LTEXT "Conectarea la rețea cu numele și parola furnizată a eșuat. Reintroduceți numele și parola de utilizator.", 1396, 7, 6, 209, 26
    LTEXT "N&ume:", 1399, 7, 72, 44, 8
    EDITTEXT 1394, 97, 69, 115, 14, ES_AUTOHSCROLL
    LTEXT "&Parolă:", 1397, 7, 90, 45, 8, NOT WS_GROUP
    EDITTEXT 1393, 97, 87, 115, 14, ES_PASSWORD | ES_AUTOHSCROLL
    LTEXT "&Domeniu:", 1395, 7, 108, 53, 8, NOT WS_GROUP
    EDITTEXT 1392, 97, 105, 115, 14, ES_UPPERCASE | ES_AUTOHSCROLL
    AUTOCHECKBOX "Salvea&ză numele și parola de utilizator", 1391, 65, 125, 143, 10, BS_TOP | BS_MULTILINE
    DEFPUSHBUTTON "OK", 1, 87, 146, 60, 14, WS_GROUP
    PUSHBUTTON "Revocare", 2, 151, 146, 60, 14
    CONTROL "", 1398, "STATIC", SS_ETCHEDHORZ | WS_GROUP, 7, 140, 205, 1
    LTEXT "Specificați (opțional) un nume de domeniu.\nNumele de domenii nu sunt obligatorii pentru conexiunile la Internet.", -1, 8, 38, 209, 26
END

502 DIALOGEX 20, 60, 245, 73
STYLE DS_SHELLFONT | DS_MODALFRAME | WS_POPUPWINDOW | WS_CAPTION
CAPTION "Setări PPP"
FONT 8, "MS Shell Dlg"
BEGIN
    AUTOCHECKBOX "&Activează extensiile LCP", 1423, 9, 7, 200, 10, BS_TOP | BS_MULTILINE
    AUTOCHECKBOX "A&ctivează rutina de compresie", 1424, 9, 22, 201, 10, BS_TOP | BS_MULTILINE
    AUTOCHECKBOX "N&egociază legături simple în cazul legăturilor multiple", 1557, 9, 37, 202, 10, BS_TOP | BS_MULTILINE
    DEFPUSHBUTTON "OK", 1, 102, 53, 60, 14
    PUSHBUTTON "Revocare", 2, 178, 53, 60, 14
END

509 DIALOGEX 0, 0, 317, 143
STYLE DS_SHELLFONT | DS_MODALFRAME | WS_POPUP | WS_CAPTION
CAPTION "Creare conexiune nouă"
FONT 8, "MS Shell Dlg"
BEGIN
    LTEXT "Specificați rolul acestui calculator:", -1, 10, 5, 275, 9
    AUTORADIOBUTTON "&Gazdă", 1483, 31, 20, 265, 10, BS_TOP | BS_MULTILINE | WS_GROUP
    AUTORADIOBUTTON "&Oaspete", 1484, 31, 44, 265, 10, BS_TOP | BS_MULTILINE
    LTEXT "Acest calculator deține informații pe care doriți să le accesați.", -1, 45, 31, 253, 13, NOT WS_GROUP | WS_TABSTOP
    LTEXT "Acest calculator este utilizat pentru a accesa informații din calculatorul gazdă.", -1, 43, 56, 253, 23, NOT WS_GROUP
END

511 DIALOGEX 0, 0, 317, 143
STYLE DS_SHELLFONT | DS_MODALFRAME | WS_POPUP | WS_CAPTION
FONT 8, "MS Shell Dlg"
BEGIN
    LTEXT "&Alegeți un dispozitiv:", -1, 8, 5, 261, 8
    COMBOBOX 1485, 9, 18, 302, 62, CBS_DROPDOWNLIST | CBS_SORT | WS_VSCROLL | NOT WS_TABSTOP
END

528 DIALOGEX 0, 0, 227, 215
STYLE DS_SHELLFONT | WS_CHILD | WS_CAPTION
CAPTION "Conexiuni"
FONT 8, "MS Shell Dlg"
BEGIN
    GROUPBOX "Privelegii de autentificare", 1582, 8, 10, 213, 63
    LTEXT "Ne-administratorilor le este permisă crearea sau modificarea conexiunilor înainte de autentificare.", 1581, 16, 21, 194, 30
    AUTOCHECKBOX "&Permite crearea și modificarea conexiunilor înainte de autentificare", 1497, 16, 46, 195, 18, BS_TOP | BS_MULTILINE
END

532 DIALOGEX 0, 0, 263, 263
STYLE DS_SHELLFONT | DS_MODALFRAME | WS_POPUPWINDOW | WS_CAPTION
CAPTION "Retroapelare pentru server de redirecționare"
FONT 8, "MS Shell Dlg"
BEGIN
    LTEXT "La apelarea unui server de redirecționare, vă poate fi oferit un apel de răspuns pentru a vă reduce costurile de telefonie sau pentru a spori securitatea. Specificați dacă acceptați sau nu acest lucru.", 1043, 7, 5, 253, 24
    AUTORADIOBUTTON "N&u doresc retroapel", 1501, 9, 36, 252, 10, BS_TOP | BS_MULTILINE | WS_GROUP
    AUTORADIOBUTTON "Doresc &retroapelare la aceste numere:", 1502, 9, 48, 252, 10, BS_TOP | BS_MULTILINE, WS_EX_TRANSPARENT
    CONTROL "", 1503, "SYSLISTVIEW32", WS_BORDER | WS_GROUP | WS_TABSTOP | 0x00008401, 15, 63, 240, 143
    PUSHBUTTON "E&ditare…", 1504, 131, 213, 60, 14
    PUSHBUTTON "Șt&erge", 1505, 194, 213, 60, 14
    CONTROL "", -1, "STATIC", SS_ETCHEDHORZ, 7, 233, 249, 1
    DEFPUSHBUTTON "OK", 1, 132, 242, 60, 14
    PUSHBUTTON "Revocare", 2, 196, 242, 60, 14
END

534 DIALOGEX 0, 0, 230, 215
STYLE DS_SHELLFONT | WS_CHILD | WS_CAPTION
CAPTION "Opțiuni"
FONT 8, "MS Shell Dlg"
BEGIN
    GROUPBOX "Tipul conexiunii", 1289, 7, 7, 215, 55
    AUTORADIOBUTTON "&Apel la cerere", 1506, 16, 20, 199, 9, BS_TOP | BS_MULTILINE | WS_GROUP | NOT WS_TABSTOP
    LTEXT "&Perioada inactivă menținută:", 1299, 27, 33, 99, 8, NOT WS_GROUP
    COMBOBOX 1291, 144, 30, 70, 108, CBS_DROPDOWNLIST | WS_VSCROLL | NOT WS_TABSTOP
    AUTORADIOBUTTON "&Conexiune permanentă", 1507, 16, 47, 197, 9, BS_TOP | BS_MULTILINE | NOT WS_TABSTOP
    GROUPBOX "Politica de apelare", 1290, 7, 66, 215, 48
    LTEXT "N&umărul încercărilor de apelare:", 1300, 14, 79, 123, 8
    EDITTEXT 1287, 143, 76, 70, 14, ES_AUTOHSCROLL | ES_NUMBER
    LTEXT "&Media intervalului de reapelare:", 1301, 14, 96, 123, 8
    COMBOBOX 1292, 143, 94, 70, 123, CBS_DROPDOWNLIST | WS_VSCROLL | NOT WS_TABSTOP
    GROUPBOX "Dispozitive multiple", 1288, 7, 116, 215, 35
    COMBOBOX 1551, 16, 130, 128, 41, CBS_DROPDOWNLIST | WS_VSCROLL | NOT WS_TABSTOP
    PUSHBUTTON "C&onfigurare…", 1293, 150, 129, 65, 14
    PUSHBUTTON "&Retroapel", 1302, 8, 195, 60, 14
    PUSHBUTTON "&X.25", 1295, 73, 195, 50, 14
END

539 DIALOGEX 0, 0, 265, 110
STYLE DS_SHELLFONT | DS_MODALFRAME | WS_POPUPWINDOW | WS_CAPTION
CAPTION "Conectare %1"
FONT 8, "MS Shell Dlg"
BEGIN
    CONTROL 1678, 1100, "STATIC", SS_BITMAP, 0, 0, 265, 50
    LTEXT "N&umele de utilizator:", 1413, 14, 64, 84, 8
    EDITTEXT 1104, 102, 62, 154, 14, ES_AUTOHSCROLL
    CONTROL "", -1, "STATIC", SS_LEFTNOWORDWRAP | SS_SUNKEN | WS_GROUP, 9, 82, 247, 1
    DEFPUSHBUTTON "&Apelează", 1590, 8, 89, 60, 14
    PUSHBUTTON "Revocare", 1591, 71, 89, 60, 14
    PUSHBUTTON "&Proprietăți", 1107, 133, 89, 60, 14
    PUSHBUTTON "&Manual…", 1592, 195, 89, 60, 14
END

540 DIALOGEX 0, 0, 265, 133
STYLE DS_SHELLFONT | DS_MODALFRAME | WS_POPUPWINDOW | WS_CAPTION
CAPTION "Conectare %1"
FONT 8, "MS Shell Dlg"
BEGIN
    CONTROL 1678, 1100, "STATIC", SS_BITMAP, 0, 0, 265, 50
    LTEXT "Numele de &utilizator:", 1413, 10, 64, 90, 8
    EDITTEXT 1104, 105, 60, 154, 14, ES_AUTOHSCROLL
    CONTROL "", -1, "STATIC", SS_LEFTNOWORDWRAP | SS_SUNKEN | WS_GROUP, 7, 80, 252, 1
    LTEXT "Ap&elează:", 1412, 10, 91, 92, 10
    COMBOBOX 1416, 105, 88, 154, 112, CBS_DROPDOWN | CBS_AUTOHSCROLL | WS_VSCROLL | NOT WS_TABSTOP
    CONTROL "", -1, "STATIC", SS_LEFTNOWORDWRAP | SS_SUNKEN | WS_GROUP, 7, 107, 251, 1
    DEFPUSHBUTTON "&Apelează", 1590, 8, 113, 60, 14
    PUSHBUTTON "Revocare", 1591, 71, 113, 60, 14
    PUSHBUTTON "&Proprietăți", 1107, 134, 113, 60, 14
    PUSHBUTTON "&Manual…", 1592, 197, 113, 60, 14
END

541 DIALOGEX 0, 0, 265, 157
STYLE DS_SHELLFONT | DS_MODALFRAME | WS_POPUPWINDOW | WS_CAPTION
CAPTION "Conectare %1"
FONT 8, "MS Shell Dlg"
BEGIN
    CONTROL 1678, 1100, "STATIC", SS_BITMAP, 0, 0, 265, 50
    LTEXT "N&umele de utilizator:", 1413, 12, 67, 87, 8
    EDITTEXT 1104, 103, 63, 154, 14, ES_AUTOHSCROLL
    CONTROL "", -1, "STATIC", SS_LEFTNOWORDWRAP | SS_SUNKEN | WS_GROUP, 9, 84, 248, 1
    LTEXT "Ap&elează:", 1412, 11, 96, 48, 8
    COMBOBOX 1416, 103, 92, 154, 112, CBS_DROPDOWN | CBS_AUTOHSCROLL | WS_VSCROLL | NOT WS_TABSTOP
    LTEXT "Apelează &din:", 1415, 10, 114, 46, 8
    COMBOBOX 1414, 102, 110, 87, 112, CBS_DROPDOWNLIST | CBS_SORT | WS_VSCROLL | NOT WS_TABSTOP
    PUSHBUTTON "&Reguli de apel", 1108, 193, 110, 64, 14
    CONTROL "", -1, "STATIC", SS_LEFTNOWORDWRAP | SS_SUNKEN | WS_GROUP, 7, 130, 250, 1
    DEFPUSHBUTTON "&Apelează", 1590, 6, 136, 60, 14
    PUSHBUTTON "Revocare", 1591, 69, 136, 60, 14
    PUSHBUTTON "&Proprietăți", 1107, 132, 136, 60, 14
    PUSHBUTTON "&Manual…", 1592, 196, 136, 60, 14
END

544 DIALOGEX 0, 0, 317, 143
STYLE DS_SHELLFONT | WS_CHILD | WS_DISABLED | WS_CAPTION
CAPTION "Creare conexiune nouă"
FONT 8, "MS Shell Dlg"
BEGIN
    LTEXT "Partajarea conexiunii de Internet permite altor calculatoare din rețeaua locală să acceseze resurse externe prin această conexiune.", -1, 10, 5, 300, 22
    AUTOCHECKBOX "&Activează Partajarea conexiunii de Internet” pentru această conexiune", 1512, 21, 31, 272, 10
    LTEXT "Bifați căsuța următoare pentru a apela această conexiune automat când un calculator din rețeaua locală va încearca accesarea de resurse externe.", 1514, 10, 56, 294, 22
    AUTOCHECKBOX "Acti&vează apelarea la cerere", 1513, 21, 86, 260, 10
END

545 DIALOGEX 0, 0, 317, 143
STYLE DS_SHELLFONT | WS_CHILD | WS_DISABLED | WS_CAPTION
CAPTION "Creare conexiune nouă"
FONT 8, "MS Shell Dlg"
BEGIN
    LTEXT "Accesul partajat permite altor calculatoare din rețeaua locală să acceseze resurse externe prin această conexiune de linie comutată. Puteți activa accesul partajat pentru o singură conexiune, pentru o singură rețea.", -1, 10, 5, 300, 25
    LTEXT "&Alegeți rețeaua locală ce va accesa resurse prin intermediul acestei conexiuni:", -1, 21, 35, 285, 8
    COMBOBOX 1522, 21, 48, 231, 56, CBS_DROPDOWNLIST | CBS_SORT | WS_VSCROLL | NOT WS_TABSTOP
END

546 DIALOGEX 0, 0, 317, 143
STYLE DS_SHELLFONT | DS_MODALFRAME | WS_POPUP | WS_CAPTION
FONT 8, "MS Shell Dlg"
BEGIN
    LTEXT "Puteți configura această conexiune pentru utilizarea unui smart card în autentificarea la rețea. Specificați dacă doriți utilizarea de smart card pentru această conexiune.", -1, 10, 5, 303, 22
    AUTORADIOBUTTON "&Utilizează smart card", 1524, 26, 29, 264, 12, BS_LEFT | BS_TOP | BS_MULTILINE | WS_GROUP | NOT WS_TABSTOP
    AUTORADIOBUTTON "Fă&ră smart card", 1525, 26, 44, 261, 16, BS_LEFT | BS_TOP | BS_MULTILINE | NOT WS_TABSTOP
END

547 DIALOGEX 0, 0, 317, 143
STYLE DS_SHELLFONT | DS_MODALFRAME | WS_POPUP | WS_CAPTION
CAPTION "Expert pentru interfața de apelare la cerere"
FONT 8, "MS Shell Dlg"
BEGIN
    LTEXT "Bun venit la expertul pentru interfața de apelare la cerere.", 1530, 122, 8, 192, 32
    LTEXT "Utilizând acest expert veți putea crea o interfață de apelare la cerere pentru a conecta acest server de redirecționare la alte asemenea servere.", 1531, 122, 43, 192, 37
    LTEXT "Apăsați Înainte pentru a continua.", 1532, 122, 85, 191, 29
END

548 DIALOGEX 0, 0, 317, 143
STYLE DS_SHELLFONT | DS_MODALFRAME | WS_POPUP | WS_CAPTION
FONT 8, "MS Shell Dlg"
BEGIN
    AUTORADIOBUTTON "Conectează utilizând un &modem, adaptor ISDN, sau un alt dispozitiv fizic", 1531, 21, 17, 290, 15, BS_LEFT | BS_TOP | BS_MULTILINE | WS_GROUP | NOT WS_TABSTOP
    AUTORADIOBUTTON "Conectează utilizând rețeaua &virtuală privată (VPN)", 1532, 21, 38, 291, 15, BS_LEFT | BS_TOP | BS_MULTILINE | NOT WS_TABSTOP
    AUTORADIOBUTTON "Conectează utilizând &PPP prin Ethernet (PPPoE)", 1688, 21, 58, 290, 12, NOT WS_TABSTOP
END

550 DIALOGEX 0, 0, 317, 143
STYLE DS_SHELLFONT | DS_MODALFRAME | WS_CHILD | WS_CAPTION
FONT 8, "MS Shell Dlg"
BEGIN
    LTEXT "Specificați serverul de redirecționare la care vă conectați, indicându-i numele sau adresa IP.", 1535, 10, 8, 289, 18
    LTEXT "N&umele sau adresa IP (cum ar fi reactos.org sau 145.52.0.1):", 1537, 21, 35, 285, 8
    EDITTEXT 1536, 21, 47, 285, 14, ES_AUTOHSCROLL
END

551 DIALOGEX 0, 0, 265, 127
STYLE DS_SHELLFONT | DS_MODALFRAME | WS_POPUPWINDOW | WS_CAPTION
CAPTION "Conectare %1"
FONT 8, "MS Shell Dlg"
BEGIN
    CONTROL 1678, 1100, "STATIC", SS_BITMAP, 0, 0, 265, 50
    LTEXT "N&umele de utilizator:", 1413, 12, 62, 89, 8
    EDITTEXT 1104, 104, 58, 154, 14, ES_AUTOHSCROLL
    LTEXT "&Domeniul:", 1110, 12, 82, 90, 8
    EDITTEXT 1102, 104, 79, 154, 14, ES_UPPERCASE | ES_AUTOHSCROLL
    CONTROL "", -1, "STATIC", SS_LEFTNOWORDWRAP | SS_SUNKEN | WS_GROUP, 10, 99, 248, 1
    DEFPUSHBUTTON "&Apelează", 1590, 9, 106, 61, 14
    PUSHBUTTON "Revocare", 1591, 72, 106, 60, 14
    PUSHBUTTON "&Proprietăți", 1107, 135, 106, 60, 14
    PUSHBUTTON "&Manual…", 1592, 198, 106, 60, 14
END

552 DIALOGEX 0, 0, 265, 159
STYLE DS_SHELLFONT | DS_MODALFRAME | WS_POPUPWINDOW | WS_CAPTION
CAPTION "Conectare %1"
FONT 8, "MS Shell Dlg"
BEGIN
    CONTROL 1678, 1100, "STATIC", SS_BITMAP, 0, 0, 265, 50
    LTEXT "N&umele de utilizator:", 1413, 10, 67, 91, 10
    EDITTEXT 1104, 104, 64, 154, 14, ES_AUTOHSCROLL
    LTEXT "&Domeniul:", 1110, 11, 86, 91, 8
    EDITTEXT 1102, 104, 83, 154, 14, ES_UPPERCASE | ES_AUTOHSCROLL
    CONTROL "", -1, "STATIC", SS_LEFTNOWORDWRAP | SS_SUNKEN | WS_GROUP, 10, 103, 248, 1
    LTEXT "Ap&elează:", 1412, 10, 115, 91, 8
    COMBOBOX 1416, 104, 111, 154, 112, CBS_DROPDOWN | CBS_AUTOHSCROLL | WS_VSCROLL | NOT WS_TABSTOP
    CONTROL "", -1, "STATIC", SS_LEFTNOWORDWRAP | SS_SUNKEN | WS_GROUP, 10, 132, 248, 1
    DEFPUSHBUTTON "&Apelează", 1590, 8, 139, 60, 14
    PUSHBUTTON "A&nuleză", 1591, 71, 139, 60, 14
    PUSHBUTTON "&Proprietăți", 1107, 134, 139, 60, 14
    PUSHBUTTON "&Manual…", 1592, 198, 139, 60, 14
END

553 DIALOGEX 0, 0, 265, 183
STYLE DS_SHELLFONT | DS_MODALFRAME | WS_POPUPWINDOW | WS_CAPTION
CAPTION "Conectează %1"
FONT 8, "MS Shell Dlg"
BEGIN
    CONTROL 1678, 1100, "STATIC", SS_BITMAP, 0, 0, 265, 50
    LTEXT "N&umele de utilizator:", 1413, 10, 68, 92, 10
    EDITTEXT 1104, 104, 65, 154, 14, ES_AUTOHSCROLL
    LTEXT "&Domeniul:", 1110, 10, 90, 91, 8
    EDITTEXT 1102, 104, 86, 154, 14, ES_UPPERCASE | ES_AUTOHSCROLL
    CONTROL "", -1, "STATIC", SS_LEFTNOWORDWRAP | SS_SUNKEN | WS_GROUP, 10, 106, 248, 1
    LTEXT "Ap&elează:", 1412, 10, 118, 92, 8
    COMBOBOX 1416, 104, 114, 154, 112, CBS_DROPDOWN | CBS_AUTOHSCROLL | WS_VSCROLL | NOT WS_TABSTOP
    LTEXT "Apelează &din:", 1415, 10, 137, 91, 8
    COMBOBOX 1414, 104, 134, 87, 112, CBS_DROPDOWNLIST | CBS_SORT | WS_VSCROLL | NOT WS_TABSTOP
    PUSHBUTTON "&Reguli de apel", 1108, 194, 134, 65, 14
    CONTROL "", -1, "STATIC", SS_LEFTNOWORDWRAP | SS_SUNKEN | WS_GROUP, 10, 154, 248, 1
    DEFPUSHBUTTON "&Apelează", 1590, 8, 162, 60, 14
    PUSHBUTTON "A&nuleză", 1591, 71, 162, 60, 14
    PUSHBUTTON "&Proprietăți", 1107, 134, 162, 60, 14
    PUSHBUTTON "&Manual…", 1592, 198, 162, 60, 14
END

554 DIALOGEX 0, 0, 230, 215
STYLE DS_SHELLFONT | DS_MODALFRAME | WS_POPUP | WS_CAPTION
CAPTION "Generale"
FONT 8, "MS Shell Dlg"
BEGIN
    LTEXT "Con&ectează utilizând:", 1124, 7, 4, 193, 8
    CONTROL "", 1128, "SYSLISTVIEW32", WS_BORDER | WS_TABSTOP | 0x00004C0D, 7, 17, 195, 44, WS_EX_CLIENTEDGE
    PUSHBUTTON "S&us", 1132, 208, 18, 16, 14, BS_ICON
    PUSHBUTTON "J&os", 1131, 208, 36, 16, 14, BS_ICON
    AUTOCHECKBOX "&Apelează același număr din toate dispozitivele", 1119, 7, 65, 131, 21, BS_TOP | BS_MULTILINE
    PUSHBUTTON "&Configurare…", 1130, 140, 66, 60, 14
    GROUPBOX "Mostră", 1125, 7, 87, 213, 56, WS_GROUP
    LTEXT "N&umăr de telefon:", 1135, 19, 102, 191, 8
    EDITTEXT 1123, 17, 112, 138, 14, ES_AUTOHSCROLL
    PUSHBUTTON "Alternati&ve", 1129, 161, 112, 50, 14
    AUTOCHECKBOX "Afișea&ză pictogramă în zona de notificare pe durata conectării", 1120, 11, 194, 212, 20, BS_TOP | BS_MULTILINE
END

555 DIALOGEX 0, 0, 230, 215
STYLE DS_SHELLFONT | DS_MODALFRAME | WS_POPUP | WS_CAPTION
CAPTION "Generale"
FONT 8, "MS Shell Dlg"
BEGIN
    PUSHBUTTON "&Configurare…", 1130, 160, 38, 60, 14
    LTEXT "N&umăr de telefon:", 1135, 8, 72, 194, 8
    EDITTEXT 1123, 8, 83, 148, 14, ES_AUTOHSCROLL
    PUSHBUTTON "&Alternative", 1129, 160, 83, 60, 14
    AUTOCHECKBOX "Afișea&ză pictogramă în zona de notificare pe durata conectării", 1120, 11, 194, 213, 10, BS_TOP | BS_MULTILINE
    LTEXT "C&onectează utilizând:", 1124, 8, 5, 214, 8
    CONTROL "", 1127, "SYSLISTVIEW32", WS_DISABLED | WS_BORDER | 0x0000EC0D, 7, 18, 214, 15
END

556 DIALOGEX 0, 0, 220, 165
STYLE DS_SHELLFONT | DS_MODALFRAME | WS_POPUPWINDOW | WS_CAPTION
CAPTION "Setări pentru programe"
FONT 8, "MS Shell Dlg"
BEGIN
    LTEXT "D&escrierea aplicației ce utilizează resursele de rețea:", -1, 7, 5, 203, 8
    EDITTEXT 1565, 7, 17, 206, 14, ES_AUTOHSCROLL
    LTEXT "Nu&mărul portului server de Internet:", -1, 7, 35, 202, 8
    EDITTEXT 1566, 7, 47, 113, 14, ES_AUTOHSCROLL | ES_NUMBER
    AUTORADIOBUTTON "T&CP", 1548, 128, 49, 30, 10, NOT WS_TABSTOP
    AUTORADIOBUTTON "&UDP", 1567, 166, 49, 31, 10, NOT WS_TABSTOP
    LTEXT "&Așteaptă răspuns din Internet la portul sau porturile:\n(exemplu: 1024-1209, 1300-1310, 1450)", -1, 7, 70, 207, 22
    LTEXT "TC&P:", -1, 7, 100, 28, 8
    EDITTEXT 1569, 50, 97, 162, 14, ES_AUTOHSCROLL
    LTEXT "U&DP:", -1, 7, 121, 30, 8
    EDITTEXT 1551, 51, 117, 162, 14, ES_AUTOHSCROLL
    DEFPUSHBUTTON "OK", 1, 90, 144, 60, 14
    PUSHBUTTON "Revocare", 2, 154, 144, 60, 14
END

557 DIALOGEX 0, 0, 217, 164
STYLE DS_SHELLFONT | DS_MODALFRAME | WS_POPUPWINDOW | WS_CAPTION
CAPTION "Setări pentru servicii"
FONT 8, "MS Shell Dlg"
BEGIN
    LTEXT "D&escrierea serviciului de rețea:", -1, 7, 5, 203, 8
    EDITTEXT 1552, 7, 18, 205, 14, ES_AUTOHSCROLL
    LTEXT "Nu&mele sau adresa IP (de ex. 192.168.0.12) a calculatorului ce găzduiește serviciul de rețea:", -1, 7, 37, 208, 16
    EDITTEXT 1556, 7, 57, 203, 14, ES_AUTOHSCROLL
    LTEXT "Numă&rul portului pe care rezidă serviciul:", -1, 7, 85, 203, 8
    EDITTEXT 1553, 7, 97, 113, 14, ES_AUTOHSCROLL | ES_NUMBER
    AUTORADIOBUTTON "T&CP", 1554, 128, 99, 30, 10, NOT WS_TABSTOP
    AUTORADIOBUTTON "&UDP", 1555, 166, 99, 31, 10, NOT WS_TABSTOP
    DEFPUSHBUTTON "OK", 1, 86, 143, 60, 14
    PUSHBUTTON "Revocare", 2, 150, 143, 60, 14
END

558 DIALOGEX 0, 0, 230, 215
STYLE DS_SHELLFONT | DS_MODALFRAME | WS_POPUPWINDOW | WS_CAPTION
CAPTION "Aplicații"
FONT 8, "MS Shell Dlg"
BEGIN
    LTEXT "Conexiunea la Internet a calculatorului a fost particularizată pentru a permite următoarelor aplicații o execuție și utilizare corespunzătoare a resurselor de rețea:", -1, 7, 7, 218, 28
    CONTROL "List1", 1558, "SYSLISTVIEW32", WS_BORDER | WS_TABSTOP | 0x0000441D, 7, 37, 215, 155, WS_EX_CLIENTEDGE
    PUSHBUTTON "&Adăugare…", 1538, 7, 197, 67, 14
    PUSHBUTTON "E&ditare…", 1559, 80, 197, 67, 14
    PUSHBUTTON "Șt&erge", 1568, 153, 197, 67, 14
END

559 DIALOGEX 0, 0, 230, 215
STYLE DS_SHELLFONT | DS_MODALFRAME | WS_POPUPWINDOW | WS_CAPTION
CAPTION "Servicii"
FONT 8, "MS Shell Dlg"
BEGIN
    LTEXT "Alegeți serviciile e&xecutate în rețea pe care utilizatorii le vor putea accesa.", -1, 7, 5, 216, 22
    LTEXT "Servicii:", -1, 7, 27, 143, 8
    CONTROL "List1", 1560, "SYSLISTVIEW32", WS_BORDER | WS_TABSTOP | 0x0000441D, 7, 37, 215, 155, WS_EX_CLIENTEDGE
    PUSHBUTTON "&Adăugare…", 1561, 7, 197, 67, 14
    PUSHBUTTON "E&ditare…", 1563, 80, 197, 67, 14
    PUSHBUTTON "Șt&erge", 1562, 153, 197, 67, 14
END

560 DIALOGEX 6, 18, 240, 88
STYLE DS_SHELLFONT | DS_MODALFRAME | WS_POPUPWINDOW | WS_VISIBLE | WS_CAPTION
CAPTION "Conectare inițială"
FONT 8, "MS Shell Dlg"
BEGIN
    DEFPUSHBUTTON "D&a", 6, 68, 68, 50, 14
    PUSHBUTTON "N&u", 7, 125, 68, 50, 14
    ICON 32516, 1575, 7, 7, 20, 20
    LTEXT "", 1576, 40, 7, 190, 33
    AUTOCHECKBOX "Nu dor&esc recurența acestui mesaj", 1579, 40, 48, 192, 11, BS_TOP | BS_MULTILINE
END

567 DIALOGEX 0, 0, 317, 143
STYLE DS_SHELLFONT | WS_CHILD | WS_DISABLED | WS_CAPTION
CAPTION "Creare conexiune nouă"
FONT 8, "MS Shell Dlg"
BEGIN
    LTEXT "Scrieți numele serviciului în următorul câmp de text. Dacă veți lăsa acet câmp necompletat, ReactOS va detecta și va configura automat serviciul în momentul conectării efective.", -1, 10, 7, 301, 25
    LTEXT "N&umele serviciului (opțional):", -1, 22, 32, 229, 8
    EDITTEXT 1593, 22, 44, 275, 14, ES_AUTOHSCROLL
END

568 DIALOGEX 0, 0, 230, 215
STYLE DS_SHELLFONT | DS_MODALFRAME | WS_POPUP | WS_CAPTION
CAPTION "Generale"
FONT 8, "MS Shell Dlg"
BEGIN
    LTEXT "N&umele serviciului:", 1686, 7, 5, 217, 10
    EDITTEXT 1594, 7, 17, 217, 14, ES_AUTOHSCROLL
    AUTOCHECKBOX "Afișea&ză pictogramă în zona de notificare pe durata conectării", 1120, 9, 196, 215, 8
END

569 DIALOGEX 0, 0, 230, 215
STYLE DS_SHELLFONT | WS_CHILD | WS_CAPTION
CAPTION "Securitate"
FONT 8, "MS Shell Dlg"
BEGIN
    GROUPBOX "Setări de securitate", 1580, 8, 4, 213, 151
    AUTORADIOBUTTON "O&bișnuite (setări recomandate)", 1540, 14, 16, 197, 9, BS_NOTIFY | WS_GROUP
    AUTORADIOBUTTON "&Avansate (setări particularizate)", 1541, 14, 100, 197, 8, BS_NOTIFY
    LTEXT "&Validează-mi identitatea în felul următor:", 1537, 26, 29, 183, 8, NOT WS_GROUP
    COMBOBOX 1178, 26, 40, 184, 78, CBS_DROPDOWNLIST | CBS_AUTOHSCROLL | WS_VSCROLL | NOT WS_TABSTOP
    AUTOCHECKBOX "Utilizează a&utomat numele și parola de utilizator ReactOS (și domeniul dacă există)", 1174, 26, 59, 182, 18, BS_TOP | BS_MULTILINE
    AUTOCHECKBOX "Solicită &criptarea datelor (deconectează dacă nu este posibil)", 1169, 26, 81, 182, 18, BS_TOP | BS_MULTILINE
    LTEXT "Utilizarea acestor setări cere cunoștințe ale protocoalelor de securitate.", 1539, 26, 111, 182, 18
    PUSHBUTTON "&Setări…", 1180, 151, 134, 60, 14
    PUSHBUTTON "Setări I&PSec…", 1598, 126, 163, 85, 14
END

570 DIALOGEX 0, 0, 265, 126
STYLE DS_SHELLFONT | DS_MODALFRAME | WS_POPUPWINDOW | WS_CAPTION
CAPTION "Setări IPSec "
FONT 8, "MS Shell Dlg"
BEGIN
    DEFPUSHBUTTON "OK", 1, 151, 104, 50, 14
    PUSHBUTTON "Revocare", 2, 207, 104, 50, 14
    AUTOCHECKBOX "&Utilizează cheie de autentificare pre-partajată", 1604, 21, 15, 217, 10
    LTEXT "C&heie:", 1602, 20, 31, 44, 12
    EDITTEXT 1605, 66, 30, 172, 12, ES_AUTOHSCROLL
    AUTOCHECKBOX "&Permite certificate din stocul de utilizator alături de certificatele mașinii", 1606, 20, 50, 242, 13, WS_DISABLED
    AUTOCHECKBOX "Utilizează un &certificat anume", 1607, 20, 67, 239, 10, WS_DISABLED
    PUSHBUTTON "&Alege", 1608, 31, 84, 50, 14, WS_DISABLED
    COMBOBOX 1610, 91, 84, 135, 30, CBS_DROPDOWN | CBS_SORT | WS_DISABLED | WS_VSCROLL | NOT WS_TABSTOP
END

571 DIALOGEX 0, 0, 230, 215
STYLE DS_SHELLFONT | DS_MODALFRAME | WS_POPUPWINDOW | WS_CAPTION
CAPTION "Jurnalul de securitate"
FONT 8, "MS Shell Dlg"
BEGIN
    GROUPBOX "Opțiuni de înregistrare:", -1, 6, 8, 216, 47
    AUTOCHECKBOX "Înregistrează conexiunile nereușite &din exterior", 1642, 14, 22, 201, 10
    AUTOCHECKBOX "Înregistrează conexiunile reușite spr&e exterior", 1641, 14, 37, 200, 10
    GROUPBOX "Opțiuni ale fișierului jurnal:", -1, 7, 64, 215, 91
    LTEXT "N&ume:", -1, 14, 78, 199, 8
    EDITTEXT 1674, 14, 90, 199, 14, ES_READONLY
    PUSHBUTTON "Spe&cificare…", 1639, 153, 108, 60, 14
    LTEXT "&Limită dimensiune:", -1, 14, 133, 67, 8
    EDITTEXT 1640, 86, 130, 50, 14, ES_AUTOHSCROLL | ES_NUMBER
    LTEXT "kocteți", -1, 140, 133, 25, 8
    PUSHBUTTON "Restabilește &valori implicite", 1643, 115, 197, 105, 14
END

572 DIALOGEX 0, 0, 230, 215
STYLE DS_SHELLFONT | DS_MODALFRAME | WS_POPUPWINDOW | WS_CAPTION
CAPTION "ICMP"
FONT 8, "MS Shell Dlg"
BEGIN
    LTEXT "&Protocolul de Control al Mesajelor Internet (ICMP) permite calculatoarelor dintr-o rețea să partajeze erori și informații de stare. Specificați la ce solicitări (pentru informații) din rețea va răspunde acest calculator:", -1, 7, 5, 215, 37
    CONTROL "IList1", 1644, "SYSLISTVIEW32", WS_BORDER | WS_TABSTOP | 0x0000440D, 7, 45, 215, 100, WS_EX_CLIENTEDGE
    GROUPBOX "Descriere:", -1, 7, 153, 215, 55
    LTEXT "", 1645, 14, 171, 199, 32
END

574 DIALOGEX 0, 0, 230, 215
STYLE DS_SHELLFONT | DS_MODALFRAME | WS_POPUPWINDOW | WS_CAPTION
CAPTION "Avansate"
FONT 8, "MS Shell Dlg"
BEGIN
    LTEXT "", 575, 7, 60, 213, 100
END

577 DIALOGEX 0, 0, 312, 144
STYLE DS_SHELLFONT | WS_CHILD | WS_DISABLED | WS_CAPTION
CAPTION "Creare conexiune nouă"
FONT 8, "MS Shell Dlg"
BEGIN
    LTEXT "Tastați numele furnizorului de Internet în următorul câmp de text.", 1681, 10, 3, 296, 11
    LTEXT "N&ume:", 1690, 18, 20, 127, 10
    EDITTEXT 1680, 17, 32, 222, 14, ES_AUTOHSCROLL
    LTEXT "Numele introdus aici va reprezenta numele conexiunii pe care o creați.", 1683, 17, 52, 282, 42
END

580 DIALOGEX 0, 0, 317, 143
STYLE DS_SHELLFONT | DS_MODALFRAME | WS_CHILD | WS_CAPTION
FONT 8, "MS Shell Dlg"
BEGIN
    AUTORADIOBUTTON "Selecție &automată", 1534, 21, 20, 288, 11, BS_LEFT | BS_TOP | BS_MULTILINE | WS_GROUP | NOT WS_TABSTOP
    AUTORADIOBUTTON "Protocol de Tunelizare Punct la Punct (&PPTP)", 1532, 21, 39, 290, 11, BS_LEFT | BS_TOP | BS_MULTILINE | NOT WS_TABSTOP
    AUTORADIOBUTTON "Protocol de Tunelizare de Strat 2 (&L2TP)", 1533, 21, 56, 286, 11, BS_LEFT | BS_TOP | BS_MULTILINE | NOT WS_TABSTOP
END

1420 DIALOGEX 0, 0, 265, 108
STYLE DS_SHELLFONT | DS_MODALFRAME | WS_POPUPWINDOW | WS_CAPTION
CAPTION "Conectare %1"
FONT 8, "MS Shell Dlg"
BEGIN
    CONTROL 1678, 1100, "STATIC", SS_BITMAP, 0, 0, 265, 50
    LTEXT "Ap&elează:", 1412, 14, 63, 86, 8
    COMBOBOX 1416, 104, 60, 154, 112, CBS_DROPDOWN | CBS_AUTOHSCROLL | WS_VSCROLL | NOT WS_TABSTOP
    CONTROL "", -1, "STATIC", SS_LEFTNOWORDWRAP | SS_SUNKEN | WS_GROUP, 10, 80, 248, 1
    DEFPUSHBUTTON "&Apelează", 1590, 9, 87, 60, 14
    PUSHBUTTON "Revocare", 1591, 72, 87, 60, 14
    PUSHBUTTON "&Proprietăți", 1107, 135, 87, 60, 14
    PUSHBUTTON "&Manual…", 1592, 198, 87, 60, 14
END

1421 DIALOGEX 0, 0, 265, 223
STYLE DS_SHELLFONT | DS_MODALFRAME | WS_POPUPWINDOW | WS_CAPTION
CAPTION "Conectare %1"
FONT 8, "MS Shell Dlg"
BEGIN
    CONTROL 1678, 1100, "STATIC", SS_BITMAP, 0, 0, 265, 50
    LTEXT "N&umele de utilizator:", 1413, 10, 61, 90, 8
    EDITTEXT 1104, 104, 58, 154, 14, ES_AUTOHSCROLL
    LTEXT "&Parola:", 1112, 11, 81, 90, 8
    EDITTEXT 1103, 104, 77, 154, 14, ES_PASSWORD | ES_AUTOHSCROLL
    CONTROL "", -1, "STATIC", SS_LEFTNOWORDWRAP | SS_SUNKEN, 10, 98, 248, 1
    AUTOCHECKBOX "Salvea&ză numele și parola pentru:", 1101, 14, 105, 242, 13, BS_LEFT | BS_TOP | BS_MULTILINE | WS_GROUP
    AUTORADIOBUTTON "Mine, e&xclusiv", 1622, 26, 119, 225, 11, BS_LEFT | BS_TOP | BS_MULTILINE | WS_GROUP
    AUTORADIOBUTTON "&Oricine utilizează acest calculator", 1623, 26, 133, 225, 11, BS_LEFT | BS_TOP | BS_MULTILINE
    CONTROL "", -1, "STATIC", SS_LEFTNOWORDWRAP | SS_SUNKEN | WS_GROUP, 10, 149, 248, 1
    LTEXT "Ap&elează:", 1412, 14, 161, 87, 8
    COMBOBOX 1416, 104, 157, 154, 112, CBS_DROPDOWN | CBS_AUTOHSCROLL | WS_VSCROLL | NOT WS_TABSTOP
    LTEXT "Apelează &din:", 1415, 14, 178, 88, 8
    COMBOBOX 1414, 104, 175, 87, 112, CBS_DROPDOWNLIST | CBS_SORT | WS_VSCROLL | NOT WS_TABSTOP
    PUSHBUTTON "Reguli de apel", 1108, 193, 175, 65, 14
    CONTROL "", -1, "STATIC", SS_LEFTNOWORDWRAP | SS_SUNKEN | WS_GROUP, 10, 196, 248, 1
    DEFPUSHBUTTON "&Apelează", 1590, 9, 202, 60, 14, WS_GROUP
    PUSHBUTTON "A&nuleză", 1591, 72, 202, 60, 14
    PUSHBUTTON "P&roprietăți", 1107, 135, 202, 60, 14
    PUSHBUTTON "&Manual…", 1592, 198, 202, 60, 14
END

1422 DIALOGEX 0, 0, 265, 242
STYLE DS_SHELLFONT | DS_MODALFRAME | WS_POPUPWINDOW | WS_CAPTION
CAPTION "Conectare %1"
FONT 8, "MS Shell Dlg"
BEGIN
    CONTROL 1678, 1100, "STATIC", SS_BITMAP, 0, 0, 265, 50
    LTEXT "N&umele de utilizator:", 1413, 10, 67, 91, 8
    EDITTEXT 1104, 104, 63, 154, 14, ES_AUTOHSCROLL
    LTEXT "&Parola:", 1112, 10, 85, 92, 8
    EDITTEXT 1103, 104, 82, 154, 14, ES_PASSWORD | ES_AUTOHSCROLL
    LTEXT "&Domeniul:", 1110, 10, 104, 92, 8
    EDITTEXT 1102, 104, 101, 154, 14, ES_UPPERCASE | ES_AUTOHSCROLL
    CONTROL "", -1, "STATIC", SS_LEFTNOWORDWRAP | SS_SUNKEN, 10, 121, 248, 1
    AUTOCHECKBOX "Salvea&ză numele și parola pentru:", 1101, 12, 127, 242, 13, BS_LEFT | BS_TOP | BS_MULTILINE | WS_GROUP
    AUTORADIOBUTTON "Mine, e&xclusiv", 1622, 24, 141, 227, 11, BS_LEFT | BS_TOP | BS_MULTILINE | WS_GROUP
    AUTORADIOBUTTON "&Oricine utilizează acest calculator", 1623, 24, 155, 230, 11, BS_LEFT | BS_TOP | BS_MULTILINE
    CONTROL "", -1, "STATIC", SS_LEFTNOWORDWRAP | SS_SUNKEN | WS_GROUP, 10, 170, 248, 1
    LTEXT "Ap&elează:", 1412, 14, 182, 87, 8
    COMBOBOX 1416, 104, 178, 154, 112, CBS_DROPDOWN | CBS_AUTOHSCROLL | WS_VSCROLL | NOT WS_TABSTOP
    LTEXT "Apelează &din:", 1415, 14, 198, 87, 8
    COMBOBOX 1414, 104, 195, 87, 112, CBS_DROPDOWNLIST | CBS_SORT | WS_VSCROLL | NOT WS_TABSTOP
    PUSHBUTTON "Reguli de apel", 1108, 193, 195, 65, 14
    CONTROL "", -1, "STATIC", SS_LEFTNOWORDWRAP | SS_SUNKEN | WS_GROUP, 10, 215, 248, 1
    DEFPUSHBUTTON "&Apelează", 1590, 8, 221, 60, 14, WS_GROUP
    PUSHBUTTON "Revocare", 1591, 71, 221, 60, 14
    PUSHBUTTON "P&roprietăți", 1107, 134, 221, 60, 14
    PUSHBUTTON "&Manual…", 1592, 198, 221, 60, 14
END

1425 DIALOGEX 0, 0, 230, 215
STYLE DS_SHELLFONT | DS_MODALFRAME | WS_POPUP | WS_CAPTION
CAPTION "Generale"
FONT 8, "MS Shell Dlg"
BEGIN
    LTEXT "Introduceți n&umele gazdei sau adresa IP a destinației:\n(de ex. reactos.org sau 145.52.0.1)", 1430, 7, 5, 217, 18
    EDITTEXT 1427, 7, 25, 215, 14, ES_AUTOHSCROLL
    GROUPBOX "Preconectare", 1431, 9, 48, 213, 78
    LTEXT "Înainte de a încerca stabilirea aceastei conexiuni virtuale, este posibilă mai întâi stabilirea unei conexiuni la o rețea publică, cum ar fi rețeaua Internet.", 1432, 17, 60, 199, 24
    AUTOCHECKBOX "&Prestabilește această conexiune:", 1428, 19, 89, 183, 10
    COMBOBOX 1429, 29, 103, 182, 87, CBS_DROPDOWNLIST | CBS_SORT | WS_VSCROLL | NOT WS_TABSTOP
    AUTOCHECKBOX "Afișea&ză pictogramă în zona de notificare pe durata conectării", 1120, 10, 192, 213, 13
END

1426 DIALOGEX 0, 0, 230, 215
STYLE DS_SHELLFONT | WS_CHILD | WS_CAPTION
CAPTION "Opțiuni"
FONT 8, "MS Shell Dlg"
BEGIN
    GROUPBOX "Opțiuni de apelare", 1289, 8, 7, 214, 56
    AUTOCHECKBOX "Reprezintă &evoluția conectării", 1284, 16, 17, 199, 10
    AUTOCHECKBOX "Solicită n&ume, parole, certificate, etc.", 1554, 16, 32, 199, 10
    AUTOCHECKBOX "Include &domeniul de autentificare ReactOS", 1555, 16, 47, 178, 10
    GROUPBOX "Opțiuni de reapelare", 1290, 8, 68, 214, 89
    LTEXT "În&cercări de reapelare:", 1300, 16, 81, 121, 8
    EDITTEXT 1287, 140, 77, 70, 14, ES_AUTOHSCROLL | ES_NUMBER
    LTEXT "&Perioada între apeluri:", 1301, 16, 99, 121, 8
    COMBOBOX 1292, 141, 95, 70, 123, CBS_DROPDOWNLIST | WS_VSCROLL | NOT WS_TABSTOP
    LTEXT "Ti&mpul de menținere inactivă:", 1299, 16, 117, 121, 8
    COMBOBOX 1291, 141, 113, 70, 108, CBS_DROPDOWNLIST | WS_VSCROLL | NOT WS_TABSTOP
    AUTOCHECKBOX "&Reapelează în caz de întrerupere", 1286, 16, 138, 199, 10, BS_TOP | BS_MULTILINE
END

1427 DIALOGEX 0, 0, 317, 143
STYLE DS_SHELLFONT | WS_CHILD | WS_DISABLED | WS_CAPTION
FONT 8, "MS Shell Dlg"
BEGIN
    LTEXT "Introduceți numele gazdei sau adresa IP a calculatorului la care vă conectați.", -1, 10, 6, 275, 16
    LTEXT "N&umele gazdei sau adresa IP (de exemplu, reactos.org sau 145.52.0.1):", -1, 21, 28, 277, 11
    EDITTEXT 1433, 21, 42, 275, 14, ES_AUTOHSCROLL
END

1428 DIALOGEX 0, 0, 317, 143
STYLE DS_SHELLFONT | WS_CHILD | WS_DISABLED | WS_CAPTION
CAPTION "Creare conexiune nouă"
FONT 8, "MS Shell Dlg"
BEGIN
    LTEXT "Înainte de a stabili o conexiune virtuală, este posibilă mai întâi stabilirea automată a unei legături la Internet sau la o altă rețea publică.", -1, 10, 6, 275, 24
    AUTORADIOBUTTON "N&u stabili mai întâi nici o altă conexiune.", 1509, 32, 31, 271, 10, BS_TOP | BS_MULTILINE | NOT WS_TABSTOP
    AUTORADIOBUTTON "&Prestabilește automat această conexiune:", 1510, 32, 45, 269, 10, BS_TOP | BS_MULTILINE | NOT WS_TABSTOP
    COMBOBOX 1435, 43, 62, 253, 87, CBS_DROPDOWNLIST | CBS_SORT | WS_VSCROLL | NOT WS_TABSTOP
END

1436 DIALOGEX 0, 0, 230, 215
STYLE DS_SHELLFONT | DS_MODALFRAME | WS_POPUP | WS_CAPTION
CAPTION "Generale"
FONT 8, "MS Shell Dlg"
BEGIN
    LTEXT "&Alegeți un dispozitiv:", 1597, 8, 5, 213, 8
    COMBOBOX 1437, 7, 17, 217, 166, CBS_DROPDOWNLIST | CBS_AUTOHSCROLL | WS_VSCROLL | NOT WS_TABSTOP
    AUTOCHECKBOX "Afișea&ză pictogramă în zona de notificare pe durata conectării", 1120, 11, 195, 213, 10, BS_TOP | BS_MULTILINE
    PUSHBUTTON "&Configurare…", 1130, 160, 34, 60, 14
END

1448 DIALOGEX 10, 20, 265, 71
STYLE DS_SHELLFONT | WS_POPUPWINDOW | WS_VISIBLE | WS_CAPTION
CAPTION "Conexiuni de rețea"
FONT 8, "MS Shell Dlg"
BEGIN
    LTEXT "&Alegeți o conexiune de rețea:", 1456, 7, 7, 251, 10
    COMBOBOX 1457, 8, 18, 250, 140, CBS_DROPDOWNLIST | CBS_SORT | WS_VSCROLL | NOT WS_TABSTOP
    DEFPUSHBUTTON "&Conectare…", 1449, 7, 50, 60, 14
    PUSHBUTTON "Revocare", 1455, 70, 50, 60, 14
    PUSHBUTTON "N&ouă…", 1459, 134, 50, 60, 14
    PUSHBUTTON "&Proprietăți", 1460, 198, 50, 60, 14
END

1466 DIALOGEX 6, 18, 265, 262
STYLE DS_SHELLFONT | DS_MODALFRAME | WS_POPUPWINDOW | WS_VISIBLE | WS_CAPTION
FONT 8, "MS Shell Dlg"
BEGIN
    LTEXT "Text exemplu", 1469, 7, 7, 251, 8
    EDITTEXT 1470, 7, 17, 193, 14, ES_AUTOHSCROLL
    PUSHBUTTON "&Adaugă", 1471, 77, 36, 60, 14
    PUSHBUTTON "Înlo&cuiește", 1472, 141, 36, 60, 14
    LTEXT "Text exemplu", 1473, 7, 57, 193, 8
    LISTBOX 1474, 7, 68, 193, 145, WS_VSCROLL | WS_TABSTOP
    PUSHBUTTON "S&us", 1475, 206, 68, 51, 14, BS_BITMAP | WS_GROUP
    PUSHBUTTON "J&os", 1476, 206, 86, 51, 14, BS_BITMAP
    PUSHBUTTON "&Elimină", 1477, 141, 215, 60, 14
    CONTROL "", 1479, "STATIC", SS_ETCHEDHORZ, 7, 233, 249, 1
    PUSHBUTTON "OK", 1, 132, 242, 60, 14, WS_GROUP
    PUSHBUTTON "Revocare", 2, 196, 242, 60, 14
END

1467 DIALOGEX 6, 18, 263, 263
STYLE DS_SHELLFONT | DS_MODALFRAME | WS_POPUPWINDOW | WS_VISIBLE | WS_CAPTION
FONT 8, "MS Shell Dlg"
BEGIN
    LTEXT "Text exemplu", 1469, 7, 7, 197, 8
    EDITTEXT 1470, 7, 17, 193, 14, ES_AUTOHSCROLL
    PUSHBUTTON "&Adaugă", 1471, 76, 36, 60, 14
    PUSHBUTTON "Înlo&cuiește", 1472, 141, 36, 60, 14
    LTEXT "Text exemplu", 1473, 7, 57, 193, 8
    LISTBOX 1474, 7, 68, 193, 135, WS_VSCROLL | WS_TABSTOP
    PUSHBUTTON "S&us", 1475, 206, 68, 51, 14, BS_BITMAP | WS_GROUP
    PUSHBUTTON "J&os", 1476, 206, 86, 51, 14, BS_BITMAP
    PUSHBUTTON "&Elimină", 1477, 141, 204, 60, 14
    AUTOCHECKBOX "Te&xt exemplu", 1478, 7, 225, 249, 10, BS_TOP | BS_MULTILINE
    PUSHBUTTON "OK", 1, 132, 242, 60, 14, WS_GROUP
    PUSHBUTTON "Revocare", 2, 196, 242, 60, 14
END

1468 DIALOGEX 6, 18, 263, 263
STYLE DS_SHELLFONT | DS_MODALFRAME | WS_POPUPWINDOW | WS_VISIBLE | WS_CAPTION
FONT 8, "MS Shell Dlg"
BEGIN
    LTEXT "Text exemplu", 1469, 7, 5, 249, 8
    EDITTEXT 1470, 7, 17, 249, 14, ES_AUTOHSCROLL
    PUSHBUTTON "&Adaugă", 1471, 132, 36, 60, 14
    PUSHBUTTON "Înlo&cuiește", 1472, 196, 36, 60, 14
    LTEXT "Text exemplu", 1473, 7, 55, 251, 8
    LISTBOX 1474, 7, 68, 249, 140, LBS_STANDARD | WS_TABSTOP
    PUSHBUTTON "&Elimină", 1477, 196, 214, 60, 14, WS_GROUP
    CONTROL "", 1479, "STATIC", SS_ETCHEDHORZ, 7, 233, 249, 1
    PUSHBUTTON "OK", 1, 132, 242, 60, 14, WS_GROUP
    PUSHBUTTON "Revocare", 2, 196, 242, 60, 14
END

1469 DIALOGEX 0, 0, 317, 143
STYLE DS_SHELLFONT | WS_CHILD | WS_DISABLED | WS_CAPTION
CAPTION "Creare conexiune nouă"
FONT 8, "MS Shell Dlg"
BEGIN
    AUTORADIOBUTTON "Rețea privată prin linie &comutată.", 1488, 24, 9, 116, 10, NOT WS_TABSTOP
    AUTORADIOBUTTON "Rețea privată prin Int&ernet.", 1489, 24, 34, 206, 10, NOT WS_TABSTOP
    AUTORADIOBUTTON "Conectare &directă la un alt calculator.", 1490, 24, 59, 157, 10, NOT WS_TABSTOP
    AUTORADIOBUTTON "Conectare prin legătură de &bandă largă.", 1491, 24, 83, 273, 10, NOT WS_TABSTOP
    LTEXT "Conectează utilizând linia telefonică (modem sau ISDN).", -1, 45, 21, 256, 8
    LTEXT "Crează o conexiune de Rețea Virtuală Privată (VPN) prin Internet.", -1, 45, 46, 266, 8
    LTEXT "Conectare prin portul serial, paralel sau infraroșu.", -1, 45, 71, 266, 8
    LTEXT "Conectare prin legătura de bandă largă.", -1, 45, 95, 266, 8
END

1480 DIALOGEX 0, 0, 230, 61
STYLE DS_SHELLFONT | DS_MODALFRAME | WS_POPUPWINDOW | WS_CAPTION
CAPTION "Editor de numere telefonice"
FONT 8, "MS Shell Dlg"
BEGIN
    LTEXT "Introduceți un nou n&umăr de telefon:", 1481, 7, 7, 218, 8
    EDITTEXT 1482, 7, 17, 217, 15, ES_AUTOHSCROLL
    DEFPUSHBUTTON "OK", 1, 99, 40, 60, 14
    PUSHBUTTON "Revocare", 2, 163, 40, 60, 14
END

1481 DIALOGEX 0, 0, 321, 157
STYLE DS_SHELLFONT | WS_CHILD | WS_DISABLED | WS_CAPTION
CAPTION "Creare conexiune nouă"
FONT 8, "MS Shell Dlg"
BEGIN
    LTEXT "Introduceți numele și parola contului unui furnizor de Internet, apoi scrieți aceste informații și salvați-le.\n(Dacă ați uitat o parolă sau un nume de cont, contactați furnizorul de servicii de Internet)", 1689, 10, 4, 308, 25
    LTEXT "N&umele de utilizator:", 1636, 23, 35, 89, 15
    EDITTEXT 1614, 115, 34, 190, 15, ES_AUTOHSCROLL
    LTEXT "&Parola:", 1637, 23, 55, 90, 13
    EDITTEXT 1615, 115, 54, 190, 15, ES_PASSWORD | ES_AUTOHSCROLL
    LTEXT "&Confirmarea parolei:", 1638, 23, 74, 88, 13
    EDITTEXT 1616, 115, 73, 190, 15, ES_PASSWORD | ES_AUTOHSCROLL
    AUTOCHECKBOX "&Utilizează aceste informații de autentificare ori de câte ori cineva din acest calculator va încerca să se conecteze la Internet.", 1596, 23, 91, 291, 17, BS_LEFT | BS_TOP | BS_MULTILINE
    AUTOCHECKBOX "Sta&bilește aceasta ca fiind conexiunea de Internet implicită", 1595, 23, 112, 288, 14
    AUTOCHECKBOX "&Activați un paravan pentru această conexiune", 1682, 23, 133, 290, 14
END

1660 DIALOGEX 0, 0, 258, 78
STYLE DS_SHELLFONT | DS_MODALFRAME | WS_POPUPWINDOW | WS_CAPTION
CAPTION "Paravanul pentru conexiunea la Internet"
FONT 8, "MS Shell Dlg"
BEGIN
    ICON 32515, -1, 7, 7, 20, 20
    LTEXT "Dezactivarea paravanului conexiunii la Internet poate expune calculatorul unui risc de acces neautorizat (din Inernet). Sigur doriți dezactivarrea lui?", -1, 44, 5, 212, 24
    AUTOCHECKBOX "Nu dor&esc recurența acestui mesaj", 1662, 42, 40, 210, 10
    DEFPUSHBUTTON "D&a", 6, 74, 60, 50, 14
    PUSHBUTTON "N&u", 7, 128, 60, 50, 14
END

7000 DIALOGEX 0, 0, 215, 103
STYLE DS_SHELLFONT | DS_MODALFRAME | DS_CONTEXTHELP | WS_POPUPWINDOW | WS_CAPTION
CAPTION "Generale"
FONT 8, "MS Shell Dlg"
BEGIN
    LTEXT "N&umele de utilizator:", -1, 7, 8, 90, 12, SS_CENTERIMAGE
    EDITTEXT 7001, 101, 7, 108, 14, ES_AUTOHSCROLL
    LTEXT "Nu&me real complet:", -1, 7, 26, 90, 12
    EDITTEXT 7002, 101, 25, 108, 14, ES_AUTOHSCROLL
    LTEXT "&Parola:", -1, 7, 44, 90, 12
    EDITTEXT 7003, 101, 43, 108, 14, ES_PASSWORD | ES_AUTOHSCROLL
    LTEXT "&Confirmarea parolei:", -1, 7, 62, 91, 12
    EDITTEXT 7004, 101, 61, 108, 14, ES_PASSWORD | ES_AUTOHSCROLL
    PUSHBUTTON "OK", 1, 84, 82, 60, 14
    PUSHBUTTON "Revocare", 2, 149, 82, 60, 14
END

7005 DIALOGEX 0, 0, 230, 215
STYLE DS_SHELLFONT | DS_CONTEXTHELP | WS_CHILD | WS_CAPTION
CAPTION "Retroapelare"
FONT 8, "MS Shell Dlg"
BEGIN
    AUTORADIOBUTTON "N&u permite retroapelarea", 7009, 9, 7, 219, 10, BS_TOP | BS_MULTILINE | WS_GROUP
    AUTORADIOBUTTON "&Permite apelatorului stabilirea numărului de retroapel", 7006, 9, 20, 218, 10, BS_TOP | BS_MULTILINE | NOT WS_TABSTOP
    AUTORADIOBUTTON "Utili&zează întotdeauna următorul număr de retroapel:", 7007, 9, 34, 217, 10, BS_TOP | BS_MULTILINE | NOT WS_TABSTOP
    EDITTEXT 7008, 19, 49, 204, 14, ES_AUTOHSCROLL | WS_GROUP
END

7010 DIALOGEX 0, 0, 230, 215
STYLE DS_SHELLFONT | DS_CONTEXTHELP | WS_CHILD | WS_CAPTION
CAPTION "Generale"
FONT 8, "MS Shell Dlg"
BEGIN
    GROUPBOX "Conexiuni de intrare", -1, 7, 4, 214, 110, WS_GROUP
    LTEXT "Permite conexiuni de intrare pe aceste dispozitive.", -1, 17, 17, 195, 8
    LTEXT "&Dispozitive:", -1, 17, 29, 29, 8
    CONTROL "", 7011, "SYSLISTVIEW32", WS_BORDER | WS_GROUP | WS_TABSTOP | 0x00004405, 17, 41, 193, 47, WS_EX_CLIENTEDGE
    AUTOCHECKBOX "Permite &multi-legăruri", 7012, 17, 96, 121, 10, BS_TOP | BS_MULTILINE | WS_GROUP
    PUSHBUTTON "&Proprietăți", 7013, 145, 94, 65, 14, WS_GROUP
    GROUPBOX "Rețeaua virtuală privată", -1, 6, 122, 214, 49, WS_GROUP
    AUTOCHECKBOX "P&ermite crearea de conexiuni private către acest calculator prin tunelizare prin Internet (sau o altă rețea)", 7014, 17, 137, 195, 27, BS_TOP | BS_MULTILINE | WS_GROUP
    AUTOCHECKBOX "Afișea&ză pictogramă în zona de notificare pe durata conectării", 7015, 12, 184, 209, 10, BS_TOP | BS_MULTILINE | WS_GROUP
END

7016 DIALOGEX 0, 0, 265, 190
STYLE DS_SHELLFONT | DS_MODALFRAME | DS_CONTEXTHELP | WS_POPUPWINDOW | WS_CAPTION
CAPTION "Proprietăți ale TCP/IP de intrare"
FONT 8, "MS Shell Dlg"
BEGIN
    GROUPBOX "Accesul la rețea", -1, 6, 5, 252, 32
    AUTOCHECKBOX "&Permite apelatorilor să-mi acceseze rețeaua locală", 7017, 20, 20, 228, 9, BS_LEFT | BS_TOP | BS_MULTILINE
    GROUPBOX "Alocarea adresei TCP/IP", -1, 6, 42, 250, 122
    AUTORADIOBUTTON "Alocă a&utomat adresele TCP/IP utilizând DHCP", 7019, 20, 54, 231, 10, BS_TOP | BS_MULTILINE | WS_GROUP
    AUTORADIOBUTTON "Specifică &adresele TCP/IP", 7020, 20, 71, 231, 10, BS_TOP | BS_MULTILINE
    LTEXT "&De la:", -1, 29, 88, 53, 8
    CONTROL "", 7018, "RASIPADDRESS", WS_GROUP | WS_TABSTOP, 90, 85, 103, 13
    LTEXT "&La:", -1, 29, 105, 53, 8
    CONTROL "", 7021, "RASIPADDRESS", WS_GROUP | WS_TABSTOP, 90, 102, 103, 13
    LTEXT "Total:", -1, 29, 124, 53, 10
    LTEXT "", 7024, 90, 121, 150, 14, 0, WS_EX_STATICEDGE
    AUTOCHECKBOX "Pe&rmite calculatorului apelator specificarea unei adrese IP proprii", 7022, 20, 144, 231, 10, BS_TOP | BS_MULTILINE | WS_GROUP
    DEFPUSHBUTTON "OK", 1, 133, 169, 60, 14, WS_GROUP
    PUSHBUTTON "Revocare", 2, 197, 169, 60, 14
END

7025 DIALOGEX 0, 0, 250, 157
STYLE DS_SHELLFONT | DS_MODALFRAME | DS_CONTEXTHELP | WS_POPUPWINDOW | WS_CAPTION
CAPTION "Proprietăți ale TCP/IP primite"
FONT 8, "MS Shell Dlg"
BEGIN
    GROUPBOX "Accesul la rețea", -1, 8, 6, 234, 32
    AUTOCHECKBOX "&Permite apelatorilor să-mi acceseze rețeaua locală", 7032, 18, 19, 194, 12, BS_LEFT | BS_TOP | BS_MULTILINE
    GROUPBOX "Alocarea numerelor de rețea", -1, 8, 43, 234, 87
    AUTOCHECKBOX "Alocă aceleași n&umere de rețea pentru toate calculatoarele", 7028, 17, 56, 203, 10, BS_TOP | BS_MULTILINE | WS_GROUP
    AUTORADIOBUTTON "Alocă nu&merele de rețea în mod automat", 7026, 28, 68, 191, 10, BS_TOP | BS_MULTILINE | WS_GROUP
    AUTORADIOBUTTON "Specifică nume&rele de rețea:", 7027, 28, 81, 189, 10, BS_TOP | BS_MULTILINE | NOT WS_TABSTOP
    EDITTEXT 7029, 40, 92, 154, 14, ES_UPPERCASE | WS_GROUP
    AUTOCHECKBOX "P&ermite apelatorilor specificarea propriilor numere", 7031, 17, 113, 208, 11, BS_TOP | BS_MULTILINE | WS_GROUP
    DEFPUSHBUTTON "OK", 1, 116, 136, 60, 14, WS_GROUP
    PUSHBUTTON "Revocare", 2, 181, 136, 60, 14
END

7033 DIALOGEX 0, 0, 220, 50
STYLE DS_SHELLFONT | DS_MODALFRAME | DS_CONTEXTHELP | WS_POPUPWINDOW | WS_CAPTION
CAPTION "Proprietățile protocoalelor primite"
FONT 8, "MS Shell Dlg"
BEGIN
    AUTOCHECKBOX "&Permite apelatorilor să-mi acceseze rețeaua locală", 7034, 7, 7, 208, 18, BS_LEFT | BS_TOP | BS_MULTILINE
    DEFPUSHBUTTON "OK", 1, 86, 30, 60, 14
    PUSHBUTTON "Revocare", 2, 151, 30, 60, 14
END

7035 DIALOGEX 0, 0, 230, 215
STYLE DS_SHELLFONT | DS_MODALFRAME | DS_CONTEXTHELP | WS_POPUPWINDOW | WS_CAPTION
CAPTION "Rețelistică"
FONT 8, "MS Shell Dlg"
BEGIN
    LTEXT "&Componente de rețea:", -1, 7, 7, 217, 9
    CONTROL "", 7036, "SYSLISTVIEW32", WS_BORDER | WS_TABSTOP | 0x0000440D, 7, 17, 215, 89, WS_EX_CLIENTEDGE
    PUSHBUTTON "Instala&re…", 7037, 9, 110, 67, 14, WS_GROUP
    PUSHBUTTON "&Dezinstalează", 7038, 80, 110, 67, 14, WS_GROUP
    PUSHBUTTON "&Proprietăți", 7039, 153, 110, 67, 14, WS_GROUP
    GROUPBOX "Descriere", -1, 7, 138, 213, 69
    LTEXT "<descriere protocol>", 7040, 17, 150, 193, 48
END

7042 DIALOGEX 0, 0, 230, 215
STYLE DS_SHELLFONT | DS_CONTEXTHELP | WS_CHILD | WS_CAPTION
CAPTION "Utilizatori"
FONT 8, "MS Shell Dlg"
BEGIN
    LTEXT "Permite conectarea &utilizatorilor:", -1, 7, 5, 213, 8
    CONTROL "", 7043, "SYSLISTVIEW32", WS_BORDER | WS_GROUP | WS_TABSTOP | 0x0000440D, 7, 19, 214, 83, WS_EX_CLIENTEDGE
    PUSHBUTTON "N&ou…", 7044, 7, 107, 67, 14, WS_GROUP
    PUSHBUTTON "&Elimină", 7045, 80, 107, 67, 14, WS_GROUP
    PUSHBUTTON "P&roperietăți", 7046, 153, 107, 67, 14, WS_GROUP
    AUTOCHECKBOX "Solicită tuturor utili&zatorilor securizarea parolelor și datelor", 7048, 8, 151, 217, 12, BS_TOP | BS_MULTILINE
    AUTOCHECKBOX "&Permite conectarea fără a furniza o parolă pentru dispozitivele conectate direct (cum ar fi calculatoarele palmtop)", 7049, 8, 169, 217, 23, BS_TOP | BS_MULTILINE
    LTEXT "Rețineți că posibilitățile de conectare ale utilizatorilor depind și de alți factori (cum ar fi dezactivarea conturilor).", -1, 9, 126, 212, 23
END

7049 DIALOGEX 0, 0, 317, 143
STYLE DS_SHELLFONT | DS_MODALFRAME | WS_POPUP | WS_CAPTION
FONT 8, "MS Shell Dlg"
BEGIN
    LTEXT "Bifați căsuțele fiecărui utilizator căruia îi va fi permisă conectarea la acest calculator. Rețineți că posibilitățile de conectare ale utilizatorilor depind și de alți factori (cum ar fi dezactivarea conturilor).", -1, 10, 1, 275, 27
    LTEXT "&Utilizatori cu permisiune de conectare:", -1, 10, 28, 275, 8
    CONTROL "", 7043, "SYSLISTVIEW32", WS_BORDER | WS_GROUP | WS_TABSTOP | 0x0000440D, 10, 42, 275, 73
    PUSHBUTTON "&Adăugare…", 7044, 10, 122, 65, 14, WS_GROUP
    PUSHBUTTON "&Elimină", 7045, 79, 122, 65, 14, WS_GROUP
    PUSHBUTTON "&Proprietăți", 7046, 147, 122, 65, 14, WS_GROUP
END

7050 DIALOGEX 0, 0, 317, 143
STYLE DS_SHELLFONT | DS_MODALFRAME | WS_POPUP | WS_CAPTION
FONT 8, "MS Shell Dlg"
BEGIN
    LTEXT "Bifați căsuțele dispozitivelor pe care doriți să le utilizați pentru recepția conexiunilor.", -1, 10, 4, 299, 10
    LTEXT "&Dispozitive conectate:", -1, 10, 16, 275, 8
    CONTROL "", 7011, "SYSLISTVIEW32", WS_BORDER | WS_GROUP | WS_TABSTOP | 0x0000440D, 10, 26, 297, 87
    PUSHBUTTON "&Proprietăți", 7013, 243, 120, 65, 14, WS_GROUP
END

7051 DIALOGEX 0, 0, 317, 143
STYLE DS_SHELLFONT | DS_MODALFRAME | WS_POPUP | WS_CAPTION
FONT 8, "MS Shell Dlg"
BEGIN
    LTEXT "Bifați căsuțele fiecărui tip de aplicație care trebuie activat pentru conexiunile recepționate.", -1, 10, 1, 288, 20
    LTEXT "&Aplicații de rețea:", -1, 10, 24, 274, 8
    CONTROL "", 7036, "SYSLISTVIEW32", WS_BORDER | WS_TABSTOP | 0x0000440D, 10, 34, 286, 33
    PUSHBUTTON "Instala&re…", 7037, 108, 71, 60, 14, WS_GROUP
    PUSHBUTTON "&Dezinstalează", 7038, 172, 71, 60, 14, WS_GROUP
    PUSHBUTTON "&Proprietăți", 7039, 236, 71, 60, 14, WS_GROUP
    LTEXT "<descriere protocol>", 7040, 21, 105, 273, 38
    LTEXT "Descriere:", -1, 21, 95, 275, 8
END

7052 DIALOGEX 0, 0, 317, 143
STYLE DS_SHELLFONT | DS_MODALFRAME | WS_POPUP | WS_CAPTION
FONT 8, "MS Shell Dlg"
BEGIN
    LTEXT "Conexiunile virtuale private din Internet către acest calculator sunt posibile doar dacă dețineți un nume cunoscut sau o adresă IP în Internet.", -1, 10, 4, 290, 20
    AUTORADIOBUTTON "&Permite conexiuni virtuale private", 7053, 29, 63, 265, 10, BS_TOP | BS_MULTILINE | WS_GROUP
    AUTORADIOBUTTON "N&u permite conexiuni virtuale private", 7054, 29, 78, 265, 10, BS_TOP | BS_MULTILINE | NOT WS_TABSTOP
    LTEXT "Doriți permiterea conexiunilor virtuale private (VPN) către acest calculator?", -1, 17, 49, 275, 8
    LTEXT " Dacă veți permite conexiuni VPN, ReactOS va modifica paravanul conexiunilor pentru a permite calculatorului să transmită și să recepționeze pachete VPN.", -1, 10, 25, 293, 25
END

7055 DIALOGEX 0, 0, 317, 143
STYLE DS_SHELLFONT | DS_MODALFRAME | WS_POPUP | WS_CAPTION
FONT 8, "MS Shell Dlg"
BEGIN
    LTEXT "&Dispozitive pentru această conexiune:", -1, 23, 24, 275, 8
    COMBOBOX 7056, 22, 36, 275, 125, CBS_DROPDOWNLIST | WS_VSCROLL | NOT WS_TABSTOP
    LTEXT "Dispozitivele în afara celor alese nu vor fi afectate și pot fi folosite în alte scopuri.", -1, 10, 4, 275, 17
    PUSHBUTTON "&Proprietăți", 7061, 232, 53, 65, 14, WS_GROUP
END

7379 DIALOGEX 0, 0, 317, 143
STYLE DS_SHELLFONT | DS_MODALFRAME | WS_POPUP | WS_CAPTION
FONT 8, "MS Shell Dlg"
BEGIN
END

19900 DIALOGEX 0, 0, 156, 44
STYLE DS_SHELLFONT | WS_POPUP | WS_CAPTION
CAPTION "Rețelistica liniei comutate"
FONT 8, "MS Shell Dlg"
BEGIN
    ICON 563, 19901, 10, 10, 18, 20
    LTEXT "Așteptarea repornirii serviciilor…", 19902, 34, 16, 120, 8
END

STRINGTABLE
BEGIN
    187 "N&u, nu apela\0"
    188 "Dumneavoastră (sau o aplicație) solicitați informații din %1. Care dintre conexiuni doriți să o utilizați?\0"
    189 "Adaugă număr alternativ de telefon\0"
    190 "Apelează doar primul dispozitiv disponibil\0"
    191 "Apelează toate dispozitivele\0"
    192 "Apelează dispozitivele doar când este nevoie\0"
    193 "Introduceți un nume și parolă cu acces la un domeniu rețea.\0"
    194 "Conversia adreselor de rețea (NAT) este deocamdată instalată ca protocol de redirecționare,\nși trebuie eliminat înainte de a activa partajarea conexiunilor de Internet.\nPentru a elimina NAT, deschideți Managerul de redirecționare și acces în rețea\nși extindeți din panelul stâng înregistrările de la redirecționare.\nEliminați protocolul de redirecționare NAT din lista\nde protocoale de redirecționare.\0"
    195 "Codul regiunii trebuie să conțină doar cifrele 0-9.\0"
    196 "Numele trebuie să conțină cel puțin un caracter în afară de spațiu și nu poate începe cu un punct. Alegeți un alt nume.\0"
    197 "Trebuie să alegeți o valoare între %1 și %2 pentru acest câmp.\0"
    198 "Nu a putut fi deschisă biblioteca DLL pentru configurarea autentificării particularizate. Verificați dacă pachetul de autentificare particularizată a fost instalat corect.\0"
    199 "Conexiunea aleasă a fost stabilită de către serverul de redirecționare multiprotocol.\nUtilizați Managerul de redirecționare și acces în rețea pentru a închide această conexiune.\0"
    200 "Comentariu\0"
    201 "Configurarea pachetului de autentificare particularizată a eșuat.\0"
    202 "TCP/IP nu este instalat sau este dezactivat pentru redirecționări și accesul în rețea. În Panoul de control, deschideți Rețea, apoi în pagina Servicii, alegeți Proprietăți pentru Redirecționare și acces în rețea și apăsați butonul Rețea.\0"
    203 "IPX nu este instalat sau este dezactivat pentru redirecționări și accesul în rețea. Puteți instala/activa IPX prin revizuirea proprietăților oricărei conexiuni din folderul Conexiuni.\0"
    204 "Eliminați acest(e) dispozitiv(e) din listă?\0"
    205 "Eliminați %1 din agendă?\0"
    206 "Doriți deconectarea de la %1?\0"
    207 "Deja există un fișier numit %1. Suprascrieți?\0"
    208 "Au fost depistate erori de sintaxă în script. Doriți un raport al erorilor?\0"
    209 "Conectarea la '%1' a fost realizată.\0"
    210 "Pentru a închide sau a verifica starea conexiunii, faceți clic pe Monitorul de rețea al liniei comutate din bara de activități.\0"
    212 "Conectarea a fost realizată.\0"
    213 "Procedura de autentificare particularizată trebuie pornită prin apăsarea butonului Proprietăți.\0"
    214 "lnk\0"
    215 "Fișiere scurtătură de linie comutată (*.rnk)\0"
    216 "*.rnk\0"
    217 "Crearea scurtăturii de linie comutată\0"
    218 "Legătura la %1 a căzut. În curs de reconectare…\0"
    219 "Informațiile de încadrare nu poat fi obținute.\0"
    220 "Informațiile despre porturi nu pot fi obținute.\0"
    221 "Informațiile de proiectare nu pot fi obținute.\0"
    222 "Lista conexiunilor nu poate fi încărcată.\0"
    223 "Client:\0"
    224 "Detalii\0"
    225 "Dispozitiv:\0"
    226 "Rețea:\0"
    227 "(deconectat)\0"
    228 "&Conectare…\0"
    229 "Î&nchide\0"
    230 "Conexiune de linie comutată\0"
    231 "Configurația modemului stabilită implicit\0"
    232 "COM1\0"
    233 "Server de redirecționare\0"
    234 "Modem sau dispozitiv\0"
    235 "Introduceți un nume pentru contul din serverului de redirecționare al acestei interfețe.\0"
    236 "Există deja o înregistrare %1. Alegeți un alt nume.\0"
    237 "Puteți permite trimiterea parolei fără criptare.\0"
    238 "Criptarea parolei\0"
    239 "Expertul este pregătit pentru crearea conexiunii.\0"
    240 "Terminat\0"
    241 "Număr de telefon:\0"
    242 "Retroapel la\0"
    243 "Editează numărul alternativ de telefon\0"
    244 "Deoarece această conexiune este activă în prezent, unele setări nu vor intra în vigoare decât data viitoare când îl formați.\0"
    245 "Nu există conexiuni disponibile pentru toți utilizatorii. Înainte de apelare este necesar să vă autentificați.\0"
    246 "Agenda de telefoane este goală.\n\nApăsați Închide și adăugați o înregistrare.\0"
    247 "Din cauza restricțiilor de importare/exportare, criptarea datelor nu este disponibilă în această versiune ReactOS.\0"
    248 "Introduceți o adresă X.25 în următoarea pagină.\0"
    249 "Eroare %1: %2\0"
    250 "%1\n\nEroare %2: %3\0"
    251 "%1\n\nEroare %2: %3\nDiagnostic: %4\0"
    252 "%1\n\nEroare %2: %3\nCod de eroare: %4\0"
    253 "%1\n\nEroare %2: %3\n\nApăsați F1 pentru mai multe informații.\0"
    254 "%1\n\nEroare %2: %3\nNume: %4\0"
    255 "%1\n\n%4\0"
    256 "%1\n\nEroare %2: %3\nRăspuns: %4\0"
    257 "Cod de eroare: 0x%1\n\0"
    258 "Nume: %1\n\0"
    259 "%1 CP raportează eroarea %2: %3\n\0"
    260 "%1 CP este conectată.\n\0"
    261 "Puteți alege care dintre protocoalele de linie comutată îl folosiți.\0"
    262 "Alegeți protocolul de linie comutată\0"
    263 "Apăsați Sfârșit pentru a salva '%1'.\0"
    264 "netcfg.hlp\0"
    265 "&Mutați numărul testat cu succes în capul listei de conectare\0"
    266 "N&oul număr de telefon:\0"
    267 "Numere de telefon:\0"
    268 "Numere de telefon\0"
    269 "Puteți introduce o adresă IP fixă.\0"
    270 "Adresă IP\0"
    271 "Protocoalele de Internet (TCP/IP) nu sunt instalate sau sunt dezactivate pentru accesul în rețea. În Panoul de control, deschideți Rețea, apoi în pagina Servicii, alegeți Proprietăți pentru „Redirecționare și acces în rețea” și apăsați butonul Rețea.\0"
    272 "TCP/IP\0"
    273 "IPSec, politică implicită\0"
    274 "IPX/SPX sau compatibile\0"
    275 " (locația curentă)\0"
    276 "ISDN\0"
    277 "Toate liniile ISDN multi-legătură\0"
    278 "64k Digital\0"
    279 "56k Digital\0"
    280 "56k Voce\0"
    281 "Poate fi necesară o procedură specială înainte de conectare.\0"
    282 "Alegeți opțiunile de autentificare\0"
    283 "%d%%\0"
    284 "Numărul de telefon pentru %s\0"
    285 "N&oua locație:\0"
    286 "&Locații:\0"
    287 "Locații\0"
    288 "Acest dispozitiv va fi utilizat pentru realizarea conexiunii.\0"
    289 "Alegeți un dispozitiv\0"
    290 "Liniile multiple nu pot fi împreunate decât dacă serverul apelat este PPP.\0"
    291 "Modem\0"
    292 "Modemul nu este instalat.\0"
    293 "Criptare MS Punct-la-Punct, 128 biți RSA/RC4\0"
    294 "Criptare MS Punct-la-Punct, 40 biți RSA/RC4\0"
    295 "Linii multiple\0"
    296 "(Apăsați Configurează)\0"
    297 "Pot fi introduse adrese DNS și WINS fixe.\0"
    298 "Adrese de Nume Server\0"
    299 "RAS de bază\0"
    300 "PPP\0"
    301 "PPP multi-legătură\0"
    302 "SLIP\0"
    303 "NetBEUI\0"
    304 "A fost creată o agendă personală având incluse înregistrările agendei de sistem.\0"
    305 "Nu a fost selectată nici o agendă alternativă.\0"
    306 "Acest dispozitiv nu poate fi configurat dinamic.\0"
    307 "Înregistrarea nu poate fi ștearsă deoarece este conectată.\0"
    308 "Nu este specificată nici o înregistrare. Creați cel puțin o înregistrare nouă.\0"
    309 "Este necesară furnizarea unei adrese IP nenule.\0"
    310 "Pentru liniile comutate/dispozitivele de tip X.25 este nevoie de o adrese X.25.\0"
    311 "(nespecificat)\0"
    312 "În listă deja există „%1”.\0"
    313 "Securizează parola și datele\0"
    314 "Protocolul %1 nu poate fi selectat, deoarece fie nu este instalat, fie este dezactivat pentru accesul la distanță. Pentru a activa, mergeți în Panoul de control, deschideți Rețea, apoi în pagina Servicii, alegeți Proprietăți pentru accesul în rețea și apăsați butonul Rețea.\0"
    315 "Parola nu poate fi salvată.\0"
    316 "Datele nu pot fi afișate.\0"
    317 "Informațiile de autoapelare nu au putut fi preluate.\0"
    318 "Fereastra de dialog nu a putut fi încărcată.\0"
    319 "Accesul partajat nu a putut fi dezactivat.\0"
    320 "Pagina de proprietăți nu a putut fi încărcată.\0"
    321 "Agenda de telefoane nu a putut fi încărcată.\0"
    322 "Informația portului din Managerul RAS nu a putut fi încărcată.\0"
    323 "Preferințele de utilizator din registru nu au putut fi citite.\0"
    324 "Informațiile script nu au putut fi încărcate.\0"
    325 "script.log nu poate fi afișat cu notepad.exe\0"
    326 "switch.inf nu poate fi editat cu notepad.exe\0"
    327 "Informația TAPI nu a putut fi încărcată.\0"
    328 "Informația X.25 nu a putut fi încărcată.\0"
    329 "Agenda de telefoane nu a putut fi creată.\0"
    330 "Accesul partajat nu a putut fi activat.\0"
    331 "Conexiunea la înregistrarea din agenda telefoanică nu a putut fi realizată.\0"
    332 "Memoria de transmisie/recepție nu a putut fi obținută.\0"
    333 "Informația de stare a unui port nu a putut fi obținută.\0"
    334 "Informația despre protocol nu a putut fi obținută.\0"
    335 "Recepția de la dispozitiv nu este posibilă.\0"
    336 "Transmisia către dispozitiv nu este posibilă.\0"
    337 "Date nu pot fi obținute.\0"
    338 "Informația TAPI nu poate fi salvată.\0"
    339 "Date nu pot fi salvate.\0"
    340 "Scriptul a fost oprit.\0"
    341 "Scriptul a fost oprit din cauza unei erori. Doriți să vedeți raportul de eroare?\0"
    342 "Informația de autoapelare nu poate fi accesată.\0"
    343 "Parolele salvate nu au putut fi eliminate.\0"
    344 "Agenda telefonică nu a putut fi scrisă.\0"
    345 "Scriere preferințe în registru\0"
    346 "Fișierul scurtătură nu a putut fi scris.\0"
    347 "OK\0"
    348 "Care este numărul de telefon al furnizorului de Internet?\0"
    349 "Numărul de telefon apelat\0"
    350 "Câmpurile Parolă și Confirmare parolă diferă în conținut.\0"
    351 "Câmpurile Parolă nouă și Confirmare parolă diferă în conținut.\0"
    352 "pbk\0"
    353 "Fișiere agendă telefonică (*.pbk)\0"
    354 "*.pbk\0"
    355 "Deschide agenda telefonică\0"
    356 "Dublică înregistrarea din agendă\0"
    357 "Editează înregistrarea din agendă\0"
    358 "Înregistrare nouă în agendă\0"
    359 "Număr de telefon\0"
    360 "Numere de telefon\0"
    361 "Conexiuni de rețea\0"
    362 "Este necesară alegerea a cel puțin unui protocol de rețea.\0"
    363 "Înainte de a apela servere PPP, este necesară instalarea unui protocol de rețea.\0"
    364 "Prefix n&ou:\0"
    365 "&Prefixe:\0"
    366 "Prefixe de telefon\0"
    367 "A eșuat conectarea unuia sau mai multor protocoale de rețea cerute.\n\n\0"
    368 "Apăsați Accept pentru a utiliza conexiunea așa cum este sau Închide pentru a o deconecta.\0"
    369 "Setări ale protocolului Punct-la-Punct de folosit atunci când %1 inițiază un apel pentru conexiune către interfața %2:\0"
    370 "[Pentru a modifica parola salvată, apăsați aici]\0"
    405 "Protocolul NetBEUI este necesar pentru a apela vechile servere RAS.\0"
    406 "Înainte de a apela un server RAS, este necesară instalarea protocolului NetBEUI. NetBEUI poate fi instalat în Panoul de control, la Rețea.\0"
    407 "&Reapelează\0"
    408 "Ați ales să dezactivați unul sau mai multe transporturi. Aceasta solicită managerilor și protocoalelor de redirecționare să elimine transporturile dezactivate din această interfață de apel la cerere.\nApăsați Da dacă doriți să continuați, sau No dacă preferați reactivarea transporturilor.\0"
    409 "Partajarea conexiunii de Internet\0"
    410 "Contul de apelare al interfaței de apel la cerere.\0"
    411 "Este necesară stabilirea informațiilor de autentificare pe care interfața „%1” le va utiliza în conectarea la serverul de redirecționare. Aceste informații de autentificare trebuie să corespundă cu informațiile de autentificare configurate în serverul de redirecționare. La conectarea la un server de redirecționare Win NT4/2000, numele de utilizator trebuie să corespundă cu numele interfeței din serverul de redirecționare.\0"
    412 "mpradmin.hlp\0"
    413 "&Mută numerele sau adresele bune în capul listei conexiunii\0"
    414 "Telefon sau adresă nouă:\0"
    415 "N&umere sau adrese:\0"
    416 "Numere și adrese\0"
    417 "PPP: Win 95/98/NT4/2000, Internet\0"
    418 "Nespecificat\0"
    419 "SLIP: Conexiune Unix\0"
    420 "Toate dispozitivele conectate.\0"
    421 "Recepția rezultatelor de înregistrare…\0"
    422 "Transmiterea informațiilor de retroapel…\0"
    423 "Transmiterea noii parole…\0"
    424 "Calcularea vitezei legăturii…\0"
    425 "Verificarea stării de autentificare…\0"
    426 "Înregistrarea calculatorului în rețea…\0"
    427 "Reîncercarea autentificării…\0"
    428 "Verificarea informațiilor de autentificare…\0"
    429 "Autentificat.\0"
    430 "Conectarea prin %1…\0"
    431 "Apelare…\0"
    432 "Conectarea modemurilor…\0"
    433 "Conectarea prin cablu…\0"
    434 "Apelarea %1…\0"
    435 "Conectarea prin X.25 la %1…\0"
    436 "Postconectarea prin %1…\0"
    437 "Preconectarea prin %1…\0"
    438 "Conectat.\0"
    439 "Dispozitiv conectat.\0"
    440 "Deconectat.\0"
    441 "Modem conectat.\0"
    442 "Cablu conectat.\0"
    443 "Deschiderea portului…\0"
    444 "X.25 conectat.\0"
    445 "Port deschis.\0"
    446 "Postconectare completă.\0"
    447 "Preconectare completă.\0"
    448 "Pregătirea pentru retroapel…\0"
    449 "Verificarea conexiunilor protocolului de rețea…\0"
    450 "Verificarea informațiilor de autentificare…\0"
    451 "Conectat, includere linii adăugătoare\0"
    452 "Stare necunoscută.\0"
    453 "Așteptarea retroapelului…\0"
    454 "Așteptarea repornirii modemului…\0"
    455 "Doriți ca modificarea numărului de telefon să devină permanentă?\0"
    456 "scp\0"
    457 "*.scp\0"
    458 "Script de apelare (*.scp)\0"
    459 "Caută scripturi de apelare\0"
    460 "Trebuie să selectați cel puțin un modem sau adaptor.\0"
    461 "Număr de telefon\0"
    462 "Pentru a apela servere SLIP este necesar protocolul TCP/IP.\0"
    463 "Înainte de a apela servere SLIP este necesară instalarea protocolului TCP/IP. TCP/IP poate fi instalat în Panoul de control, la Rețea.\0"
    464 "Stare\0"
    465 "Sufix n&ou:\0"
    466 "Sufi&xuri:\0"
    467 "Sufixe de telefon\0"
    468 "Dacă este necesar, puteți folosi setări speciale.\0"
    469 "Setări particularizate\0"
    470 "Terminalul de comenzi manuale ale modemului\0"
    471 "Terminal de post-apel\0"
    472 "Terminal de pre-apel\0"
    473 "Terminal de autentificare SLIP\0"
    474 "10 minute\0"
    475 "10 secunde\0"
    476 "1 oră\0"
    477 "1 minut\0"
    478 "24 ore\0"
    479 "2 ore\0"
    480 "2 minute\0"
    481 "30 minute\0"
    482 "30 secunde\0"
    483 "3 secunde\0"
    484 "4 ore\0"
    485 "4 minute\0"
    486 "5 minute\0"
    487 "5 secunde\0"
    488 "8 ore\0"
    489 "niciodată\0"
    490 "Noua conexiune poate fi disponibilă pentru oricine sau doar pentru dumneavoastră.\0"
    491 "Disponibilitatea conexiunii\0"
    492 "Anulați mai multe setări de rând pentru intrare?\0"
    493 "Dispozitiv indisponibil\0"
    494 "Preferințe de autentificare\0"
    495 "Opțiuni ale liniei comutate\0"
    496 "X.25\0"
    497 "X.25 PAD\0"
    498 "Puteți permite altor calculatoare accesarea resurselor prin această conexiune de linie comutată.\0"
    499 "Alegerea serverului VPN\0"
    500 "Apelarea la cerere nu a putut fi activată.\0"
    501 "Care este numele sau adresa serverului VPN?\0"
    502 "Apelarea la cerere nu a putut fi dezactivată.\0"
    503 "Rețea publică\0"
    504 "ReactOS poate asigura preconectarea la o rețea publică.\0"
    505 "VPN1\0"
    506 "Partajarea conexiunii de Internet\0"
    507 "Puteți permite unei rețele locale accesarea resurselor prin această conexiune de linie comutată.\0"
    508 "Gazdă sau oaspete?\0"
    509 "Partajarea conexiunii de Internet este momentan activată pentru conexiunea „%1”.\n\nÎn cele ce urmează va fi activată pentru conexiunea „%2”.\0"
    510 "La conectarea a două calculatoare, unul va trebui identificat fie ca gazdă, fie ca oaspete.\0"
    511 "Când veți activa partajarea conexiunii de Internet, adaptorul de rețea va fi configurat să utilizeze adresa 192.168.0.1. Calculatorul poate pierde legătura cu celelalte calculatoare din rețea. Dacă acele calculatoare au adrese IP statice, vor trebui reconfigurate pentru a obține adresă IP dinamică. Sigur doriți activarea partajării conexiunii de Internet?\0"
    512 "Alegeți un dispozitiv\0"
    513 "Acest dispozitiv va fi utilizat pentru stabilirea conexiunii.\0"
    514 "&Conectează\0"
    515 "Utilizează nivelul de securitate al serverului\0"
    516 "Criptează-mi datele întotdeauna\0"
    517 "Folosește MPPE-40 pentru criptarea datelor\0"
    518 "Folosește MPPE-128 pentru criptarea datelor\0"
    519 "Opțiunea curentă de securitate necesită autentificare MS-CHAP sau EAP.\0"
    520 "Mesaj de autentificare particularizat\0"
    521 "Conectare la %1…\0"
    522 "Numele conexiunii\0"
    523 "Automată\0"
    524 "PPTP VPN\0"
    525 "L2TP IPSec VPN\0"
    526 "Alegeți tipul conexiunii.\0"
    527 "Tipul conexiunii\0"
    528 "hh.exe netcfg.chm::/trouble_all.htm\0"
    529 "Conexiune virtuală privată\0"
    530 "Utilizează orice formă solicitată de autentificare, inclusiv fără criptare. Fără criptarea datelor.\0"
    531 "Utilizează orice formă de autentificare care necesită criptarea parolei. Fără criptarea datelor.\0"
    532 "Dați un nume înregistrării.\0"
    533 "Criptază parolele și datele.\0"
    534 "Introduceți un număr de port între 1 și 65535.\0"
    535 "Specificați o autentificare și criptare a datelor particularizată cu butonul Setări.\0"
    536 "Folosește orice formă de autentificare care necesită criptarea parolei. Fără criptarea datelor.\0"
    537 "Criptează parolele și datele.\0"
    538 "Specificați o autentificare și criptare a datelor particularizată cu butonul Setări.\0"
    539 "Acest număr de port este utilizat într-o altă înregistrare.\nIntroduceți un număr de port unic.\0"
    540 "Introduceți unul sau mai multe porturi pentru recepția răspunsurilor.\0"
    541 "Selectați o înregistrare pentru ștergere.\0"
    542 "1 secundă\0"
    543 "Selectați o înregistrare pentru modificare.\0"
    549 "Care este numele celuilalt calculator la care vă conectați?\0"
    576 "20 minute\0"
    579 "Specificați un nume pentru această conexiune.\0"
    581 "Setări ale aplicațiilor de rețea\0"
    582 "Introduceți un nume pentru această conexiune în următorul câmpul de text.\0"
    583 "Introduceți numele celuilalt calculator în următorul câmp de text.\0"
    584 "Introduceți numele furnizorului de servicii Internet (ISP) în următorul câmp de text.\0"
    585 "Care este numele serviciului care vă furnizează conexiunea de Internet?\0"
    586 "Introduceți adresa IP a serverului din rețeaua privată.\0"
    587 "Setări avansate\0"
    588 "Numele înregistrării începe cu un punct sau conține careva caractere nepermise.\nAlegeți un alt nume.\0"
    589 "Proprietăți\0"
    1512 "Port de comunicații\0"
    1523 " canal\0"
    1526 "Smart-card-uri\0"
    1527 "Puteți utiliza un smart card pentru această conexiune.\0"
    1528 "Conexiune directă\0"
    1529 "Alegeți un dispozitiv pentru această conexiune.\0"
    1530 "Verdana Aldin\0"
    1531 "12\0"
    1532 "Tipul de conexiune\0"
    1533 "Alegeți tipul interfeței la cerere pe care doriți să o creați.\0"
    1534 "Alegeți un dispozitiv\0"
    1535 "Acesta este dispozitivul care va fi utilizat pentru efectuarea conexiunii.\0"
    1536 "Număr telefonic\0"
    1537 "Introduceți numărul de telefon al serverului de redirecționare apelat.\0"
    1538 "Tipul de VPN\0"
    1539 "Alegeți tipul de interfață VPN pe care doriți să o creați.\0"
    1540 "Adresa de destinație\0"
    1541 "Care este numele sau adresa serverului?\0"
    1544 "Adresa IP\0"
    1545 "Specifică adresa IP a acestui server de redirecționare pentru această interfață.\0"
    1546 "Adresele numelor de servere\0"
    1547 "Configurează adresele DNS și WINS utilizate de această interfață.\0"
    1548 "Script pentru serverul de redirecționare\0"
    1549 "Este posibilă stabilirea unui script pentru conectarea la serverul de redirecționare.\0"
    1550 "Autentificarea internă\0"
    1551 "Stabiliți numele și parola pe care un alt server le va utiliza pentru conectarea la acest server.\0"
    1552 "Autentificarea externă\0"
    1553 "Stabiliți numele și parola pe care acest server le va utiliza la conectarea la un alt server.\0"
    1554 "Numele de interfață\0"
    1555 "Specificați numele sub care această interfață va fi cunoscută.\0"
    1556 "Nu există dispozitive disponibile\0"
    1557 "În calculatorul local deja există cont de utilizator %1. Configurați interfața de apelare la cerere pentru a utiliza acest cont de utilizator?\0"
    1558 "Nu există setări de securitate a protocolului pentru conexiuni la servere SLIP.\0"
    1559 "Permite parolă nesecurizată\0"
    1560 "Solicită parolă securizată\0"
    1561 "Utilizează smart card\0"
    1562 "Este necesar cel puțin un protocol de autentificare cu parolă.\0"
    1563 "Criptare nepermisă (deconectare dacă este solicitată)\0"
    1564 "Criptare opțională (conectare cu sau fără criptare)\0"
    1565 "Criptare necesară (deconectare în caz de refuz)\0"
    1566 "Criptare maximă (deconectare în caz de refuz)\0"
    1567 " (criptare activată)\0"
    1568 "Informații ale contului de Internet\0"
    1569 "Vor fi necesare un nume de cont și o parolă pentru autentificarea la contul de Internet.\0"
    1570 "Pachetul EAP selectat nu oferă chei de criptare. Alegeți un pachet EAP care oferă chei sau optați pentru necriptare.\0"
    1571 "Opțiunea curentă de criptare cere EAP sau o careva versiune de autentificare securizată MS-CHAP.\0"
    1572 "Protocoale și securitate\0"
    1573 "Alegeți transporturi și opțiuni de securitate pentru conexiune.\0"
    1574 "Protocoalele selectate includ PAP, SPAP și/sau CHAP. Dacă unul dintre acestea este negociat, criptarea datelor nu va avea loc. Doriți să păstrați aceste setări?\0"
    1575 "Pentru conectarea la „%1”, este necesară mai întâi conectarea la „%2”. Doriți conectarea la „%2”?\0"
    1576 "Conectarea prin cablu paralel…\0"
    1577 "Conectarea prin infraroșu…\0"
    1578 "Cablul paralel este conectat.\0"
    1579 "Infraroșu este conectat.\0"
    1580 "Această conexiune a fost configurată cu un nivel de securitate nesusținut de infrastructura programelor instalate. Opțiunile de securitate ale acestei conexiuni au fost ajustate la nivelul de securitate disponibil.\0"
    1581 "Tip&ul de VPN:\0"
    1582 "Introduceți un nume de utilizator.\0"
    1583 "Aceste date de autentificare sunt salvate pentru propria dumneavoastră utilizare. Totuși deja există un nume de utilizator disponibil pentru toți utilizatorii acestei conexiuni. Doriți înlăturarea datelor de autentificare disponibile pentru toți ceilalți utilizatori?\0"
    1584 "De exemplu, veți putea introduce numele serverului la care vă conectați.\0"
    1585 "Informații de cont\0"
    1586 "Controalele acestui formular sunt dezactivate deoarece sistemul trebuie mai întâi repornit înainte de a putea efectua alte modificări.\0"
    1587 "Controalele acestui formular sunt dezactivate deoarece unul sau mai multe formulare din proprietățile de rețea sunt deja deschise. Pentru a utiliza aceste controale închideți toate celelalte formulare, apoi redeschideți-l pe acesta.\0"
    1588 "Unele controale din acest formular sunt dezactivate deoarece nu dețineți suficiente drepturi pentru a le accesa.\0"
    1589 "De la furnizorul de servicii a fost recepționat următorul mesaj:\r\n\r\n%1\0"
    1590 "Reconectare %1\0"
    1591 "Nume serviciu\0"
    1592 "Care este numele serviciului care vă furnizează conexiunea de bandă largă?\0"
    1593 "Pentru a vă autentifica în cont aveți nevoie de un nume de cont și o parolă\0"
    1594 "PPPOE1-0\0"
    1595 "Protocol Punct-la-Punct prin Ethernet (PPPoE)\0"
    1596 "Tipul conexiunii de &bandă largă create:\0"
    1611 "Conexiune de bandă largă\0"
    1612 "Ați ales să utilizați o cheie prepartajată dar nu ați specificat nici una.\nIntroduceți o cheie prepartajată.\0"
    1613 "Eșec la transmiterea informațiilor de autentificare\0"
    1634 "Deoarece serviciul instrumentației de managere ReactOS (WMI) a fost dezactivat, ReactOS nu poate afișa proprietățile acestei conexiuni sau ale rețelei locale.\n\nPentru a configura proprietățile acestei conexiuni sau ale rețelei locale, este necesară activarea serviciului WMI. Pentru a realiza asta, mergeți în Panoul de control, deschideți Servicii, executați clic dreapta pe Instrumentația de Managere ReactOS, și alegeți Pornește.\0"
    1635 "Proprietățile acestei conexiuni nu pot fi reprezentate. E posibil ca informațiile instrumentației de managere a ReactOS (WMI) să fie corupte. Pentru a corecta, folosiți Restaurare sistem pentru a readuce sistemul la o stare precedentă (numită punct de restaurare). Restaurare sistem se află în Instrumente de sistem, la Accesorii.\0"
    1646 "Acceptă cererea de ecou\0"
    1647 "Acceptă cererea de marcaj temporal\0"
    1648 "Acceptă cererea de mască\0"
    1649 "Acceptă cererea de redirecționare\0"
    1650 "Permite răspunsul de destinație inaccesibilă\0"
    1651 "Permite răspunsul de înăbușire a sursei\0"
    1652 "Permite răspunsul problemă de parametru\0"
    1653 "Permite răspunsul depășirii limitei de timp\0"
    1654 "Permite redirecționarea\0"
    1655 "log\0"
    1656 "*.log\0"
    1657 "Fișiere jurnal de paravan (*.log)\0"
    1658 "Caută\0"
    1663 "Alegeți o conexiune de rețea privată\0"
    1664 "Pentru activarea partajării conexiunii este necesară selecția unei conexiuni pentru rețeaua privată. Selectați o conexiune din lista de conexiuni disponibile.\0"
    1665 "Mesajele transmise acestui calculator vor fi retransmise înapoi. Aceasta este o practică comună pentru rezolvarea problemelor, de exemplu utilizarea comenzii ping.\0"
    1666 "Datele transmise acestui calculator pot fi confirmate printr-un mesaj conținând datele timp ale momentului de recepție.\0"
    1667 "Acest calculator va primi/răsrăspunde la cereri de informare referitoare la rețeaua publică la care este conectat.\0"
    1668 "Acest calculator va răspunde la cereri de informare referitoare la traseele recunoscute.\0"
    1669 "Datele transmise în Internet care nu reușesc să ajungă la acest calculator din cauza unei erori vor fi înlăturate cu „destinație inaccesibilă” ca mesaj explicativ al erorii.\0"
    1670 "Când capacitatea de prelucrare a datelor recepționate a acestui calculator nu va mai putea face față ratei de transmisie, se va recurge la suprimarea de cereri iar expeditorului îi va fi cerută încetinire.\0"
    1671 "Când acest calculator va suprima cereri din cauza unui antet problematic, expeditorului i se va răspunde cu un mesaj de eroare „antet eronat”.\0"
    1672 "Când acest calculator va suprima o transmisie incompletă de date din cauză că întreaga transmisie depășea timpul permis, expeditorului i se va răspunde cu mesajul „timp expirat”.\0"
    1673 "Datele transmise de pe acest calculator vor fi redirecționate în caz că traseul cunoscut va suferi modificări.\0"
    1675 "Valoarea introdusă pentru dimensiunea fișierului jurnal nu este validă. Introduceți o valoare între 1 și 32767 k.\0"
    1685 "Contul dumneavoastră de utilizator nu deține permisiunea de a utiliza această conexiune. De obicei, acest lucru se întâmplă deoarece sunteți autentificat ca Oaspete.\0"
    1686 "Introduceți un nume și parolă de cont. (Dacă ați uitat un nume sau o parolă existentă, contactați-vă administratorul de rețea.)\0"
    1687 "N&umele calculatorului\0"
    1688 "N&umele ISP\0"
    1689 "N&umele companiei\0"
    1690 "Care este numărul de telefon folosit pentru această conexiune?\n\0"
    7301 "Proprietăți de recepție TCP/IP\0"
    7302 "Este necesar să alegeți o valoare de la %1 la %2 pentru acest câmp.\0"
    7306 "Eroare a conexiunilor de intrare\0"
    7307 "Eroare generală a conexiunilor de intrare\0"
    7308 "Conexiuni de intrare\0"
    7309 "Eroare de rețelistică a conexiunilor de intrare\0"
    7310 "Eroare de stare a multilegăturii în conexiunile de intrare\0"
    7311 "Eroare a conexiunilor de intrare\0"
    7312 "Eroare de inițializare a conexiunilor de intrare\0"
    7313 "Eroare în proprietățile TCP/IP ale conexiunilor de intrare\0"
    7314 "Eroare în proprietățile IPX ale conexiunilor de intrare\0"
    7315 "Eroare a conexiunilor de intrare\0"
    7316 "Generică\0"
    7317 "Dispozitiv\0"
    7318 "Baze de date mixte\0"
    7319 "Baze de date de utilizatori\0"
    7320 "Baze de date de protocoale\0"
    7321 "Introduceți un nume de autentificare pentru noul utilizator sau apăsați Revocare.\0"
    7322 "Parola introdusă este prea scurtă.\0"
    7323 "Parolele introduse nu corespund. Reintroduceți-le.\0"
    7324 "A apărut o eroare internă.\0"
    7325 "Listview\0"
       7326 "A apărut o eroare la încercarea de a aplica modificările pe care le-ați făcut în baza de date locală a utilizatorilor.\0"
    7327 "Nu dețineți suficiente privilegii pentru a putea adăuga utilizatori în baza de date locală a sistemului.\0"
    7328 "Utilizatorul pe care încercați să-l creați deja există în baza de date locală de utilizatori.\0"
    7329 "Utilizatorul nu a fost adăugat în baza de date locală de utilizatori deoarece parola introdusă a fost respinsă.\0"
    7330 "Baza de date de uzilizatori a sistemului nu poate fi reîncărcată din cauza unei erori interne.\0"
    7331 "A apărut o eroare internă: Accesul la baza de date locală de utilizatori a fost corupt.\0"
    7332 "Resursele necesare pentru a afișa datele de utilizator nu au putut fi încărcate.\0"
    7333 "A apărut o eroare internă în încercarea de a anula modificările făcute în baza de date locală de utilizatori.\0"
    7334 "Accesul la dispozitivul bazei de date a fost corupt.\0"
    7335 "Resursele necesare pentru a afișa datele generale nu au putut fi încărcate.\0"
    7336 "A apărut o eroare la încercarea de a aplica unele dintre modificările pe care le-ați făcut legate de dispozitiv/vpn.\0"
    7337 "A apărut o eroare internă.\0"
    7338 "A apărut o eroare internă: Accesul la componenta de rețea a bazei de date a fost corupt.\0"
    7339 "A apărut o eroare internă.\0"
    7340 "A apărut o eroare la încercarea de a aplica modificările pe care le-ați făcut componentelor de rețea.\0"
    7341 "A apărut o eroare internă.\0"
    7342 "Nu se pot aplica în sistem modificările pe care le-ați făcut protocolului TCP/IP.\0"
    7343 "Nu se pot salva în sistem modificările pe care le-ați făcut protocolului IPX.\0"
    7344 "Proprietățile TCP/IP nu au putut fi afișate.\0"
    7345 "Proprietățile IPX nu au putut fi afișate.\0"
    7346 "Proprietățile TCP/IP nu au putut fi încărcate din sistem.\0"
    7347 "Proprietățile IPX nu au putut fi încărcate din sistem.\0"
    7348 "Conexiunile de intrare depind de serviciul de Redirecționare și acces în rețea, care nu a putut fi pornit. Pentru informații adăugătoare, consultați jurnalul de evenimente al sistemului.\0"
    7349 "Modificarea componentelor de rețea nu este permisă la moment, deoarece sunt în curs de modificare altundeva.\0"
    7350 "Noul utilizator introdus nu a fost adăugat la baza de date locală deoarece numele sau parola introdusă încalcă o politică a sistemului (este fie prea mare, fie prea mică, fie prost formată).\0"
    7351 "Sistemul nu poate șterge utilizatorul cerut.\0"
    7352 "Componenta selectată de rețea nu poate fi eliminată, deoarece încă este în uz.\0"
    7353 "Avertisment al conexiunilor de intrare\0"
<<<<<<< HEAD
    7354 "Un utilizator șters va fi eliminat definitiv din sistem, chiar dacă va fi apăsat Revocare. Sigur doriți eliminarea irevocabilă a utilizatorului %s?\0"
=======
    7354 "Un utilizator șters va fi eliminat definitiv din sistem, chiar dacă va fi apăsat Anulează. Sigur doriți eliminarea irevocabilă a utilizatorului %s?\0"
>>>>>>> ea3e66d7
    7355 "Sunteți pe cale să treceți la o consolă de gestionare a sistemului. Această foaie de proprietăți Conexiuni primite va fi închisă și orice modificări pe care le-ați făcut vor fi trimise în sistem. Sunteți de acord să continuați?\0"
    7356 "Valoarea măștii de rețea s-a schimbat. În mască, un bit de zero poate fi urmat doar de alți biți de zero. De exemplu, pentru Masca de Rețea, în notația cu punct, valoarea 255.255.0.0 este validă, pe când 255.0.255.0 nu este.\n\0"
    7357 "Permisiuni de utilizator\0"
    7358 "Puteți specifica utilizatorii care se vor conecta la acest calculator.\0"
    7359 "Dispozitive pentru conexiunile de intrare\0"
    7360 "Puteți specifica dispozitivul pe care calculatorul îl va utiliza pentru conexiunile de intrare.\0"
    7361 "Conexiune de intrare pentru Rețeaua Virtuală Privată (VPN)\0"
    7362 "La acest calculator se poate conecta un altul utilizând o conexiune VPN\0"
    7363 "Aplicații de rețea\0"
    7364 "Aplicațiile de rețea permit acestui calculator acceptul conexiunilor de intrare de la alte calculatoare.\0"
    7365 "Finalizarea creării noii conexiuni\0"
    7366 " \0"
    7367 "Conexiuni de intrare\0"
    7371 "Nu sunt prezente dispozitive instalate capabile de a accepta conexiuni.\0"
    7372 " \0"
    7373 "Atribuie nu&mărul de rețea:\0"
    7374 "Alocă secvențial nu&mere de rețea începând de la:\0"
    7375 "Utilizator nou\0"
    7376 "Conexiune de dispozitiv\0"
    7377 "Ce dispozitiv doriți să-l utilzați pentru efectuarea acestei conexiuni?\0"
    7378 "Nu sunt prezente dispozitive instalate capabile de a accepta conexiuni directe.\0"
    7379 "Avertisment pentru conexiune nouă de intrare\0"
    7380 "Deoarece acest server aparține sau deține un domeniu, este necesară utilizarea consolei Redirecționare și acces în rețea pentru a configura acestă mașină să recepționeze conexiuni de intrare. Anulați modificările și comutați în acea consolă?\n\0"
    7381 "Alocă numărul de rețea în mod automat\0"
    7382 "Alocă numerele de rețea în mod automat\0"
    7383 "Conexiunile de intrare nu pot emite numerele de rețea 00000000 sau FFFFFFFF. Fie modificați numerele de rețea alocate sau utilizați alocarea automată de numere de rețea.\0"
    7384 "la\0"
    7385 "Portul de conexiune (%s)\0"
    7386 "Conexiunile de rețea nu pot reprezenta unele opțiuni specializate ale conexiunilor de intrare care au fost stabilite utilizând Managerul utilizatorului local sau consola Politici de acces în rețea. Pentru a completa sau corecta informații ale conexiunilor de intrare, va trebui să utilizați acele console.\0"
    7387 "Opțiunea de retroapelare a utilizatorului necesită introducerea unui număr valid de retroapelare.\0"
    7388 "ReactOS trebuie să se repornească pentru a completa această acțiune. Permiteți această repornire acum?\0"
    7389 "Dispozitivul ales nu are disponibile opțiuni de configurare.\0"
    7390 "Domeniu nevalid\0"
    7391 "Ați cerut ca „%1” să fie dezactivat pentru conexiunile de intrare. Pentru a dezactiva aceasta, e necesară oprirea serviciului Server. Odată oprit, nici un director partajat sau imprimantă din acest calculator nu vor mai fi disponibile altor calculatoare. Doriți scoaterea unei console sistem care va permite oprirea serviciului Server?\r\n\nÎn Managerea calculatorului, apăsați pe Instrumente de sistem, apoi apăsați pe Servicii. În panoul din dreapta, clic dreapta pe Server, apoi alegeți oprirea lui.\0"
    7392 "Acest port serial nu este activat pentru utilizarea într-o conexiune directă cu un alt calculator. Acest expert îl va activa. Îi veți putea configura după asta viteza portului și alte proprietăți prin executarea unui clic-dreapta pe pictograma conexiunii, apoi alegând Proprietăți.\n\0"
    7393 "Conexiuni de intrare\0"
    7394 "Fondul de adrese IP introdus este nevalid.\0"
    7395 "Masca furnizată nu este validă.\0"
    7396 "Valoarea de început a fondului de adrese TCP/IP nu este validă. Trebuie să se încadreze între 1.0.0.0 și 224.0.0.0 și trebuie să excludă forma 127.x.x.x.\0"
    7397 "Fondul de adrese TCP/IP introdus este nevalid, deoarece adresa este mai bine definită decât masca.\0"
    7398 "Adresa de început trebuie să fie mai mică decât adresa de sfârșit.\0"
    7399 "Serviciul de redirecționare și acces în rețea este în procesul de oprire. Până nu se oprește (de tot), opțiunea Conexiuni de intrare nu va fi disponibilă. Așteptați câteva momente, apoi încercați din nou.\0"
    7400 "%s (%s)\0"
    7401 "%s (%d canale)\0"
    7402 "Conexiuni de intrare VPN (PPTP)\0"
    7403 "Conexiuni de intrare VPN (L2TP)\0"
    7404 "Securitate IP (IKE)\0"
    7405 "127.0.0.1\0"
    7406 "Nu dețineți suficiente drepturi pentru a stabili conexiuni de intrare\0"
    29900 "Serviciul managerului conexiunilor de acces în rețea nu a putut fi încărcat.\0"
    29901 "Fișierul MPRAPI.DLL din directorul system32 nu poate fi deschis.\0"
END<|MERGE_RESOLUTION|>--- conflicted
+++ resolved
@@ -2326,11 +2326,7 @@
     7351 "Sistemul nu poate șterge utilizatorul cerut.\0"
     7352 "Componenta selectată de rețea nu poate fi eliminată, deoarece încă este în uz.\0"
     7353 "Avertisment al conexiunilor de intrare\0"
-<<<<<<< HEAD
     7354 "Un utilizator șters va fi eliminat definitiv din sistem, chiar dacă va fi apăsat Revocare. Sigur doriți eliminarea irevocabilă a utilizatorului %s?\0"
-=======
-    7354 "Un utilizator șters va fi eliminat definitiv din sistem, chiar dacă va fi apăsat Anulează. Sigur doriți eliminarea irevocabilă a utilizatorului %s?\0"
->>>>>>> ea3e66d7
     7355 "Sunteți pe cale să treceți la o consolă de gestionare a sistemului. Această foaie de proprietăți Conexiuni primite va fi închisă și orice modificări pe care le-ați făcut vor fi trimise în sistem. Sunteți de acord să continuați?\0"
     7356 "Valoarea măștii de rețea s-a schimbat. În mască, un bit de zero poate fi urmat doar de alți biți de zero. De exemplu, pentru Masca de Rețea, în notația cu punct, valoarea 255.255.0.0 este validă, pe când 255.0.255.0 nu este.\n\0"
     7357 "Permisiuni de utilizator\0"
