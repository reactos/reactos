/*
 * PROJECT:     ReactOS msctf.dll
 * LICENSE:     LGPL-2.1-or-later (https://spdx.org/licenses/LGPL-2.1-or-later)
 * PURPOSE:     Text Framework Services
 * COPYRIGHT:   Copyright 2023-2025 Katayama Hirofumi MZ <katayama.hirofumi.mz@gmail.com>
 */

#include <stdlib.h>

#define WIN32_LEAN_AND_MEAN
#define WIN32_NO_STATUS
#define COBJMACROS
#define INITGUID
#define _EXTYPES_H

#include <windows.h>
#include <sddl.h>
#include <imm.h>
#include <cguid.h>
#include <tchar.h>
#include <msctf.h>
#include <msctf_undoc.h>
#include <ctffunc.h>
#include <shlwapi.h>
#include <strsafe.h>

#include <cicarray.h>
#include <cicreg.h>
#include <cicmutex.h>
#include <cicfmap.h>

#include "mlng.h"

#include <wine/debug.h>

WINE_DEFAULT_DEBUG_CHANNEL(msctf);

BOOL gf_CRT_INIT = FALSE;
BOOL g_fDllProcessDetached = FALSE;
CRITICAL_SECTION g_cs;
CRITICAL_SECTION g_csInDllMain;
CRITICAL_SECTION g_csDelayLoad;
HINSTANCE g_hInst = NULL;
BOOL g_bOnWow64 = FALSE;
UINT g_uACP = CP_ACP; // Active Code Page
DWORD g_dwOSInfo = 0; // See cicGetOSInfo
HKL g_hklDefault = NULL;
DWORD g_dwTLSIndex = (DWORD)-1;
BOOL gfSharedMemory = FALSE;
LONG g_cRefDll = -1;
BOOL g_fCUAS = FALSE;
TCHAR g_szCUASImeFile[16] = { 0 };
<<<<<<< HEAD
DWORD g_dwAppCompatibility = 0;
=======
BOOL g_fNoITextStoreAnchor = TRUE;
>>>>>>> 3194e055

// Messages
UINT g_msgPrivate = 0;
UINT g_msgSetFocus = 0;
UINT g_msgThreadTerminate = 0;
UINT g_msgThreadItemChange = 0;
UINT g_msgLBarModal = 0;
UINT g_msgRpcSendReceive = 0;
UINT g_msgThreadMarshal = 0;
UINT g_msgCheckThreadInputIdel = 0;
UINT g_msgStubCleanUp = 0;
UINT g_msgShowFloating = 0;
UINT g_msgLBUpdate = 0;
UINT g_msgNuiMgrDirtyUpdate = 0;

// Unique names
BOOL g_fUserSidString = FALSE;
TCHAR g_szUserSidString[MAX_PATH] = { 0 };
TCHAR g_szUserUnique[MAX_PATH] = { 0 };
TCHAR g_szAsmListCache[MAX_PATH] = { 0 };
TCHAR g_szTimListCache[MAX_PATH] = { 0 };
TCHAR g_szLayoutsCache[MAX_PATH] = { 0 };

// Mutexes
CicMutex g_mutexLBES;
CicMutex g_mutexCompart;
CicMutex g_mutexAsm;
CicMutex g_mutexLayouts;
CicMutex g_mutexTMD;

// File mapping
CicFileMappingStatic g_SharedMemory;

// Hot-Keys
UINT g_uLangHotKeyModifiers = 0;
UINT g_uLangHotKeyVKey = 0;
UINT g_uLangHotKeyVKey2 = 0;
UINT g_uKeyTipHotKeyModifiers = 0;
UINT g_uKeyTipHotKeyVKey = 0;
UINT g_uKeyTipHotKeyVKey2 = 0;

/**
 * @implemented
 */
LPTSTR GetUserSIDString(void)
{
    HANDLE hToken = NULL;
    OpenProcessToken(GetCurrentProcess(), TOKEN_QUERY, &hToken);
    if (!hToken)
        return NULL;

    DWORD dwLengthNeeded = 0;
    GetTokenInformation(hToken, TokenUser, NULL, 0, &dwLengthNeeded);
    PTOKEN_USER pTokenUser = (PTOKEN_USER)cicMemAllocClear(dwLengthNeeded);
    if (!pTokenUser)
    {
        CloseHandle(hToken);
        return NULL;
    }

    LPTSTR StringSid = NULL;
    if (!GetTokenInformation(hToken, TokenUser, pTokenUser, dwLengthNeeded, &dwLengthNeeded) ||
        !ConvertSidToStringSid(pTokenUser->User.Sid, &StringSid))
    {
        if (StringSid)
        {
            LocalFree(StringSid);
            StringSid = NULL;
        }
    }

    cicMemFree(pTokenUser);
    CloseHandle(hToken);
    return StringSid;
}

/**
 * @implemented
 */
BOOL InitUserSidString(void)
{
    if (g_fUserSidString)
        return TRUE;

    LPTSTR pszUserSID = GetUserSIDString();
    if (!pszUserSID)
        return FALSE;

    StringCchCopy(g_szUserSidString, _countof(g_szUserSidString), pszUserSID);
    g_fUserSidString = TRUE;
    LocalFree(pszUserSID);
    return TRUE;
}

/**
 * @implemented
 */
BOOL InitUniqueString(void)
{
    g_szUserUnique[0] = TEXT('\0');

    DWORD dwThreadId = GetCurrentThreadId();
    HDESK hDesk = GetThreadDesktop(dwThreadId);

    DWORD nLengthNeeded;
    TCHAR szName[MAX_PATH];
    if (hDesk && GetUserObjectInformation(hDesk, UOI_NAME, szName, _countof(szName), &nLengthNeeded))
        StringCchCat(g_szUserUnique, _countof(g_szUserUnique), szName);

    if (!InitUserSidString())
        return FALSE;

    StringCchCat(g_szUserUnique, _countof(g_szUserUnique), g_szUserSidString);
    return TRUE;
}

void
GetDesktopUniqueName(
    _In_ LPCTSTR pszName,
    _Out_ LPTSTR pszBuff,
    _In_ UINT cchBuff)
{
    StringCchCopy(pszBuff, cchBuff, pszName);
    StringCchCat(pszBuff, cchBuff, g_szUserUnique);
}

BOOL StringFromGUID2A(REFGUID rguid, LPSTR pszGUID, INT cchGUID)
{
    pszGUID[0] = ANSI_NULL;

    WCHAR szWide[40];
    szWide[0] = UNICODE_NULL;
    BOOL ret = StringFromGUID2(rguid, szWide, _countof(szWide));
    ::WideCharToMultiByte(CP_ACP, 0, szWide, -1, pszGUID, cchGUID, NULL, NULL);
    return ret;
}

#ifdef UNICODE
    #define StringFromGUID2T StringFromGUID2
    #define debugstr_t debugstr_w
#else
    #define StringFromGUID2T StringFromGUID2A
    #define debugstr_t debugstr_a
#endif

BOOL FullPathExec(LPCTSTR pszExeFile, LPCTSTR pszCmdLine, UINT nCmdShow, BOOL bSysWinDir)
{
    STARTUPINFO si;
    PROCESS_INFORMATION pi;
    CicSystemModulePath ModPath;
    TCHAR szCommandLine[2 * MAX_PATH];

    ModPath.Init(pszExeFile, bSysWinDir);
    if (!ModPath.m_cchPath)
    {
        ERR("%s\n", debugstr_t(pszExeFile));
        return FALSE;
    }

    StringCchCopy(szCommandLine, _countof(szCommandLine), pszCmdLine);

    ZeroMemory(&si, sizeof(si));
    si.cb = sizeof(si);
    si.wShowWindow = nCmdShow;
    si.dwFlags = STARTF_USESHOWWINDOW;
    if (!CreateProcess(ModPath.m_szPath, szCommandLine, NULL, NULL, FALSE,
                       NORMAL_PRIORITY_CLASS, NULL, NULL, &si, &pi))
    {
        ERR("%s, %s\n", debugstr_t(ModPath.m_szPath), debugstr_t(szCommandLine));
        return FALSE;
    }

    CloseHandle(pi.hProcess);
    CloseHandle(pi.hThread);
    return TRUE;
}

static inline BOOL
RunCPLSetting(LPCTSTR pszCmdLine)
{
    if (!pszCmdLine)
        return FALSE;

    return FullPathExec(TEXT("rundll32.exe"), pszCmdLine, SW_SHOWMINNOACTIVE, FALSE);
}

/***********************************************************************
 *      TF_GetThreadFlags (MSCTF.@)
 *
 * @unimplemented
 */
EXTERN_C BOOL WINAPI
TF_GetThreadFlags(
    _In_ DWORD dwThreadId,
    _Out_ LPDWORD pdwFlags1,
    _Out_ LPDWORD pdwFlags2,
    _Out_ LPDWORD pdwFlags3)
{
    FIXME("(%lu, %p, %p, %p)\n", dwThreadId, pdwFlags1, pdwFlags2, pdwFlags3);
    *pdwFlags1 = *pdwFlags2 = *pdwFlags3 = 0;
    return FALSE;
}

/***********************************************************************
 *      TF_CreateCategoryMgr (MSCTF.@)
 *
 * @unimplemented
 */
EXTERN_C HRESULT WINAPI
TF_CreateCategoryMgr(_Out_ ITfCategoryMgr **ppcat)
{
    FIXME("(%p)\n", ppcat);
    if (ppcat)
        *ppcat = NULL;
    return E_NOTIMPL;
}

/***********************************************************************
 *      TF_CreateCicLoadMutex (MSCTF.@)
 *
 * @unimplemented
 */
EXTERN_C HANDLE WINAPI
TF_CreateCicLoadMutex(_Out_ LPBOOL pfWinLogon)
{
    FIXME("(%p)\n", pfWinLogon);
    if (pfWinLogon == NULL)
        return NULL;
    *pfWinLogon = FALSE;
    return NULL;
}

/***********************************************************************
 *      TF_CreateDisplayAttributeMgr (MSCTF.@)
 *
 * @unimplemented
 */
EXTERN_C HRESULT WINAPI
TF_CreateDisplayAttributeMgr(_Out_ ITfDisplayAttributeMgr **ppdam)
{
    FIXME("(%p)\n", ppdam);
    *ppdam = NULL;
    return E_NOTIMPL;
}

/***********************************************************************
 *      TF_DllDetachInOther (MSCTF.@)
 *
 * @unimplemented
 */
EXTERN_C BOOL WINAPI
TF_DllDetachInOther(VOID)
{
    FIXME("()\n");
    return TRUE;
}

/***********************************************************************
 *      TF_GetGlobalCompartment (MSCTF.@)
 *
 * @unimplemented
 */
EXTERN_C HRESULT WINAPI
TF_GetGlobalCompartment(_Out_ ITfCompartmentMgr **ppCompMgr)
{
    FIXME("(%p)\n", ppCompMgr);
    *ppCompMgr = NULL;
    return E_NOTIMPL;
}

/***********************************************************************
 *      TF_GetLangIcon (MSCTF.@)
 *
 * @unimplemented
 */
EXTERN_C HICON WINAPI
TF_GetLangIcon(_In_ LANGID LangID, _Out_ PWSTR pszText, _In_ INT cchText)
{
    FIXME("(0x%X, %p, %d)\n", LangID, pszText, cchText);
    return NULL;
}

/***********************************************************************
 *      TF_IsFullScreenWindowAcitvated (MSCTF.@)
 *
 * Yes, this function name is misspelled by MS.
 * @unimplemented
 */
EXTERN_C BOOL WINAPI
TF_IsFullScreenWindowAcitvated(VOID)
{
    FIXME("()\n");
    return FALSE;
}

/***********************************************************************
 *      TF_GetInputScope (MSCTF.@)
 *
 * @unimplemented
 */
EXTERN_C HRESULT WINAPI
TF_GetInputScope(_In_opt_ HWND hWnd, _Out_ ITfInputScope **ppInputScope)
{
    FIXME("(%p, %p)\n", hWnd, ppInputScope);
    *ppInputScope = NULL;
    return E_NOTIMPL;
}

/***********************************************************************
 *      SetInputScopeXML (MSCTF.@)
 *
 * @unimplemented
 */
EXTERN_C HRESULT WINAPI
SetInputScopeXML(_In_opt_ HWND hwnd, _In_opt_ PCWSTR pszXML)
{
    FIXME("(%p, %p)\n", hwnd, pszXML);
    return E_NOTIMPL;
}

/***********************************************************************
 *      TF_CUASAppFix (MSCTF.@)
 *
 * @implemented
 */
EXTERN_C HRESULT WINAPI
TF_CUASAppFix(_In_ LPCSTR pszName)
{
    if (!pszName || lstrcmpiA(pszName, "DelayFirstActivateKeyboardLayout") != 0)
        return E_INVALIDARG;
    g_dwAppCompatibility |= CTF_COMPAT_DELAY_FIRST_ACTIVATE;
    return S_OK;
}

/***********************************************************************
 *      TF_CheckThreadInputIdle (MSCTF.@)
 *
 * @unimplemented
 */
EXTERN_C LONG WINAPI
TF_CheckThreadInputIdle(_In_ DWORD dwThreadId, _In_ DWORD dwMilliseconds)
{
    FIXME("(%lu, %lu)\n", dwThreadId, dwMilliseconds);
    return -1;
}

/***********************************************************************
 *      TF_ClearLangBarAddIns (MSCTF.@)
 *
 * @unimplemented
 */
EXTERN_C HRESULT WINAPI
TF_ClearLangBarAddIns(_In_ REFGUID guid)
{
    FIXME("(%p)\n", guid);
    return E_NOTIMPL;
}

/***********************************************************************
 *      TF_InvalidAssemblyListCache (MSCTF.@)
 *
 * @unimplemented
 */
EXTERN_C HRESULT WINAPI
TF_InvalidAssemblyListCache(VOID)
{
    FIXME("()\n");
    return E_NOTIMPL;
}

/***********************************************************************
 *      TF_IsInMarshaling (MSCTF.@)
 *
 * @unimplemented
 */
EXTERN_C BOOL WINAPI
TF_IsInMarshaling(_In_ DWORD dwThreadId)
{
    FIXME("(%lu)\n", dwThreadId);
    return FALSE;
}

/***********************************************************************
 *      TF_PostAllThreadMsg (MSCTF.@)
 *
 * @unimplemented
 */
EXTERN_C HRESULT WINAPI
TF_PostAllThreadMsg(_In_opt_ WPARAM wParam, _In_ DWORD dwFlags)
{
    FIXME("(%p, 0x%X)\n", wParam, dwFlags);
    return E_NOTIMPL;
}

/***********************************************************************
 *      TF_InitSystem (MSCTF.@)
 *
 * @unimplemented
 */
EXTERN_C BOOL WINAPI
TF_InitSystem(VOID)
{
    FIXME("()\n");
    return FALSE;
}

/***********************************************************************
 *      TF_UninitSystem (MSCTF.@)
 *
 * @unimplemented
 */
EXTERN_C BOOL WINAPI
TF_UninitSystem(VOID)
{
    FIXME("()\n");
    return FALSE;
}

/***********************************************************************
 *      TF_RegisterLangBarAddIn (MSCTF.@)
 *
 * @implemented
 */
EXTERN_C HRESULT WINAPI
TF_RegisterLangBarAddIn(
    _In_ REFGUID rguid,
    _In_ LPCWSTR pszFilePath,
    _In_ DWORD dwFlags)
{
    TRACE("(%s, %s, 0x%lX)\n", debugstr_guid(&rguid), debugstr_w(pszFilePath), dwFlags);

    if (!pszFilePath || IsEqualGUID(rguid, GUID_NULL))
    {
        ERR("E_INVALIDARG\n");
        return E_INVALIDARG;
    }

    TCHAR szBuff[MAX_PATH], szGUID[40];
    StringCchCopy(szBuff, _countof(szBuff), TEXT("SOFTWARE\\Microsoft\\CTF\\LangBarAddIn\\"));
    StringFromGUID2T(rguid, szGUID, _countof(szGUID));
    StringCchCat(szBuff, _countof(szBuff), szGUID);

    CicRegKey regKey;
    HKEY hBaseKey = ((dwFlags & 1) ? HKEY_LOCAL_MACHINE : HKEY_CURRENT_USER);
    LSTATUS error = regKey.Create(hBaseKey, szBuff);
    if (error == ERROR_SUCCESS)
    {
        error = regKey.SetSzW(L"FilePath", pszFilePath);
        if (error == ERROR_SUCCESS)
            error = regKey.SetDword(TEXT("Enable"), !!(dwFlags & 4));
    }

    return ((error == ERROR_SUCCESS) ? S_OK : E_FAIL);
}

/***********************************************************************
 *      TF_UnregisterLangBarAddIn (MSCTF.@)
 *
 * @implemented
 */
EXTERN_C HRESULT WINAPI
TF_UnregisterLangBarAddIn(
    _In_ REFGUID rguid,
    _In_ DWORD dwFlags)
{
    TRACE("(%s, 0x%lX)\n", debugstr_guid(&rguid), dwFlags);

    if (IsEqualGUID(rguid, GUID_NULL))
    {
        ERR("E_INVALIDARG\n");
        return E_INVALIDARG;
    }

    TCHAR szSubKey[MAX_PATH];
    StringCchCopy(szSubKey, _countof(szSubKey), TEXT("SOFTWARE\\Microsoft\\CTF\\LangBarAddIn\\"));

    CicRegKey regKey;
    HKEY hBaseKey = ((dwFlags & 1) ? HKEY_LOCAL_MACHINE : HKEY_CURRENT_USER);
    LSTATUS error = regKey.Open(hBaseKey, szSubKey, KEY_ALL_ACCESS);
    HRESULT hr = E_FAIL;
    if (error == ERROR_SUCCESS)
    {
        TCHAR szGUID[40];
        StringFromGUID2T(rguid, szGUID, _countof(szGUID));
        regKey.RecurseDeleteKey(szGUID);
        hr = S_OK;
    }

    return hr;
}

/***********************************************************************
 *      TF_RunInputCPL (MSCTF.@)
 *
 * @implemented
 */
EXTERN_C HRESULT WINAPI
TF_RunInputCPL(VOID)
{
    CicSystemModulePath ModPath;
    TCHAR szCmdLine[2 * MAX_PATH];

    TRACE("()\n");

    // NOTE: We don't support Win95/98/Me
    if (g_dwOSInfo & CIC_OSINFO_XPPLUS)
        ModPath.Init(TEXT("input.dll"), FALSE);
    else
        ModPath.Init(TEXT("input.cpl"), FALSE);

    if (!ModPath.m_cchPath)
        return E_FAIL;

    StringCchPrintf(szCmdLine, _countof(szCmdLine),
                    TEXT("rundll32.exe shell32.dll,Control_RunDLL %s"), ModPath.m_szPath);
    if (!RunCPLSetting(szCmdLine))
        return E_FAIL;

    return S_OK;
}

/***********************************************************************
 *      TF_IsCtfmonRunning (MSCTF.@)
 *
 * @implemented
 */
EXTERN_C BOOL WINAPI
TF_IsCtfmonRunning(VOID)
{
    TCHAR szName[MAX_PATH];
    GetDesktopUniqueName(TEXT("CtfmonInstMutex"), szName, _countof(szName));

    HANDLE hMutex = ::OpenMutex(MUTEX_ALL_ACCESS, FALSE, szName);
    if (!hMutex)
        return FALSE;

    ::CloseHandle(hMutex);
    return TRUE;
}

/**
 * @implemented
 */
BOOL InitLangChangeHotKey(VOID)
{
    CicRegKey regKey;
    TCHAR szLanguage[2], szLayout[2];
    LSTATUS error;

    szLanguage[0] = szLayout[0] = TEXT('3');
    szLanguage[1] = szLayout[1] = TEXT('\0');

    error = regKey.Open(HKEY_CURRENT_USER, TEXT("Keyboard Layout\\Toggle"));
    if (error == ERROR_SUCCESS)
    {
        error = regKey.QuerySz(TEXT("Language Hotkey"), szLanguage, _countof(szLanguage));
        if (error != ERROR_SUCCESS)
        {
            if (g_dwOSInfo & CIC_OSINFO_NT)
            {
                error = regKey.QuerySz(TEXT("Hotkey"), szLanguage, _countof(szLanguage));
                if (error != ERROR_SUCCESS)
                    szLanguage[0] = TEXT('1');
            }
            else
            {
                error = regKey.QuerySz(NULL, szLanguage, _countof(szLanguage));
                if (error != ERROR_SUCCESS)
                    szLanguage[0] = TEXT('1');
            }

            if (PRIMARYLANGID(GetSystemDefaultLCID()) == LANG_CHINESE)
                szLanguage[0] = TEXT('1');
        }

        error = regKey.QuerySz(TEXT("Layout Hotkey"), szLayout, _countof(szLayout));
        if (error != ERROR_SUCCESS)
        {
            szLayout[0] = TEXT('1');
            if (szLanguage[0] != TEXT('2'))
                szLayout[0] = TEXT('2');
            if (GetSystemMetrics(SM_MIDEASTENABLED))
                szLayout[0] = TEXT('3');
        }

        szLanguage[1] = TEXT('\0');
        szLayout[1] = TEXT('\0');
    }

    if (szLanguage[0] == szLayout[0])
    {
        if (szLanguage[0] == TEXT('1'))
            szLayout[0] = TEXT('2');
        else if (szLanguage[0] == TEXT('2'))
            szLayout[0] = TEXT('1');
        else
            szLayout[0] = TEXT('3');
    }

    ::EnterCriticalSection(&g_csInDllMain);

    switch (szLanguage[0])
    {
        case TEXT('2'):
            g_uLangHotKeyModifiers = MOD_SHIFT | MOD_CONTROL;
            g_uLangHotKeyVKey2 = VK_CONTROL;
            g_uLangHotKeyVKey = VK_SHIFT;
            break;

        case TEXT('3'):
            g_uLangHotKeyVKey = 0;
            g_uLangHotKeyModifiers = 0;
            g_uLangHotKeyVKey2 = 0;
            break;

        case TEXT('4'):
            g_uLangHotKeyVKey = VK_NUMPAD0;
            g_uLangHotKeyModifiers = 0;
            g_uLangHotKeyVKey2 = 0;
            break;

        case TEXT('1'):
        default:
            g_uLangHotKeyModifiers = MOD_SHIFT | MOD_ALT;
            g_uLangHotKeyVKey2 = VK_MENU;
            g_uLangHotKeyVKey = VK_SHIFT;
            break;
    }

    switch (szLayout[0])
    {
        case TEXT('2'):
            g_uKeyTipHotKeyModifiers = MOD_SHIFT | MOD_CONTROL;
            g_uKeyTipHotKeyVKey = VK_SHIFT;
            g_uKeyTipHotKeyVKey2 = VK_CONTROL;
            break;

        case TEXT('3'):
            g_uKeyTipHotKeyModifiers = 0;
            g_uKeyTipHotKeyVKey = 0;
            g_uKeyTipHotKeyVKey2 = 0;
            break;

        case TEXT('4'):
            g_uKeyTipHotKeyModifiers = 0;
            g_uKeyTipHotKeyVKey = VK_OEM_3;
            g_uKeyTipHotKeyVKey2 = 0;
            break;

        case TEXT('1'):
        default:
            g_uKeyTipHotKeyModifiers = 0x40 | MOD_SHIFT;
            g_uKeyTipHotKeyVKey = VK_SHIFT;
            g_uKeyTipHotKeyVKey2 = VK_MENU;
            break;
    }

    ::LeaveCriticalSection(&g_csInDllMain);

    TRACE("HotKey: %c, %c\n", szLanguage[0], szLayout[0]);
    return TRUE;
}

/**
 * @implemented
 */
VOID CheckAnchorStores(VOID)
{
    HKEY hKey;
    LSTATUS error;
    error = RegOpenKeyEx(HKEY_LOCAL_MACHINE, TEXT("SOFTWARE\\Microsoft\\CTF"), 0, KEY_READ, &hKey);
    if (error != ERROR_SUCCESS)
        return;

    DWORD dwData = 0, cbData = sizeof(dwData);
    error = RegQueryValueEx(hKey, TEXT("EnableAnchorContext"), NULL, NULL, (PBYTE)&dwData, &cbData);
    if (error == ERROR_SUCCESS && cbData == sizeof(DWORD) && dwData == 1)
        g_fNoITextStoreAnchor = FALSE;

    RegCloseKey(hKey);
}

VOID InitCUASFlag(VOID)
{
    CicRegKey regKey1;
    LSTATUS error;

    error = regKey1.Open(HKEY_LOCAL_MACHINE, TEXT("SOFTWARE\\Microsoft\\CTF\\SystemShared\\"));
    if (error == ERROR_SUCCESS)
    {
        DWORD dwValue;
        error = regKey1.QueryDword(TEXT("CUAS"), &dwValue);
        if (error == ERROR_SUCCESS)
            g_fCUAS = !!dwValue;
    }

    g_szCUASImeFile[0] = TEXT('\0');

    if (!g_fCUAS)
        return;

    TCHAR szImeFile[16];
    CicRegKey regKey2;
    error = regKey2.Open(HKEY_LOCAL_MACHINE,
                         TEXT("Software\\Microsoft\\Windows NT\\CurrentVersion\\IMM"));
    if (error == ERROR_SUCCESS)
    {
        error = regKey2.QuerySz(TEXT("IME File"), szImeFile, _countof(szImeFile));
        if (error == ERROR_SUCCESS)
        {
            g_szCUASImeFile[_countof(g_szCUASImeFile) - 1] = TEXT('\0'); // Avoid buffer overrun
            StringCchCopy(g_szCUASImeFile, _countof(g_szCUASImeFile), szImeFile);
        }
    }
}

EXTERN_C VOID TFUninitLib(VOID)
{
    // Do nothing
}

/**
 * @unimplemented
 */
BOOL ProcessAttach(HINSTANCE hinstDLL) // FIXME: Call me from DllMain
{
    gf_CRT_INIT = TRUE;

    ::InitializeCriticalSectionAndSpinCount(&g_cs, 0);
    ::InitializeCriticalSectionAndSpinCount(&g_csInDllMain, 0);
    ::InitializeCriticalSectionAndSpinCount(&g_csDelayLoad, 0);

    g_bOnWow64 = cicIsWow64();
    g_hInst = hinstDLL;
    g_hklDefault = ::GetKeyboardLayout(0);
    g_dwTLSIndex = ::TlsAlloc();
    if (g_dwTLSIndex == (DWORD)-1)
        return FALSE;

    g_msgPrivate = ::RegisterWindowMessageA("MSUIM.Msg.Private");
    g_msgSetFocus = ::RegisterWindowMessageA("MSUIM.Msg.SetFocus");
    g_msgThreadTerminate = ::RegisterWindowMessageA("MSUIM.Msg.ThreadTerminate");
    g_msgThreadItemChange = ::RegisterWindowMessageA("MSUIM.Msg.ThreadItemChange");
    g_msgLBarModal = ::RegisterWindowMessageA("MSUIM.Msg.LangBarModal");
    g_msgRpcSendReceive = ::RegisterWindowMessageA("MSUIM.Msg.RpcSendReceive");
    g_msgThreadMarshal = ::RegisterWindowMessageA("MSUIM.Msg.ThreadMarshal");
    g_msgCheckThreadInputIdel = ::RegisterWindowMessageA("MSUIM.Msg.CheckThreadInputIdel");
    g_msgStubCleanUp = ::RegisterWindowMessageA("MSUIM.Msg.StubCleanUp");
    g_msgShowFloating = ::RegisterWindowMessageA("MSUIM.Msg.ShowFloating");
    g_msgLBUpdate = ::RegisterWindowMessageA("MSUIM.Msg.LBUpdate");
    g_msgNuiMgrDirtyUpdate = ::RegisterWindowMessageA("MSUIM.Msg.MuiMgrDirtyUpdate");
    if (!g_msgPrivate ||
        !g_msgSetFocus ||
        !g_msgThreadTerminate ||
        !g_msgThreadItemChange ||
        !g_msgLBarModal ||
        !g_msgRpcSendReceive ||
        !g_msgThreadMarshal ||
        !g_msgCheckThreadInputIdel ||
        !g_msgStubCleanUp ||
        !g_msgShowFloating ||
        !g_msgLBUpdate ||
        !g_msgNuiMgrDirtyUpdate)
    {
        return FALSE;
    }

    cicGetOSInfo(&g_uACP, &g_dwOSInfo);
    TRACE("cicGetOSInfo: %u, 0x%lX\n", g_uACP, g_dwOSInfo);

    InitUniqueString();

    //FIXME

    gfSharedMemory = TRUE;

    //FIXME

    InitCUASFlag();

    //FIXME

    GetDesktopUniqueName(TEXT("CTF.AsmListCache.FMP"), g_szAsmListCache, _countof(g_szAsmListCache));
    GetDesktopUniqueName(TEXT("CTF.TimListCache.FMP"), g_szTimListCache, _countof(g_szTimListCache));
    GetDesktopUniqueName(TEXT("CTF.LayoutsCache.FMP"), g_szLayoutsCache, _countof(g_szLayoutsCache));

    //FIXME

    InitLangChangeHotKey();

    //FIXME

    CheckAnchorStores();

    return TRUE;
}

/**
 * @unimplemented
 */
VOID ProcessDetach(HINSTANCE hinstDLL) // FIXME: Call me from DllMain
{
    if (!gf_CRT_INIT)
    {
        g_fDllProcessDetached = TRUE;
        return;
    }

    if (gfSharedMemory)
    {
        if (g_cRefDll != -1 )
            TFUninitLib();
        //FIXME
    }

    UninitINAT();

    //FIXME

    //TF_UninitThreadSystem();

    //FIXME

    if (g_dwTLSIndex != (DWORD)-1)
    {
        ::TlsFree(g_dwTLSIndex);
        g_dwTLSIndex = (DWORD)-1;
    }

    //FIXME

    if (gfSharedMemory)
    {
        g_mutexLBES.Uninit();
        g_mutexCompart.Uninit();
        g_mutexAsm.Uninit();
        //FIXME
        g_mutexLayouts.Uninit();
        g_mutexTMD.Uninit();
        //FIXME
        g_SharedMemory.Close();
    }

    g_SharedMemory.Finalize();

    ::DeleteCriticalSection(&g_cs);
    ::DeleteCriticalSection(&g_csInDllMain);
    ::DeleteCriticalSection(&g_csDelayLoad);

    g_fDllProcessDetached = TRUE;
}<|MERGE_RESOLUTION|>--- conflicted
+++ resolved
@@ -50,11 +50,8 @@
 LONG g_cRefDll = -1;
 BOOL g_fCUAS = FALSE;
 TCHAR g_szCUASImeFile[16] = { 0 };
-<<<<<<< HEAD
 DWORD g_dwAppCompatibility = 0;
-=======
 BOOL g_fNoITextStoreAnchor = TRUE;
->>>>>>> 3194e055
 
 // Messages
 UINT g_msgPrivate = 0;
