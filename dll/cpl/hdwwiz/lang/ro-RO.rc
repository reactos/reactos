/*
 * PROJECT:     ReactOS Add hardware control panel
 * LICENSE:     GPL-2.0-or-later (https://spdx.org/licenses/GPL-2.0-or-later)
 * PURPOSE:     Romanian resource file
 * TRANSLATORS: Copyright 2011 Petru Dimitriu <petrimetri@gmail.com>
 *              Copyright 2011-2019 Ștefan Fulea <stefan.fulea@mail.com>
 *              Copyright 2023 Andrei Miloiu <miloiuandrei@gmail.com>
 */

LANGUAGE LANG_ROMANIAN, SUBLANG_NEUTRAL

IDD_STARTPAGE DIALOGEX 0, 0, 317, 186
STYLE DS_SHELLFONT | DS_MODALFRAME | WS_POPUP | WS_VISIBLE | WS_CAPTION | WS_SYSMENU
<<<<<<< HEAD
CAPTION "Expertul de Adăugare de dispozitive"
FONT 8, "MS Shell Dlg"
BEGIN
    LTEXT "Bun venit la Expertul de Adăugare de dispozitive", IDC_FINISHTITLE, 114, 8, 203, 24
    LTEXT "Acest expert vă va ajuta la:", -1, 114, 40, 182, 8
    LTEXT "1) Instalarea componentelor logice aferente dispozitivului pe care le adăugați calculatorului.", -1, 121, 56, 184, 16
    LTEXT "2) Depanarea problemelor pe care le-ați putea întâmpina la instalarea dispozitivului.", -1, 121, 78, 185, 19
=======
CAPTION "Expert de adăugare a dispozitivelor"
FONT 8, "MS Shell Dlg"
BEGIN
    LTEXT "Bun venit la adăugarea de dispozitive", IDC_FINISHTITLE, 114, 8, 203, 24
    LTEXT "Acest expert vă va ajuta la:", -1, 114, 40, 182, 8
    LTEXT "1) Instalarea software-ului aferente dispozitivelor pe care le adăugați calculatorului.", -1, 121, 56, 184, 16
    LTEXT "2) Depanarea problemelor pe care le-ați putea întâmpina la instalarea dispozitivelor.", -1, 121, 78, 185, 19
>>>>>>> 623e857a
    ICON IDI_WARNINGICON, IDC_WARNINGICON, 124, 109, 20, 20
    LTEXT "În cazul în care dispozitivul este însoțit de un CD de instalare, este recomandată închiderea acestui expert și utilizarea CD-ului de instalare.", 503, 150, 106, 155, 50
    LTEXT "Pentru a continua, apăsați „Înainte”.", -1, 114, 166, 193, 8
END

IDD_SEARCHPAGE DIALOGEX 0, 0, 317, 143
STYLE DS_SHELLFONT | DS_MODALFRAME | WS_POPUP | WS_VISIBLE | WS_CAPTION | WS_SYSMENU
<<<<<<< HEAD
CAPTION "Expert de Adăugare de dispozitive"
=======
CAPTION "Expert de adăugare a dispozitivelor"
>>>>>>> 623e857a
FONT 8, "MS Shell Dlg"
BEGIN
    LTEXT "", IDC_STATUSTEXT, 21, 8, 275, 32
    ICON IDI_SEARCHICON, IDC_SEARCHICON, 148, 50, 20, 20
END

IDD_ISCONNECTEDPAGE DIALOGEX 0, 0, 317, 143
STYLE DS_SHELLFONT | DS_MODALFRAME | WS_POPUP | WS_VISIBLE | WS_CAPTION | WS_SYSMENU
<<<<<<< HEAD
CAPTION "Expert de Adăugare de dispozitive"
=======
CAPTION "Expert de adăugare a dispozitivelor"
>>>>>>> 623e857a
FONT 8, "MS Shell Dlg"
BEGIN
    LTEXT "Dispozitivul este conectat la calculator?", -1, 20, 11, 275, 8
    AUTORADIOBUTTON "Dispozitivul &este deja conectat.", IDC_CONNECTED, 29, 23, 266, 8, WS_GROUP
    AUTORADIOBUTTON "Dispozitivul încă n&u a fost conectat.", IDC_NOTCONNECTED, 29, 35, 266, 8
END

IDD_PROBELISTPAGE DIALOGEX 0, 0, 317, 143
STYLE DS_SHELLFONT | DS_MODALFRAME | WS_POPUP | WS_VISIBLE | WS_CAPTION | WS_SYSMENU
<<<<<<< HEAD
CAPTION "Expert de Adăugare de dispozitive"
=======
CAPTION "Expert de adăugare a dispozitivelor"
>>>>>>> 623e857a
FONT 8, "MS Shell Dlg"
BEGIN
    LTEXT "Alegeți din lista de mai jos un dispozitiv instalat, apoi apăsați „Înainte” pentru a-i inspecta proprietățile sau pentru a depana o posibilă problemă.", -1, 21, 8, 275, 22
    LTEXT "Pentru a adăuga un dispozitiv neinclus în listă, alegeți „Adaugă un nou dispozitiv”", -1, 21, 32, 275, 24
    LTEXT "&Dispozitive instalate:", -1, 21, 62, 140, 8
    CONTROL "", IDC_PROBELIST, "SysListView32", WS_BORDER | WS_GROUP | WS_TABSTOP | LVS_REPORT | LVS_NOSORTHEADER | LVS_SINGLESEL | LVS_SHAREIMAGELISTS | LVS_NOCOLUMNHEADER, 21, 72, 275, 66
END

IDD_SELECTWAYPAGE DIALOGEX 0, 0, 317, 143
STYLE DS_SHELLFONT | DS_MODALFRAME | WS_POPUP | WS_VISIBLE | WS_CAPTION | WS_SYSMENU
<<<<<<< HEAD
CAPTION "Expert de Adăugare de dispozitive"
FONT 8, "MS Shell Dlg"
BEGIN
    LTEXT "Asistentul poate încerca detectarea și instalarea automată a dispozitivului. Altfel, dacă știți exact modelul dispozitivului, îl veți putea manual alege dintr-o listă.", -1, 21, 8, 280, 24
    LTEXT "Ce preferați să facă asistentul?", -1, 23, 40, 275, 8
    AUTORADIOBUTTON "Să &caute și automat să instaleze driverului necesar (Recomandat)", IDC_AUTOINSTALL, 30, 55, 266, 8, WS_GROUP | NOT WS_TABSTOP
=======
CAPTION "Expert de adăugare a dispozitivelor"
FONT 8, "MS Shell Dlg"
BEGIN
    LTEXT "Expertul poate încerca detectarea și instalarea automată a dispozitivelor. Altfel, dacă știți exact modelul dispozitivului, îl veți putea manual alege dintr-o listă.", -1, 21, 8, 280, 24
    LTEXT "Ce preferați să facă expertul?", -1, 23, 40, 275, 8
    AUTORADIOBUTTON "Să &caute și automat să instaleze driverul necesar (Recomandat)", IDC_AUTOINSTALL, 30, 55, 266, 8, WS_GROUP | NOT WS_TABSTOP
>>>>>>> 623e857a
    AUTORADIOBUTTON "Să instaleze driverul pe care îl voi specifica &manual (Avansat)", IDC_MANUALLYINST, 30, 70, 266, 8, NOT WS_TABSTOP
END

IDD_DETECTEDHWPAGE DIALOGEX 0, 0, 317, 143
STYLE DS_SHELLFONT | DS_MODALFRAME | WS_POPUP | WS_VISIBLE | WS_CAPTION | WS_SYSMENU
<<<<<<< HEAD
CAPTION "Expert de Adăugare de dispozitive"
FONT 8, "MS Shell Dlg"
BEGIN
    LTEXT "", IDC_STATUSTEXT, 21, 9, 275, 40
    LTEXT "Dispozitive detectate:", IDC_DETECTEDHWTEXT, 21, 53, 176, 8
=======
CAPTION "Expert de adăugare a dispozitivelor"
FONT 8, "MS Shell Dlg"
BEGIN
    LTEXT "", IDC_STATUSTEXT, 21, 9, 275, 40
    LTEXT "dispozitive detectate:", IDC_DETECTEDHWTEXT, 21, 53, 176, 8
>>>>>>> 623e857a
    CONTROL "", IDC_DETECTEDHWLIST, "SysListView32", WS_BORDER | WS_GROUP | WS_TABSTOP | LVS_REPORT | LVS_NOSORTHEADER | LVS_SINGLESEL | LVS_SHAREIMAGELISTS | LVS_NOCOLUMNHEADER, 21, 65, 275, 70
END

IDD_HWTYPESPAGE DIALOGEX 0, 0, 317, 143
STYLE DS_SHELLFONT | DS_MODALFRAME | WS_POPUP | WS_VISIBLE | WS_CAPTION | WS_SYSMENU
<<<<<<< HEAD
CAPTION "Expert de Adăugare de dispozitive"
=======
CAPTION "Expert de adăugare a dispozitivelor"
>>>>>>> 623e857a
FONT 8, "MS Shell Dlg"
BEGIN
    LTEXT "Dacă nu regăsiți categoria pe care o căutați, specificați „afișează toate”.", IDC_STATUSTEXT, 21, 9, 275, 18
    LTEXT "Tip&uri obișnuite de dispozitive:", IDC_HWTYPESTEXT, 21, 31, 180, 8
    CONTROL "", IDC_HWTYPESLIST, "SysListView32", WS_BORDER | WS_GROUP | WS_TABSTOP | LVS_REPORT | LVS_NOSORTHEADER | LVS_SINGLESEL | LVS_SHAREIMAGELISTS | LVS_NOCOLUMNHEADER, 21, 42, 275, 92
END

IDD_PROGRESSPAGE DIALOGEX 0, 0, 317, 143
STYLE DS_SHELLFONT | DS_MODALFRAME | WS_POPUP | WS_VISIBLE | WS_CAPTION | WS_SYSMENU
<<<<<<< HEAD
CAPTION "Expert de Adăugare de dispozitive"
=======
CAPTION "Expert de adăugare a dispozitivelor"
>>>>>>> 623e857a
FONT 8, "MS Shell Dlg"
BEGIN
    LTEXT "Căutarea dispozitivului poate dura câteva minute.", -1, 21, 8, 275, 15
    LTEXT "Progres total:", IDC_TPROGRESSTEXT, 21, 25, 275, 8
    CONTROL "", IDC_TPROGRESSBAR, "msctls_progress32", 0, 21, 37, 275, 14
    LTEXT "", IDC_PROGRESSTEXT, 58, 58, 200, 8, SS_NOPREFIX
    CONTROL "", IDC_PROGRESSBAR, "msctls_progress32", 0, 58, 70, 200, 8
END

IDD_FINISHPAGE DIALOGEX 0, 0, 317, 186
STYLE DS_SHELLFONT | DS_MODALFRAME | WS_POPUP | WS_VISIBLE | WS_CAPTION | WS_SYSMENU
<<<<<<< HEAD
CAPTION "Expert de Adăugare de dispozitive"
FONT 8, "MS Shell Dlg"
BEGIN
    LTEXT "Încheiere proces de instalare", IDC_FINISHTITLE, 114, 8, 203, 24
    LTEXT "Ați încheiat cu succes adăugarea dispozitivul.", -1, 114, 32, 193, 19
=======
CAPTION "Expert de adăugare a dispozitivelor"
FONT 8, "MS Shell Dlg"
BEGIN
    LTEXT "Încheiere proces de instalare", IDC_FINISHTITLE, 114, 8, 203, 24
    LTEXT "Ați încheiat cu succes adăugarea dispozitivului.", -1, 114, 32, 193, 19
>>>>>>> 623e857a
    LTEXT "", IDC_STATUSTEXT, 114, 70, 193, 92
    LTEXT "Pentru a închide fereastra expertului, apăsați „Sfârșit”.", -1, 114, 166, 132, 8
END

IDD_ISFOUNDPAGE DIALOGEX 0, 0, 317, 186
STYLE DS_SHELLFONT | DS_MODALFRAME | WS_POPUP | WS_VISIBLE | WS_CAPTION | WS_SYSMENU
<<<<<<< HEAD
CAPTION "Expert de Adăugare de dispozitive"
=======
CAPTION "Expert de adăugare a dispozitivelor"
>>>>>>> 623e857a
FONT 8, "MS Shell Dlg"
BEGIN
    LTEXT "Încheiere proces de instalare", IDC_FINISHTITLE, 114, 8, 203, 24
    LTEXT "Expertul a detectat următorul dispozitiv conectat:", -1, 114, 32, 193, 19
    LTEXT "Pentru a închide fereastra expertului, apăsați „Sfârșit”.", -1, 114, 166, 132, 8
    CONTROL "", IDC_FOUNDHARDWARELIST, "SysListView32", WS_BORDER | WS_GROUP | WS_TABSTOP | LVS_REPORT | LVS_NOSORTHEADER | LVS_SINGLESEL | LVS_SHAREIMAGELISTS, 114, 56, 193, 78
END

IDD_HWSTATUSPAGE DIALOGEX 0, 0, 317, 186
STYLE DS_SHELLFONT | DS_MODALFRAME | WS_POPUP | WS_VISIBLE | WS_CAPTION | WS_SYSMENU
<<<<<<< HEAD
CAPTION "Expert de Adăugare de dispozitive"
=======
CAPTION "Expert de adăugare a dispozitivelor"
>>>>>>> 623e857a
FONT 8, "MS Shell Dlg"
BEGIN
    LTEXT "Încheire proces de instalare", IDC_FINISHTITLE, 114, 8, 195, 28
    LTEXT "Starea curentă a dispozitivului selectat:", -1, 114, 40, 193, 19
    EDITTEXT IDC_HWSTATUSEDIT, 114, 60, 193, 70, ES_MULTILINE | ES_AUTOVSCROLL | ES_READONLY | WS_VSCROLL | NOT WS_TABSTOP
    LTEXT "Pentru a porni un program de depanare pentru rezolvarea posibilelor probleme de instalare, apăsați „Sfârșit”.", -1, 114, 136, 193, 16
    LTEXT "Pentru a ieși, apăsați „Anulează”.", IDC_STATUSTEXT, 114, 166, 132, 8
END

IDD_NOTCONNECTEDPAGE DIALOGEX 0, 0, 317, 186
STYLE DS_SHELLFONT | DS_MODALFRAME | WS_POPUP | WS_VISIBLE | WS_CAPTION | WS_SYSMENU
<<<<<<< HEAD
CAPTION "Expert de Adăugare de dispozitive"
FONT 8, "MS Shell Dlg"
BEGIN
    LTEXT "Adăugarea dispozitivului nu poate continua", IDC_FINISHTITLE, 114, 8, 203, 28
    LTEXT "Pentru a continua, conectați dispozitivului la calculator.", -1, 114, 40, 193, 16
    AUTOCHECKBOX "În&chide calculatorul când apăs „Sfârșit” pentru a putea deschide calculatorul și conecta hardware-ul.", IDC_TURNOFFCHECKBOX, 114, 64, 203, 20, BS_TOP | BS_MULTILINE
    LTEXT "De obicei ReactOS poate instala dispozitive în mod automat, imediat după conectarea lor. Dacă ReactOS nu va detecta în mod automat noul dispozitiv, redeschideți acest expert de adăugare a dispozitivului.", -1, 114, 98, 193, 32
=======
CAPTION "Expert de adăugare a dispozitivelor"
FONT 8, "MS Shell Dlg"
BEGIN
    LTEXT "Adăugarea dispozitivelor nu poate continua", IDC_FINISHTITLE, 114, 8, 203, 28
    LTEXT "Pentru a continua, conectați dispozitivul la calculator.", -1, 114, 40, 193, 16
    AUTOCHECKBOX "În&chide calculatorul când apăs „Sfârșit” pentru a putea deschide calculatorul și conecta dispozitivul.", IDC_TURNOFFCHECKBOX, 114, 64, 203, 20, BS_TOP | BS_MULTILINE
    LTEXT "De obicei ReactOS poate instala dispozitive în mod automat, imediat după conectarea lor. Dacă ReactOS nu va detecta în mod automat noul dispozitiv, redeschideți acest expert de adăugare a dispozitivelor.", -1, 114, 98, 193, 32
>>>>>>> 623e857a
    LTEXT "Pentru a închide acest expert, apăsați „Sfârșit”.", IDC_STATUSTEXT, 114, 166, 193, 8
END

STRINGTABLE
BEGIN
<<<<<<< HEAD
    IDS_CPLNAME "Adăugare de dispozitive"
    IDS_CPLDESCRIPTION "Adaugarea de dispozitive la calculator."
    IDS_SEARCHTITLE "Poate dura ceva timp până când expertul caută…"
    IDS_SEARCHTEXT "Asistentul caută dispozitive recent conectate, care nu au fost încă instalate."
    IDS_ISCONNECTED "Dispozitivul este conectat?"
    IDS_PROBELISTTITLE "Următoarele dispozitive sunt deja instalate în calculator."
    IDS_ADDNEWDEVICE "Adăugă un nou dispozitiv hardware"
    IDS_SELECTWAYTITLE "Acest expert vă poate ajuta la instalarea altor dispozitive hardware."
=======
    IDS_CPLNAME "Adăugare dispozitive"
    IDS_CPLDESCRIPTION "Adaugarea de dispozitive la calculator."
    IDS_SEARCHTITLE "Așteptați căutarea de dispozitive…"
    IDS_SEARCHTEXT "Expertul caută dispozitive recent conectate, care nu au fost încă instalate."
    IDS_ISCONNECTED "Dispozitivul este conectat?"
    IDS_PROBELISTTITLE "dispozitive deja instalate în calculator."
    IDS_ADDNEWDEVICE "adăugă un nou dispozitiv"
    IDS_SELECTWAYTITLE "Acest expert vă poate ajuta la instalarea noilor dispozitive."
>>>>>>> 623e857a
    IDS_HDTYPESTITLE "Alegeți categoria dispozitivului pe care doriți să o instalați."
END<|MERGE_RESOLUTION|>--- conflicted
+++ resolved
@@ -11,23 +11,13 @@
 
 IDD_STARTPAGE DIALOGEX 0, 0, 317, 186
 STYLE DS_SHELLFONT | DS_MODALFRAME | WS_POPUP | WS_VISIBLE | WS_CAPTION | WS_SYSMENU
-<<<<<<< HEAD
-CAPTION "Expertul de Adăugare de dispozitive"
+CAPTION "Expert de adăugare de dispozitive"
 FONT 8, "MS Shell Dlg"
 BEGIN
     LTEXT "Bun venit la Expertul de Adăugare de dispozitive", IDC_FINISHTITLE, 114, 8, 203, 24
     LTEXT "Acest expert vă va ajuta la:", -1, 114, 40, 182, 8
     LTEXT "1) Instalarea componentelor logice aferente dispozitivului pe care le adăugați calculatorului.", -1, 121, 56, 184, 16
     LTEXT "2) Depanarea problemelor pe care le-ați putea întâmpina la instalarea dispozitivului.", -1, 121, 78, 185, 19
-=======
-CAPTION "Expert de adăugare a dispozitivelor"
-FONT 8, "MS Shell Dlg"
-BEGIN
-    LTEXT "Bun venit la adăugarea de dispozitive", IDC_FINISHTITLE, 114, 8, 203, 24
-    LTEXT "Acest expert vă va ajuta la:", -1, 114, 40, 182, 8
-    LTEXT "1) Instalarea software-ului aferente dispozitivelor pe care le adăugați calculatorului.", -1, 121, 56, 184, 16
-    LTEXT "2) Depanarea problemelor pe care le-ați putea întâmpina la instalarea dispozitivelor.", -1, 121, 78, 185, 19
->>>>>>> 623e857a
     ICON IDI_WARNINGICON, IDC_WARNINGICON, 124, 109, 20, 20
     LTEXT "În cazul în care dispozitivul este însoțit de un CD de instalare, este recomandată închiderea acestui expert și utilizarea CD-ului de instalare.", 503, 150, 106, 155, 50
     LTEXT "Pentru a continua, apăsați „Înainte”.", -1, 114, 166, 193, 8
@@ -35,11 +25,7 @@
 
 IDD_SEARCHPAGE DIALOGEX 0, 0, 317, 143
 STYLE DS_SHELLFONT | DS_MODALFRAME | WS_POPUP | WS_VISIBLE | WS_CAPTION | WS_SYSMENU
-<<<<<<< HEAD
-CAPTION "Expert de Adăugare de dispozitive"
-=======
-CAPTION "Expert de adăugare a dispozitivelor"
->>>>>>> 623e857a
+CAPTION "Expert de adăugare de dispozitive"
 FONT 8, "MS Shell Dlg"
 BEGIN
     LTEXT "", IDC_STATUSTEXT, 21, 8, 275, 32
@@ -48,11 +34,7 @@
 
 IDD_ISCONNECTEDPAGE DIALOGEX 0, 0, 317, 143
 STYLE DS_SHELLFONT | DS_MODALFRAME | WS_POPUP | WS_VISIBLE | WS_CAPTION | WS_SYSMENU
-<<<<<<< HEAD
-CAPTION "Expert de Adăugare de dispozitive"
-=======
-CAPTION "Expert de adăugare a dispozitivelor"
->>>>>>> 623e857a
+CAPTION "Expert de adăugare de dispozitive"
 FONT 8, "MS Shell Dlg"
 BEGIN
     LTEXT "Dispozitivul este conectat la calculator?", -1, 20, 11, 275, 8
@@ -62,11 +44,7 @@
 
 IDD_PROBELISTPAGE DIALOGEX 0, 0, 317, 143
 STYLE DS_SHELLFONT | DS_MODALFRAME | WS_POPUP | WS_VISIBLE | WS_CAPTION | WS_SYSMENU
-<<<<<<< HEAD
-CAPTION "Expert de Adăugare de dispozitive"
-=======
-CAPTION "Expert de adăugare a dispozitivelor"
->>>>>>> 623e857a
+CAPTION "Expert de adăugare de dispozitive"
 FONT 8, "MS Shell Dlg"
 BEGIN
     LTEXT "Alegeți din lista de mai jos un dispozitiv instalat, apoi apăsați „Înainte” pentru a-i inspecta proprietățile sau pentru a depana o posibilă problemă.", -1, 21, 8, 275, 22
@@ -77,63 +55,39 @@
 
 IDD_SELECTWAYPAGE DIALOGEX 0, 0, 317, 143
 STYLE DS_SHELLFONT | DS_MODALFRAME | WS_POPUP | WS_VISIBLE | WS_CAPTION | WS_SYSMENU
-<<<<<<< HEAD
-CAPTION "Expert de Adăugare de dispozitive"
+CAPTION "Expert de adăugare de dispozitive"
 FONT 8, "MS Shell Dlg"
 BEGIN
     LTEXT "Asistentul poate încerca detectarea și instalarea automată a dispozitivului. Altfel, dacă știți exact modelul dispozitivului, îl veți putea manual alege dintr-o listă.", -1, 21, 8, 280, 24
     LTEXT "Ce preferați să facă asistentul?", -1, 23, 40, 275, 8
     AUTORADIOBUTTON "Să &caute și automat să instaleze driverului necesar (Recomandat)", IDC_AUTOINSTALL, 30, 55, 266, 8, WS_GROUP | NOT WS_TABSTOP
-=======
-CAPTION "Expert de adăugare a dispozitivelor"
-FONT 8, "MS Shell Dlg"
-BEGIN
-    LTEXT "Expertul poate încerca detectarea și instalarea automată a dispozitivelor. Altfel, dacă știți exact modelul dispozitivului, îl veți putea manual alege dintr-o listă.", -1, 21, 8, 280, 24
-    LTEXT "Ce preferați să facă expertul?", -1, 23, 40, 275, 8
-    AUTORADIOBUTTON "Să &caute și automat să instaleze driverul necesar (Recomandat)", IDC_AUTOINSTALL, 30, 55, 266, 8, WS_GROUP | NOT WS_TABSTOP
->>>>>>> 623e857a
     AUTORADIOBUTTON "Să instaleze driverul pe care îl voi specifica &manual (Avansat)", IDC_MANUALLYINST, 30, 70, 266, 8, NOT WS_TABSTOP
 END
 
 IDD_DETECTEDHWPAGE DIALOGEX 0, 0, 317, 143
 STYLE DS_SHELLFONT | DS_MODALFRAME | WS_POPUP | WS_VISIBLE | WS_CAPTION | WS_SYSMENU
-<<<<<<< HEAD
-CAPTION "Expert de Adăugare de dispozitive"
+CAPTION "Expert de adăugare de dispozitive"
 FONT 8, "MS Shell Dlg"
 BEGIN
     LTEXT "", IDC_STATUSTEXT, 21, 9, 275, 40
     LTEXT "Dispozitive detectate:", IDC_DETECTEDHWTEXT, 21, 53, 176, 8
-=======
-CAPTION "Expert de adăugare a dispozitivelor"
-FONT 8, "MS Shell Dlg"
-BEGIN
-    LTEXT "", IDC_STATUSTEXT, 21, 9, 275, 40
-    LTEXT "dispozitive detectate:", IDC_DETECTEDHWTEXT, 21, 53, 176, 8
->>>>>>> 623e857a
     CONTROL "", IDC_DETECTEDHWLIST, "SysListView32", WS_BORDER | WS_GROUP | WS_TABSTOP | LVS_REPORT | LVS_NOSORTHEADER | LVS_SINGLESEL | LVS_SHAREIMAGELISTS | LVS_NOCOLUMNHEADER, 21, 65, 275, 70
 END
 
 IDD_HWTYPESPAGE DIALOGEX 0, 0, 317, 143
 STYLE DS_SHELLFONT | DS_MODALFRAME | WS_POPUP | WS_VISIBLE | WS_CAPTION | WS_SYSMENU
-<<<<<<< HEAD
-CAPTION "Expert de Adăugare de dispozitive"
-=======
-CAPTION "Expert de adăugare a dispozitivelor"
->>>>>>> 623e857a
+CAPTION "Expert de adăugare de dispozitive"
 FONT 8, "MS Shell Dlg"
 BEGIN
-    LTEXT "Dacă nu regăsiți categoria pe care o căutați, specificați „afișează toate”.", IDC_STATUSTEXT, 21, 9, 275, 18
+    LTEXT "Dacă nu regăsiți categoria pe care o căutați, apăsați pe Afișează toate dispozitivele.", IDC_STATUSTEXT, 21, 9, 275, 18
     LTEXT "Tip&uri obișnuite de dispozitive:", IDC_HWTYPESTEXT, 21, 31, 180, 8
     CONTROL "", IDC_HWTYPESLIST, "SysListView32", WS_BORDER | WS_GROUP | WS_TABSTOP | LVS_REPORT | LVS_NOSORTHEADER | LVS_SINGLESEL | LVS_SHAREIMAGELISTS | LVS_NOCOLUMNHEADER, 21, 42, 275, 92
 END
 
 IDD_PROGRESSPAGE DIALOGEX 0, 0, 317, 143
 STYLE DS_SHELLFONT | DS_MODALFRAME | WS_POPUP | WS_VISIBLE | WS_CAPTION | WS_SYSMENU
-<<<<<<< HEAD
-CAPTION "Expert de Adăugare de dispozitive"
-=======
-CAPTION "Expert de adăugare a dispozitivelor"
->>>>>>> 623e857a
+CAPTION "Expert de adăugare de dispozitive"
+
 FONT 8, "MS Shell Dlg"
 BEGIN
     LTEXT "Căutarea dispozitivului poate dura câteva minute.", -1, 21, 8, 275, 15
@@ -145,30 +99,18 @@
 
 IDD_FINISHPAGE DIALOGEX 0, 0, 317, 186
 STYLE DS_SHELLFONT | DS_MODALFRAME | WS_POPUP | WS_VISIBLE | WS_CAPTION | WS_SYSMENU
-<<<<<<< HEAD
-CAPTION "Expert de Adăugare de dispozitive"
+CAPTION "Expert de adăugare de dispozitive"
 FONT 8, "MS Shell Dlg"
 BEGIN
     LTEXT "Încheiere proces de instalare", IDC_FINISHTITLE, 114, 8, 203, 24
     LTEXT "Ați încheiat cu succes adăugarea dispozitivul.", -1, 114, 32, 193, 19
-=======
-CAPTION "Expert de adăugare a dispozitivelor"
-FONT 8, "MS Shell Dlg"
-BEGIN
-    LTEXT "Încheiere proces de instalare", IDC_FINISHTITLE, 114, 8, 203, 24
-    LTEXT "Ați încheiat cu succes adăugarea dispozitivului.", -1, 114, 32, 193, 19
->>>>>>> 623e857a
     LTEXT "", IDC_STATUSTEXT, 114, 70, 193, 92
     LTEXT "Pentru a închide fereastra expertului, apăsați „Sfârșit”.", -1, 114, 166, 132, 8
 END
 
 IDD_ISFOUNDPAGE DIALOGEX 0, 0, 317, 186
 STYLE DS_SHELLFONT | DS_MODALFRAME | WS_POPUP | WS_VISIBLE | WS_CAPTION | WS_SYSMENU
-<<<<<<< HEAD
-CAPTION "Expert de Adăugare de dispozitive"
-=======
-CAPTION "Expert de adăugare a dispozitivelor"
->>>>>>> 623e857a
+CAPTION "Expert de adăugare de dispozitive"
 FONT 8, "MS Shell Dlg"
 BEGIN
     LTEXT "Încheiere proces de instalare", IDC_FINISHTITLE, 114, 8, 203, 24
@@ -179,14 +121,10 @@
 
 IDD_HWSTATUSPAGE DIALOGEX 0, 0, 317, 186
 STYLE DS_SHELLFONT | DS_MODALFRAME | WS_POPUP | WS_VISIBLE | WS_CAPTION | WS_SYSMENU
-<<<<<<< HEAD
-CAPTION "Expert de Adăugare de dispozitive"
-=======
-CAPTION "Expert de adăugare a dispozitivelor"
->>>>>>> 623e857a
+CAPTION "Expert de adăugare de dispozitive"
 FONT 8, "MS Shell Dlg"
 BEGIN
-    LTEXT "Încheire proces de instalare", IDC_FINISHTITLE, 114, 8, 195, 28
+    LTEXT "Încheiere proces de instalare", IDC_FINISHTITLE, 114, 8, 195, 28
     LTEXT "Starea curentă a dispozitivului selectat:", -1, 114, 40, 193, 19
     EDITTEXT IDC_HWSTATUSEDIT, 114, 60, 193, 70, ES_MULTILINE | ES_AUTOVSCROLL | ES_READONLY | WS_VSCROLL | NOT WS_TABSTOP
     LTEXT "Pentru a porni un program de depanare pentru rezolvarea posibilelor probleme de instalare, apăsați „Sfârșit”.", -1, 114, 136, 193, 16
@@ -195,29 +133,18 @@
 
 IDD_NOTCONNECTEDPAGE DIALOGEX 0, 0, 317, 186
 STYLE DS_SHELLFONT | DS_MODALFRAME | WS_POPUP | WS_VISIBLE | WS_CAPTION | WS_SYSMENU
-<<<<<<< HEAD
-CAPTION "Expert de Adăugare de dispozitive"
+CAPTION "Expert de adăugare de dispozitive"
 FONT 8, "MS Shell Dlg"
 BEGIN
     LTEXT "Adăugarea dispozitivului nu poate continua", IDC_FINISHTITLE, 114, 8, 203, 28
     LTEXT "Pentru a continua, conectați dispozitivului la calculator.", -1, 114, 40, 193, 16
     AUTOCHECKBOX "În&chide calculatorul când apăs „Sfârșit” pentru a putea deschide calculatorul și conecta hardware-ul.", IDC_TURNOFFCHECKBOX, 114, 64, 203, 20, BS_TOP | BS_MULTILINE
     LTEXT "De obicei ReactOS poate instala dispozitive în mod automat, imediat după conectarea lor. Dacă ReactOS nu va detecta în mod automat noul dispozitiv, redeschideți acest expert de adăugare a dispozitivului.", -1, 114, 98, 193, 32
-=======
-CAPTION "Expert de adăugare a dispozitivelor"
-FONT 8, "MS Shell Dlg"
-BEGIN
-    LTEXT "Adăugarea dispozitivelor nu poate continua", IDC_FINISHTITLE, 114, 8, 203, 28
-    LTEXT "Pentru a continua, conectați dispozitivul la calculator.", -1, 114, 40, 193, 16
-    AUTOCHECKBOX "În&chide calculatorul când apăs „Sfârșit” pentru a putea deschide calculatorul și conecta dispozitivul.", IDC_TURNOFFCHECKBOX, 114, 64, 203, 20, BS_TOP | BS_MULTILINE
-    LTEXT "De obicei ReactOS poate instala dispozitive în mod automat, imediat după conectarea lor. Dacă ReactOS nu va detecta în mod automat noul dispozitiv, redeschideți acest expert de adăugare a dispozitivelor.", -1, 114, 98, 193, 32
->>>>>>> 623e857a
     LTEXT "Pentru a închide acest expert, apăsați „Sfârșit”.", IDC_STATUSTEXT, 114, 166, 193, 8
 END
 
 STRINGTABLE
 BEGIN
-<<<<<<< HEAD
     IDS_CPLNAME "Adăugare de dispozitive"
     IDS_CPLDESCRIPTION "Adaugarea de dispozitive la calculator."
     IDS_SEARCHTITLE "Poate dura ceva timp până când expertul caută…"
@@ -226,15 +153,5 @@
     IDS_PROBELISTTITLE "Următoarele dispozitive sunt deja instalate în calculator."
     IDS_ADDNEWDEVICE "Adăugă un nou dispozitiv hardware"
     IDS_SELECTWAYTITLE "Acest expert vă poate ajuta la instalarea altor dispozitive hardware."
-=======
-    IDS_CPLNAME "Adăugare dispozitive"
-    IDS_CPLDESCRIPTION "Adaugarea de dispozitive la calculator."
-    IDS_SEARCHTITLE "Așteptați căutarea de dispozitive…"
-    IDS_SEARCHTEXT "Expertul caută dispozitive recent conectate, care nu au fost încă instalate."
-    IDS_ISCONNECTED "Dispozitivul este conectat?"
-    IDS_PROBELISTTITLE "dispozitive deja instalate în calculator."
-    IDS_ADDNEWDEVICE "adăugă un nou dispozitiv"
-    IDS_SELECTWAYTITLE "Acest expert vă poate ajuta la instalarea noilor dispozitive."
->>>>>>> 623e857a
     IDS_HDTYPESTITLE "Alegeți categoria dispozitivului pe care doriți să o instalați."
 END