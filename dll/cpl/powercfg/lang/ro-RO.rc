/*
 * PROJECT:     ReactOS Power Configuration Applet
 * LICENSE:     GPL-2.0-or-later (https://spdx.org/licenses/GPL-2.0-or-later)
 * PURPOSE:     Romanian resource file
 * TRANSLATORS: Copyright 2009 Petru Dimitriu <petrimetri@gmail.com>
 *              Copyright 2011-2018 Ștefan Fulea <stefan.fulea@mail.com>
 *              Copyright 2022-2023 Andrei Miloiu <miloiuandrei@gmail.com>
 */

LANGUAGE LANG_ROMANIAN, SUBLANG_NEUTRAL

IDD_POWERSCHEMESPAGE_ACDC DIALOGEX 0, 0, 252, 220
STYLE DS_SHELLFONT | WS_CHILD | WS_DISABLED | WS_CAPTION
CAPTION "Regim de consum"
FONT 8, "MS Shell Dlg"
BEGIN
    ICON IDI_ACDC, IDI_ACDC, 7, 7, 0, 0
    LTEXT "Alegeți un regim de consum al energiei cât mai potrivit pentru dumneavoastră. Aveți în vedere că modificările aduse vor fi memorate în regimul curent.", -1, 37, 6, 208, 36
    GROUPBOX "&Regimuri de consum", -1, 6, 43, 240, 50
    COMBOBOX IDC_ENERGYLIST, 14, 54, 224, 92, CBS_DROPDOWNLIST | CBS_AUTOHSCROLL | WS_VSCROLL | WS_TABSTOP
<<<<<<< HEAD
    PUSHBUTTON "&Salvare…", IDC_SAVEAS_BTN, 124, 72, 55, 14, WS_DISABLED
    PUSHBUTTON "Șt&erge", IDC_DELETE_BTN, 183, 72, 55, 14, WS_DISABLED
    GROUPBOX "Nespecificat", IDC_GRPDETAIL, 6, 95, 240, 136
    LTEXT "Când calculatorul este:", IDC_SAT, 12, 109, 75, 12
    LTEXT "În priză", IDC_SAC, 123, 110, 45, 15
    ICON IDI_AC, IDC_IAC, 97, 108, 21, 20
    LTEXT "Pe baterii", IDC_SDC, 195, 110, 45, 15
    ICON IDI_DC, IDC_IDC, 170, 108, 21, 20
    LTEXT "Închiderea e&cranului:", IDC_MONITOR, 13, 148, 84, 10
=======
    PUSHBUTTON "&Păstrare…", IDC_SAVEAS_BTN, 85, 72, 80, 14, WS_DISABLED
    PUSHBUTTON "Șt&erge", IDC_DELETE_BTN, 173, 72, 64, 14, WS_DISABLED
    GROUPBOX "", IDC_GRPDETAIL, 6, 95, 240, 119
    LTEXT "Când calculatorul este:", IDC_SAT, 12, 110, 60, 15
    LTEXT "În priză", IDC_SAC, 100, 110, 50, 15
    ICON IDI_AC, IDC_IAC, 141, 122, 0, 0
    LTEXT "Pe baterii", IDC_SDC, 173, 110, 50, 15
    ICON IDI_DC, IDC_IDC, 218, 122, 0, 0
    LTEXT "Închiderea e&cranului:", IDC_MONITOR, 13, 148, 85, 10
>>>>>>> ee117475
    COMBOBOX IDC_MONITORACLIST, 100, 145, 65, 150, CBS_DROPDOWNLIST | WS_VSCROLL | WS_TABSTOP
    COMBOBOX IDC_MONITORDCLIST, 173, 145, 65, 150, CBS_DROPDOWNLIST | WS_VSCROLL | WS_TABSTOP
    LTEXT "Oprirea &discurilor:", IDC_DISK, 13, 163, 85, 10
    COMBOBOX IDC_DISKACLIST, 100, 160, 65, 150, CBS_DROPDOWNLIST | WS_VSCROLL | WS_TABSTOP
    COMBOBOX IDC_DISKDCLIST, 173, 160, 65, 150, CBS_DROPDOWNLIST | WS_VSCROLL | WS_TABSTOP
    LTEXT "Starea de &veghe:", IDC_STANDBY, 13, 178, 85, 10
    COMBOBOX IDC_STANDBYACLIST, 100, 175, 65, 150, CBS_DROPDOWNLIST | WS_VSCROLL | WS_TABSTOP
    COMBOBOX IDC_STANDBYDCLIST, 173, 175, 65, 150, CBS_DROPDOWNLIST | WS_VSCROLL | WS_TABSTOP
    LTEXT "&Hibernarea:", IDC_HIBERNATE, 13, 193, 85, 10
    COMBOBOX IDC_HIBERNATEACLIST, 100, 190, 65, 150, CBS_DROPDOWNLIST | WS_VSCROLL | WS_TABSTOP
    COMBOBOX IDC_HIBERNATEDCLIST, 173, 190, 65, 150, CBS_DROPDOWNLIST | WS_VSCROLL | WS_TABSTOP
END

IDD_POWERSCHEMESPAGE_AC DIALOGEX 0, 0, 252, 220
STYLE DS_SHELLFONT | WS_CHILD | WS_DISABLED | WS_CAPTION
CAPTION "Regim de consum"
FONT 8, "MS Shell Dlg"
BEGIN
    ICON IDI_ACDC, IDI_ACDC, 7, 7, 0, 0
    LTEXT "Alegeți un regim de consum al energiei cât mai potrivit pentru dumneavoastră. Aveți în vedere că modificările aduse vor fi memorate în regimul curent.", -1, 37, 6, 208, 36
    GROUPBOX "&Regimuri de consum", -1, 6, 43, 240, 50
    COMBOBOX IDC_ENERGYLIST, 14, 54, 224, 92, CBS_DROPDOWNLIST | CBS_AUTOHSCROLL | WS_VSCROLL
<<<<<<< HEAD
    PUSHBUTTON "&Salvare…", IDC_SAVEAS_BTN, 124, 72, 55, 14, WS_DISABLED
    PUSHBUTTON "Șt&erge", IDC_DELETE_BTN, 183, 72, 55, 14, WS_DISABLED
    GROUPBOX "Nespecificat", IDC_GRPDETAIL, 6, 95, 240, 136
    LTEXT "Închiderea e&cranului:", IDC_MONITOR, 13, 148, 84, 10
=======
    PUSHBUTTON "&Păstrare…", IDC_SAVEAS_BTN, 85, 72, 80, 14, WS_DISABLED
    PUSHBUTTON "Șt&erge", IDC_DELETE_BTN, 173, 72, 64, 14, WS_DISABLED
    GROUPBOX "", IDC_GRPDETAIL, 6, 95, 240, 119
    LTEXT "Închiderea e&cranului:", IDC_MONITOR, 13, 148, 85, 10
>>>>>>> ee117475
    COMBOBOX IDC_MONITORACLIST, 100, 145, 140, 150, CBS_DROPDOWNLIST | WS_VSCROLL | WS_TABSTOP
    LTEXT "Oprirea &discurilor:", IDC_DISK, 13, 163, 85, 10
    COMBOBOX IDC_DISKACLIST, 100, 160, 140, 150, CBS_DROPDOWNLIST | WS_VSCROLL | WS_TABSTOP
    LTEXT "Starea de &veghe:", IDC_STANDBY, 13, 178, 85, 10
    COMBOBOX IDC_STANDBYACLIST, 100, 175, 140, 150, CBS_DROPDOWNLIST | WS_VSCROLL | WS_TABSTOP
    LTEXT "&Hibernarea:", IDC_HIBERNATE, 13, 193, 85, 10
    COMBOBOX IDC_HIBERNATEACLIST, 100, 190, 140, 150, CBS_DROPDOWNLIST | WS_VSCROLL | WS_TABSTOP
END

IDD_PROPPAGEALARMS DIALOGEX 0, 0, 252, 220
STYLE DS_SHELLFONT | DS_MODALFRAME | WS_POPUP | WS_CAPTION | WS_SYSMENU
CAPTION "Alarme"
FONT 8, "MS Shell Dlg"
BEGIN
    GROUPBOX "Alarmă baterie decongestionată", -1, 6, 7, 239, 99
    AUTOCHECKBOX "Alarmează „baterie &decongestionată” când va ajunge la:", IDC_ALARM1, 15, 17, 225, 10, WS_TABSTOP
    LTEXT "xxx%", IDC_ALARMVALUE1, 28, 32, 20, 10
    CONTROL "", IDC_ALARMBAR1, "msctls_trackbar32", TBS_HORZ | TBS_AUTOTICKS | WS_TABSTOP, 47, 32, 194, 15
    PUSHBUTTON "A&cțiune alarmă…", -1, 148, 50, 88, 14, WS_DISABLED
    LTEXT "Notificare:", -1, 28, 67, 89, 10
    LTEXT "?", IDC_ALARMMSG1, 118, 67, 125, 10
    LTEXT "Acțiune:", -1, 28, 79, 89, 10
    LTEXT "?", IDC_ALARMAKTION1, 118, 79, 125, 10
    LTEXT "Exec. program:", -1, 28, 91, 89, 10
    LTEXT "?", IDC_ALARMPROG1, 118, 91, 125, 10
    GROUPBOX "Alarmă baterie descărcată", -1, 6, 115, 239, 99
    AUTOCHECKBOX "Alarmează „baterie d&escărcată” când va ajunge la:", IDC_ALARM2, 15, 125, 225, 10, WS_TABSTOP
    LTEXT "xxx%", IDC_ALARMVALUE2, 28, 140, 20, 10
    CONTROL "", IDC_ALARMBAR2, "msctls_trackbar32", TBS_HORZ | TBS_AUTOTICKS | WS_TABSTOP, 47, 140, 194, 15
    PUSHBUTTON "Acți&une alarmă…", -1, 148, 158, 88, 14, WS_DISABLED
    LTEXT "Notificare:", -1, 28, 175, 89, 10
    LTEXT "?", IDC_ALARMMSG2, 118, 175, 125, 10
    LTEXT "Acțiune:", -1, 28, 187, 89, 10
    LTEXT "?", IDC_ALARMAKTION2, 118, 187, 125, 10
    LTEXT "Exec. program:", -1, 28, 199, 89, 10
    LTEXT "?", IDC_ALARMPROG2, 118, 199, 125, 10
END

IDD_PROPPAGEADVANCED DIALOGEX 0, 0, 252, 220
STYLE DS_SHELLFONT | DS_MODALFRAME | WS_POPUP | WS_CAPTION | WS_SYSMENU
CAPTION "Avansate"
FONT 8, "MS Shell Dlg"
BEGIN
    ICON IDI_ACDC, IDI_ACDC, 7, 7, 0, 0
    LTEXT "Specificați opțiunile de economisire ale consumului de energie al calculatorului.", -1, 37, 6, 208, 20
    GROUPBOX "Opțiuni", -1, 6, 30, 240, 65
    AUTOCHECKBOX "Afișează pictogramă în &zona de notificare", IDC_SYSTRAYBATTERYMETER, 17, 43, 220, 10, WS_TABSTOP
    AUTOCHECKBOX "Solicită &reautentificare la revenirea din starea de veghe", IDC_PASSWORDLOGON, 17, 60, 220, 10, WS_TABSTOP
    AUTOCHECKBOX "Înt&unecă ecranul când calculatorul merge pe baterii", IDC_VIDEODIMDISPLAY, 17, 78, 220, 10, WS_TABSTOP
    GROUPBOX "Consecințe ale acțiunilor de utilizator", -1, 6, 101, 240, 110
    LTEXT "&Plierea calculatorul portabil determină:", IDC_SLIDCLOSE, 15, 115, 222, 10
    COMBOBOX IDC_LIDCLOSE, 15, 127, 220, 90, CBS_DROPDOWNLIST | CBS_SORT | WS_VSCROLL | WS_TABSTOP
    LTEXT "Apăsarea &butonului de alimentare determină:", IDC_SPOWERBUTTON, 15, 145, 222, 10
    COMBOBOX IDC_POWERBUTTON, 15, 157, 220, 90, CBS_DROPDOWNLIST | CBS_SORT | WS_VSCROLL | WS_TABSTOP
    LTEXT "Apăsarea butonului stării de &veghe determină:", IDC_SSLEEPBUTTON, 15, 175, 222, 10
    COMBOBOX IDC_SLEEPBUTTON, 15, 187, 220, 90, CBS_DROPDOWNLIST | CBS_SORT | WS_VSCROLL | WS_TABSTOP
END

IDD_PROPPAGEHIBERNATE DIALOGEX 0, 0, 252, 220
STYLE DS_SHELLFONT | DS_MODALFRAME | WS_POPUP | WS_CAPTION | WS_SYSMENU
CAPTION "Hibernare"
FONT 8, "MS Shell Dlg"
BEGIN
    ICON IDI_HIBERNATE, IDI_HIBERNATE, 7, 7, 0, 0
    LTEXT "Intrarea în starea de hibernare presupune stocarea pe disc a întregului conținut de memorie operativă, urmată de închiderea completă a calculatorului. La revenirea din hibernare, calculatorul revine exact la starea anterioară hibernării.", -1, 37, 6, 208, 35
    GROUPBOX "Hibernare", -1, 6, 41, 240, 32
    AUTOCHECKBOX "Doresc folosirea funcționalității &Hibernare", IDC_HIBERNATEFILE, 17, 55, 210, 10, WS_TABSTOP
    GROUPBOX "Spațiul necesar pentru hibernare", -1, 6, 80, 240, 76
    LTEXT "Spațiul de stocare disponibil:", -1, 15, 95, 150, 10
    LTEXT "?", IDC_FREESPACE, 170, 95, 70, 10
    LTEXT "Spațiul necesar pentru hibernare:", -1, 15, 115, 150, 10
    LTEXT "?", IDC_SPACEFORHIBERNATEFILE, 170, 115, 70, 10
    LTEXT "Este necesar mai mult spațiu liber pe dispozitivul de stocare înainte de a putea activa funcționalitatea de hibernare.", IDC_TOLESSFREESPACE, 15, 135, 224, 20
END

IDD_SAVEPOWERSCHEME DIALOGEX 0, 0, 190, 62
STYLE DS_SHELLFONT | DS_MODALFRAME | WS_POPUP | WS_CAPTION | WS_SYSMENU
CAPTION "Save Scheme"
FONT 8, "MS Shell Dlg"
BEGIN
    LTEXT "Save this power scheme as:", -1, 7, 7, 180, 8
    EDITTEXT IDC_SCHEMENAME, 7, 18, 176, 14, ES_AUTOHSCROLL | WS_CHILD | WS_VISIBLE | WS_BORDER | WS_TABSTOP
    DEFPUSHBUTTON "OK", IDOK, 79, 40, 50, 14
    PUSHBUTTON "Cancel", IDCANCEL, 133, 40, 50, 14
END

STRINGTABLE
BEGIN
    IDS_CPLNAME_1 "Alimentare"
    IDS_CPLDESCRIPTION_1 "Configurarea metodelor de economisire a consumului de energie al calculatorului."
    IDS_PERCENT "%i%%"
    IDS_SOUND "sonoră"
    IDS_TEXT "text"
    IDS_CONFIG1 "Configurare regim %s"
    IDS_CONFIG2 "Opțiuni avansate pentru %s"
    IDS_NOACTION "nespecificată"
    IDS_PowerActionNone1 "acțiune nespecificată"
    IDS_PowerActionUnknown "acțiune necunoscută"
    IDS_PowerActionSleep "intrarea în stare de veghe"
    IDS_PowerActionHibernate "intrarea în hibernare"
    IDS_PowerActionShutdown "închiderea calculatorului"
    IDS_PowerActionRestart "repornirea calculatorului"
    IDS_PowerActionShutdownOff "închiderea și deconectarea de la alimentare"
    IDS_PowerActionWarmEject "solicitarea acțiunii utilizatorului"
    IDS_PowerActionNone2 "nespecificat"
    IDS_TIMEOUT1 "după 1 min"
    IDS_TIMEOUT2 "după 2 min"
    IDS_TIMEOUT3 "după 3 min"
    IDS_TIMEOUT4 "după 5 min"
    IDS_TIMEOUT5 "după 10 min"
    IDS_TIMEOUT6 "după 15 min"
    IDS_TIMEOUT7 "după 20 min"
    IDS_TIMEOUT8 "după 25 min"
    IDS_TIMEOUT9 "după 30 min"
    IDS_TIMEOUT10 "după 45 min"
    IDS_TIMEOUT11 "după 1 oră"
    IDS_TIMEOUT12 "după 2 ore"
    IDS_TIMEOUT13 "după 3 ore"
    IDS_TIMEOUT14 "după 4 ore"
    IDS_TIMEOUT15 "după 5 ore"
    IDS_TIMEOUT16 "dezactivată"
    IDS_DEL_SCHEME "Sigur doriți eliminarea aceastui regim de consum energetic: ""%s""?"
    IDS_DEL_SCHEME_TITLE "Eliminarea regumului de consum"
    IDS_DEL_SCHEME_ERROR "Nu poate fi ștearsă schema de alimentare"
END<|MERGE_RESOLUTION|>--- conflicted
+++ resolved
@@ -18,18 +18,7 @@
     LTEXT "Alegeți un regim de consum al energiei cât mai potrivit pentru dumneavoastră. Aveți în vedere că modificările aduse vor fi memorate în regimul curent.", -1, 37, 6, 208, 36
     GROUPBOX "&Regimuri de consum", -1, 6, 43, 240, 50
     COMBOBOX IDC_ENERGYLIST, 14, 54, 224, 92, CBS_DROPDOWNLIST | CBS_AUTOHSCROLL | WS_VSCROLL | WS_TABSTOP
-<<<<<<< HEAD
-    PUSHBUTTON "&Salvare…", IDC_SAVEAS_BTN, 124, 72, 55, 14, WS_DISABLED
-    PUSHBUTTON "Șt&erge", IDC_DELETE_BTN, 183, 72, 55, 14, WS_DISABLED
-    GROUPBOX "Nespecificat", IDC_GRPDETAIL, 6, 95, 240, 136
-    LTEXT "Când calculatorul este:", IDC_SAT, 12, 109, 75, 12
-    LTEXT "În priză", IDC_SAC, 123, 110, 45, 15
-    ICON IDI_AC, IDC_IAC, 97, 108, 21, 20
-    LTEXT "Pe baterii", IDC_SDC, 195, 110, 45, 15
-    ICON IDI_DC, IDC_IDC, 170, 108, 21, 20
-    LTEXT "Închiderea e&cranului:", IDC_MONITOR, 13, 148, 84, 10
-=======
-    PUSHBUTTON "&Păstrare…", IDC_SAVEAS_BTN, 85, 72, 80, 14, WS_DISABLED
+    PUSHBUTTON "Salvea&ză…", IDC_SAVEAS_BTN, 85, 72, 80, 14, WS_DISABLED
     PUSHBUTTON "Șt&erge", IDC_DELETE_BTN, 173, 72, 64, 14, WS_DISABLED
     GROUPBOX "", IDC_GRPDETAIL, 6, 95, 240, 119
     LTEXT "Când calculatorul este:", IDC_SAT, 12, 110, 60, 15
@@ -38,7 +27,6 @@
     LTEXT "Pe baterii", IDC_SDC, 173, 110, 50, 15
     ICON IDI_DC, IDC_IDC, 218, 122, 0, 0
     LTEXT "Închiderea e&cranului:", IDC_MONITOR, 13, 148, 85, 10
->>>>>>> ee117475
     COMBOBOX IDC_MONITORACLIST, 100, 145, 65, 150, CBS_DROPDOWNLIST | WS_VSCROLL | WS_TABSTOP
     COMBOBOX IDC_MONITORDCLIST, 173, 145, 65, 150, CBS_DROPDOWNLIST | WS_VSCROLL | WS_TABSTOP
     LTEXT "Oprirea &discurilor:", IDC_DISK, 13, 163, 85, 10
@@ -61,17 +49,10 @@
     LTEXT "Alegeți un regim de consum al energiei cât mai potrivit pentru dumneavoastră. Aveți în vedere că modificările aduse vor fi memorate în regimul curent.", -1, 37, 6, 208, 36
     GROUPBOX "&Regimuri de consum", -1, 6, 43, 240, 50
     COMBOBOX IDC_ENERGYLIST, 14, 54, 224, 92, CBS_DROPDOWNLIST | CBS_AUTOHSCROLL | WS_VSCROLL
-<<<<<<< HEAD
-    PUSHBUTTON "&Salvare…", IDC_SAVEAS_BTN, 124, 72, 55, 14, WS_DISABLED
-    PUSHBUTTON "Șt&erge", IDC_DELETE_BTN, 183, 72, 55, 14, WS_DISABLED
-    GROUPBOX "Nespecificat", IDC_GRPDETAIL, 6, 95, 240, 136
-    LTEXT "Închiderea e&cranului:", IDC_MONITOR, 13, 148, 84, 10
-=======
-    PUSHBUTTON "&Păstrare…", IDC_SAVEAS_BTN, 85, 72, 80, 14, WS_DISABLED
+    PUSHBUTTON "Salvea&ză…", IDC_SAVEAS_BTN, 85, 72, 80, 14, WS_DISABLED
     PUSHBUTTON "Șt&erge", IDC_DELETE_BTN, 173, 72, 64, 14, WS_DISABLED
     GROUPBOX "", IDC_GRPDETAIL, 6, 95, 240, 119
     LTEXT "Închiderea e&cranului:", IDC_MONITOR, 13, 148, 85, 10
->>>>>>> ee117475
     COMBOBOX IDC_MONITORACLIST, 100, 145, 140, 150, CBS_DROPDOWNLIST | WS_VSCROLL | WS_TABSTOP
     LTEXT "Oprirea &discurilor:", IDC_DISK, 13, 163, 85, 10
     COMBOBOX IDC_DISKACLIST, 100, 160, 140, 150, CBS_DROPDOWNLIST | WS_VSCROLL | WS_TABSTOP
@@ -149,13 +130,13 @@
 
 IDD_SAVEPOWERSCHEME DIALOGEX 0, 0, 190, 62
 STYLE DS_SHELLFONT | DS_MODALFRAME | WS_POPUP | WS_CAPTION | WS_SYSMENU
-CAPTION "Save Scheme"
+CAPTION "Salvarea schemei de alimentare"
 FONT 8, "MS Shell Dlg"
 BEGIN
-    LTEXT "Save this power scheme as:", -1, 7, 7, 180, 8
+    LTEXT "Salvează schema de alimentare ca:", -1, 7, 7, 180, 8
     EDITTEXT IDC_SCHEMENAME, 7, 18, 176, 14, ES_AUTOHSCROLL | WS_CHILD | WS_VISIBLE | WS_BORDER | WS_TABSTOP
-    DEFPUSHBUTTON "OK", IDOK, 79, 40, 50, 14
-    PUSHBUTTON "Cancel", IDCANCEL, 133, 40, 50, 14
+    DEFPUSHBUTTON "Confirmă", IDOK, 79, 40, 50, 14
+    PUSHBUTTON "Anulează", IDCANCEL, 133, 40, 50, 14
 END
 
 STRINGTABLE
