--- conflicted
+++ resolved
@@ -117,13 +117,9 @@
     CONTROL "Utili&ser la méthode suivante pour lisser les bords des polices d'écran :", IDC_EFFAPPEARANCE_SMOOTHING,
             "button", BS_AUTOCHECKBOX | WS_TABSTOP, 10, 42, 267, 19
     COMBOBOX IDC_EFFAPPEARANCE_SMOOTHINGTYPE, 20, 62, 95, 19, CBS_DROPDOWNLIST |
-<<<<<<< HEAD
              CBS_HASSTRINGS | WS_CHILD | WS_VSCROLL | WS_TABSTOP
-    CONTROL "&Utiliser de grandes icones", IDC_EFFAPPEARANCE_LARGEICONS, "button",
-=======
-             CBS_HASSTRINGS | CBS_SORT | WS_VSCROLL | WS_TABSTOP
     CONTROL "&Utiliser de grandes icônes", IDC_EFFAPPEARANCE_LARGEICONS, "button",
->>>>>>> cf26321e
+             CBS_HASSTRINGS | WS_CHILD | WS_VSCROLL | WS_TABSTOP
             BS_AUTOCHECKBOX | WS_TABSTOP | WS_DISABLED, 10, 80, 267, 19
     CONTROL "&Afficher une ombre sous les menus", IDC_EFFAPPEARANCE_SETDROPSHADOW,
             "button", BS_AUTOCHECKBOX | WS_TABSTOP, 10, 95, 267, 19
