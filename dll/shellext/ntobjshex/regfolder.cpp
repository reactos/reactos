--- conflicted
+++ resolved
@@ -408,48 +408,41 @@
         case REGISTRY_COLUMN_NAME:
             return CompareName(lParam, first, second);
 
-<<<<<<< HEAD
-    case REGISTRY_COLUMN_TYPE:
-        if (first->entryType != second->entryType)
-            return MAKE_COMPARE_HRESULT(second->entryType - first->entryType);
-
-        if (first->entryType == REG_ENTRY_KEY)
-        {
-            if (first->contentsLength == 0 || second->contentsLength == 0)
-                return (first->contentsLength == 0) ? S_GREATERTHAN : S_LESSTHAN;
-
-            PWSTR firstKey = (PWSTR)(((PBYTE)first) + FIELD_OFFSET(RegPidlEntry, entryName) + first->entryNameLength + sizeof(WCHAR));
-            PWSTR secondKey = (PWSTR)(((PBYTE)second) + FIELD_OFFSET(RegPidlEntry, entryName) + second->entryNameLength + sizeof(WCHAR));
-            return MAKE_COMPARE_HRESULT(lstrcmpW(firstKey, secondKey));
-        }
-
-        return CompareName(lParam, first, second);
-
-    case REGISTRY_COLUMN_VALUE:
-    {
-        PCWSTR firstContent, secondContent;
-
-        if (FAILED_UNEXPECTEDLY(FormatContentsForDisplay(first, m_hRoot, m_NtPath, &firstContent)))
-            return E_INVALIDARG;
-
-        if (FAILED_UNEXPECTEDLY(FormatContentsForDisplay(second, m_hRoot, m_NtPath, &secondContent)))
-            return E_INVALIDARG;
-
-        hr = MAKE_COMPARE_HRESULT(lstrcmpW(firstContent, secondContent));
-
-        CoTaskMemFree((LPVOID)firstContent);
-        CoTaskMemFree((LPVOID)secondContent);
-
-        return hr;
-    }
-=======
         case REGISTRY_COLUMN_TYPE:
-            return MAKE_COMPARE_HRESULT(second->contentType - first->contentType);
+        {
+            if (first->entryType != second->entryType)
+                return MAKE_COMPARE_HRESULT(second->entryType - first->entryType);
+
+            if (first->entryType == REG_ENTRY_KEY)
+            {
+                if (first->contentsLength == 0 || second->contentsLength == 0)
+                    return (first->contentsLength == 0) ? S_GREATERTHAN : S_LESSTHAN;
+
+                PWSTR firstKey = (PWSTR)(((PBYTE)first) + FIELD_OFFSET(RegPidlEntry, entryName) + first->entryNameLength + sizeof(WCHAR));
+                PWSTR secondKey = (PWSTR)(((PBYTE)second) + FIELD_OFFSET(RegPidlEntry, entryName) + second->entryNameLength + sizeof(WCHAR));
+                return MAKE_COMPARE_HRESULT(lstrcmpW(firstKey, secondKey));
+            }
+
+            return CompareName(lParam, first, second);
+        }
 
         case REGISTRY_COLUMN_VALUE:
-            // Can't sort by link target yet
-            return E_INVALIDARG;
->>>>>>> d1718366
+        {
+            PCWSTR firstContent, secondContent;
+
+            if (FAILED_UNEXPECTEDLY(FormatContentsForDisplay(first, m_hRoot, m_NtPath, &firstContent)))
+                return E_INVALIDARG;
+
+            if (FAILED_UNEXPECTEDLY(FormatContentsForDisplay(second, m_hRoot, m_NtPath, &secondContent)))
+                return E_INVALIDARG;
+
+            hr = MAKE_COMPARE_HRESULT(lstrcmpW(firstContent, secondContent));
+
+            CoTaskMemFree((LPVOID)firstContent);
+            CoTaskMemFree((LPVOID)secondContent);
+
+            return hr;
+        }
     }
 
     DbgPrint("Unsupported sorting mode.\n");
