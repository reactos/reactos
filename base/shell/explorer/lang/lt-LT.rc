--- conflicted
+++ resolved
@@ -1,17 +1,9 @@
 /*
-<<<<<<< HEAD
- * PROJECT:     Explorer for ReactOS
- * LICENSE:     LGPL-2.1-or-later (https://spdx.org/licenses/LGPL-2.1-or-later)
- * PURPOSE:     Lithuanian Language resource file
- * TRANSLATORS: Vytis "CMan" Girdžijauskas (cman@cman.us)
-*/
-=======
  * PROJECT:     ReactOS Explorer
  * LICENSE:     LGPL-2.1-or-later (https://spdx.org/licenses/LGPL-2.1-or-later)
  * PURPOSE:     Lithuanian resource file
  * TRANSLATOR:  Copyright 2008 Vytis Girdžijauskas <cman@cman.us>
  */
->>>>>>> 89ecf32e
 
 LANGUAGE LANG_LITHUANIAN, SUBLANG_DEFAULT
 
