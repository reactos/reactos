--- conflicted
+++ resolved
@@ -1,15 +1,8 @@
 /*
-<<<<<<< HEAD
- * PROJECT:     Explorer for ReactOS
- * LICENSE:     LGPL-2.1-or-later (https://spdx.org/licenses/LGPL-2.1-or-later)
- * PURPOSE:     English (US) Language resource file
- * TRANSLATORS:
-=======
  * PROJECT:     ReactOS Explorer
  * LICENSE:     LGPL-2.1-or-later (https://spdx.org/licenses/LGPL-2.1-or-later)
  * PURPOSE:     English (United States) resource file
  * TRANSLATOR:  Copyright 2006-2007 Thomas Weidenmueller <w3seek@reactos.org>
->>>>>>> 89ecf32e
  */
 
 LANGUAGE LANG_ENGLISH, SUBLANG_ENGLISH_US
