--- conflicted
+++ resolved
@@ -1,16 +1,9 @@
 /*
-<<<<<<< HEAD
- * PROJECT:     Explorer for ReactOS
- * LICENSE:     LGPL-2.1-or-later (https://spdx.org/licenses/LGPL-2.1-or-later)
- * PURPOSE:     Dutch Language resource file
- * TRANSLATORS:
-=======
  * PROJECT:     ReactOS Explorer
  * LICENSE:     LGPL-2.1-or-later (https://spdx.org/licenses/LGPL-2.1-or-later)
  * PURPOSE:     Dutch resource file
  * TRANSLATORS: Copyright 2009 Jan Roeloffzen (jansssens) <jroeloffzen@hotmail.com>
  *              Copyright 2022 Milan Raymakers <milan.raymakers@gmail.com>
->>>>>>> 89ecf32e
  */
 
 LANGUAGE LANG_DUTCH, SUBLANG_NEUTRAL
