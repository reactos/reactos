/*
<<<<<<< HEAD
 * PROJECT:     Explorer for ReactOS
 * LICENSE:     LGPL-2.1-or-later (https://spdx.org/licenses/LGPL-2.1-or-later)
 * PURPOSE:     Russian Language resource file
 * TRANSLATORS: Lentin 2007-06-10 & tower 2009 jul 14
*/
=======
 * PROJECT:     ReactOS Explorer
 * LICENSE:     LGPL-2.1-or-later (https://spdx.org/licenses/LGPL-2.1-or-later)
 * PURPOSE:     Russian resource file
 * TRANSLATORS: Copyright 2007-2016 Dmitry Chapyshev (Lentin) <lentind@yandex.ru>
 *              Copyright 2009 Igor Koshpaev <tower@reactos.org>
 *              Copyright 2011 Igor Paliychuk <mansonigor@gmail.com>
 *              Copyright 2014 Alexey Gorgurov <leha-bot@ya.ru>
 *              Copyright 2016 Sergey Stopkin <stopkin.sergey@gmail.com>
 */
>>>>>>> 89ecf32e

LANGUAGE LANG_RUSSIAN, SUBLANG_DEFAULT

IDM_TRAYWND MENU
BEGIN
    POPUP ""
    BEGIN
        MENUITEM SEPARATOR
        MENUITEM "&Настройка даты и времени", ID_SHELL_CMD_ADJUST_DAT
        MENUITEM "&Настройка уведомлений...", ID_SHELL_CMD_CUST_NOTIF
        MENUITEM SEPARATOR
        MENUITEM "Расположить окна &каскадом", ID_SHELL_CMD_CASCADE_WND
        MENUITEM "Расположить окна по &горизонтали", ID_SHELL_CMD_TILE_WND_H
        MENUITEM "Расположить окна по &вертикали", ID_SHELL_CMD_TILE_WND_V
        MENUITEM "Показать &рабочий стол", ID_SHELL_CMD_SHOW_DESKTOP
        MENUITEM "&Отменить", ID_SHELL_CMD_UNDO_ACTION
        MENUITEM SEPARATOR
        MENUITEM "Д&испетчер задач", ID_SHELL_CMD_OPEN_TASKMGR
        MENUITEM SEPARATOR
        MENUITEM "&Закрепить панель задач", ID_LOCKTASKBAR
        MENUITEM "Сво&йства", ID_SHELL_CMD_PROPERTIES
    END
END

IDM_STARTMENU MENUEX
BEGIN
    POPUP ""
    BEGIN
        MENUITEM "", -1, MFT_SEPARATOR
        POPUP "&Программы", IDM_PROGRAMS
        BEGIN
            MENUITEM "(пусто)", -1, MFT_STRING, MFS_GRAYED
        END
        POPUP "&Избранное", IDM_FAVORITES
        BEGIN
            MENUITEM "(пусто)", -1, MFT_STRING, MFS_GRAYED
        END
        POPUP "&Документы", IDM_DOCUMENTS
        BEGIN
            MENUITEM "(пусто)", -1, MFT_STRING, MFS_GRAYED
        END
        POPUP "Н&астройка", IDM_SETTINGS
        BEGIN
            MENUITEM "П&анель управления", IDM_CONTROLPANEL, MFT_STRING, MFS_GRAYED
            MENUITEM "", -1, MFT_SEPARATOR
            MENUITEM "&Безопасность...", IDM_SECURITY, MFT_STRING, MFS_ENABLED
            MENUITEM "С&етевые подключения", IDM_NETWORKCONNECTIONS, MFT_STRING, MFS_ENABLED
            MENUITEM "Пр&интеры и факсы", IDM_PRINTERSANDFAXES, MFT_STRING, MFS_ENABLED
            MENUITEM "Панель &задач и меню ""Пуск""", IDM_TASKBARANDSTARTMENU, MFT_STRING, MFS_ENABLED
        END
        MENUITEM "П&оиск", IDM_SEARCH, MFT_STRING, MFS_ENABLED
        MENUITEM "Сп&равка и поддержка", IDM_HELPANDSUPPORT, MFT_STRING, MFS_ENABLED
        MENUITEM "&Выполнить...", IDM_RUN, MFT_STRING, MFS_ENABLED
        MENUITEM "", 450, MFT_SEPARATOR, MFS_ENABLED
        MENUITEM "Синхрониза&ция", IDM_SYNCHRONIZE, MFT_STRING, MFS_ENABLED
        MENUITEM "Завер&шение сеанса %s...", IDM_LOGOFF, MFT_STRING, MFS_ENABLED
        MENUITEM "Отклю&чение...", IDM_DISCONNECT, MFT_STRING, MFS_ENABLED
        MENUITEM "Блокировать комп&ьютер", IDM_UNDOCKCOMPUTER, MFT_STRING, MFS_ENABLED
        MENUITEM "В&ыключить компьютер...", IDM_SHUTDOWN, MFT_STRING, MFS_ENABLED
    END
END

IDD_TASKBARPROP_TASKBAR DIALOGEX 0, 0, 252, 218
STYLE DS_SHELLFONT | DS_MODALFRAME | WS_POPUP | WS_VISIBLE | WS_CAPTION | WS_SYSMENU
CAPTION "Панель задач"
FONT 8, "MS Shell Dlg", 0, 0, 0x1
BEGIN
    GROUPBOX "Свойства панели задач", IDC_STATIC, 6, 6, 240, 104
    CONTROL "", IDC_TASKBARPROP_TASKBARBITMAP, "Static", SS_BITMAP | SS_SUNKEN | SS_CENTERIMAGE, 12, 18, 229, 24
    AUTOCHECKBOX "&Закрепить панель задач", IDC_TASKBARPROP_LOCK, 13, 45, 200, 10
    AUTOCHECKBOX "&Автоматически скрывать панель задач", IDC_TASKBARPROP_HIDE, 13, 58, 200, 10
    AUTOCHECKBOX "Отображать панель задач &поверх других окон", IDC_TASKBARPROP_ONTOP, 13, 71, 200, 10
    AUTOCHECKBOX "&Группировать схожие кнопки панели задач", IDC_TASKBARPROP_GROUP, 13, 84, 200, 10
    AUTOCHECKBOX "Отображать панель &быстрого запуска", IDC_TASKBARPROP_SHOWQL, 13, 97, 200, 10
    GROUPBOX "Область уведомлений", IDC_STATIC, 6, 114, 240, 98
    CONTROL "", IDC_TASKBARPROP_NOTIFICATIONBITMAP, "Static", SS_BITMAP | SS_SUNKEN | SS_CENTERIMAGE, 12, 126, 229, 24
    AUTOCHECKBOX "Отображать &часы", IDC_TASKBARPROP_CLOCK, 13, 153, 80, 10
    AUTOCHECKBOX "Отображать &секунды", IDC_TASKBARPROP_SECONDS, 120, 153, 83, 10, WS_DISABLED
    LTEXT "Можно избежать загромождения области уведомлений, скрывая значки, которые давно не использовались.", IDC_STATIC, 13, 169, 223, 16
    AUTOCHECKBOX "Скрывать &неиспользуемые значки", IDC_TASKBARPROP_HIDEICONS, 13, 191, 128, 10
    PUSHBUTTON "&Настроить...", IDC_TASKBARPROP_ICONCUST, 188, 191, 50, 14
END

IDD_TASKBARPROP_STARTMENU DIALOGEX 0, 0, 252, 218
STYLE DS_SHELLFONT | DS_MODALFRAME | WS_POPUP | WS_VISIBLE | WS_CAPTION | WS_SYSMENU
CAPTION "Меню ""Пуск"""
FONT 8, "MS Shell Dlg", 0, 0, 0x1
BEGIN
    CONTROL "", IDC_TASKBARPROP_STARTMENU_BITMAP, "Static", SS_BITMAP | SS_SUNKEN,7, 7, 183, 108
    AUTORADIOBUTTON "М&еню ""Пуск""", IDC_TASKBARPROP_STARTMENU, 7, 135, 105, 10
    LTEXT "Этот стиль меню обеспечивает удобный доступ к папкам, часто используемым программам и поиску.", IDC_TASKBARPROP_STARTMENUMODERNTEXT, 20, 145, 150, 24
    PUSHBUTTON "&Настроить...", IDC_TASKBARPROP_STARTMENUCUST, 192, 132, 53, 14
    AUTORADIOBUTTON "&Классическое меню ""Пуск""", IDC_TASKBARPROP_STARTMENUCLASSIC, 7, 175, 105, 10
    LTEXT "Классический стиль отображения меню ""Пуск"".", IDC_TASKBARPROP_STARTMENUCLASSICTEXT, 20, 185, 150, 24
    PUSHBUTTON "Н&астроить...", IDC_TASKBARPROP_STARTMENUCLASSICCUST, 192, 172, 53, 14
END

IDD_NOTIFICATIONS_CUSTOMIZE DIALOGEX 0, 0, 232, 240
STYLE DS_SETFONT | DS_MODALFRAME | DS_FIXEDSYS | DS_CONTEXTHELP | WS_POPUPWINDOW | WS_VISIBLE | WS_DLGFRAME
EXSTYLE WS_EX_CONTEXTHELP
CAPTION "Настройка уведомлений"
FONT 8, "MS Shell Dlg"
BEGIN
    LTEXT            "ReactOS отображает значки для активных и срочных уведомлений, но скрывает неактивные. Вы можете изменить это поведение для элементов в списке ниже.", IDC_STATIC, 6, 6, 220, 30
    LTEXT            "Выберите элемент и измените его поведение:", IDC_STATIC, 6, 40, 220, 10
    CONTROL          "", IDC_NOTIFICATION_LIST, "SysListView32", WS_CLIPSIBLINGS | WS_BORDER | 0x00008005, 6, 50, 220, 128
    COMBOBOX         IDC_NOTIFICATION_BEHAVIOUR, 103, 178, 78, 200, CBS_DROPDOWNLIST | NOT WS_VISIBLE | WS_CLIPSIBLINGS
    PUSHBUTTON       "&Восстановить по умолчанию", IDC_TASKBARPROP_NOTIREST, 115, 188, 110, 14
    DEFPUSHBUTTON    "OK", IDOK, 122, 220, 50, 14
    PUSHBUTTON       "Отмена", IDCANCEL, 176, 220, 50, 14
END

IDD_CLASSICSTART_CUSTOMIZE DIALOGEX 0, 0, 232, 240, 0
STYLE DS_SETFONT | DS_MODALFRAME | DS_FIXEDSYS | DS_CONTEXTHELP | WS_POPUPWINDOW | WS_VISIBLE | WS_DLGFRAME
CAPTION "Настройка классического меню ""Пуск"""
FONT 8, "MS Shell Dlg"
BEGIN
    GROUPBOX         "Меню ""Пуск""", IDC_STATIC, 8, 7, 218, 114
    ICON             IDI_STARTMENU2, IDC_STATIC, 19, 17, 20, 20
    LTEXT            "Вы можете настроить меню ""Пуск"" путем добавления или удаления элементов.", IDC_STATIC, 48, 17, 108, 39
    PUSHBUTTON       "&Добавить...", IDC_CLASSICSTART_ADD, 162, 18, 53, 14
    PUSHBUTTON       "&Удалить...", IDC_CLASSICSTART_REMOVE, 162, 33, 53, 14
    PUSHBUTTON       "&Вручную", IDC_CLASSICSTART_ADVANCED, 162, 49, 53, 14
    PUSHBUTTON       "&Сортировать", IDC_CLASSICSTART_SORT, 162, 65, 53, 14
    ICON             IDI_RECYCLEBIN, IDC_STATIC, 20, 85, 20, 20
    LTEXT            "Для удаления записей о недавних документах, программах и сайтах нажмите ""Очистить"".", IDC_STATIC, 49, 85, 108, 33
    PUSHBUTTON       "О&чистить", IDC_CLASSICSTART_CLEAR, 162, 94, 53, 14
    LTEXT            "До&полнительные параметры меню ""Пуск"":", IDC_STATIC, 8, 129, 150, 8
    CONTROL          "StartMenuSe&ttings", IDC_CLASSICSTART_SETTINGS, "SysTreeView32", WS_BORDER | 0x00000001, 8, 139, 218, 72, WS_EX_CLIENTEDGE
    DEFPUSHBUTTON    "OK", IDOK, 122, 220, 50, 14
    PUSHBUTTON       "Отмена", IDCANCEL, 176, 220, 50, 14
END

IDD_FILENAME_WARNING DIALOGEX 0, 0, 272, 81, 0
STYLE DS_SETFONT | DS_MODALFRAME | DS_FIXEDSYS | DS_CENTER | WS_POPUPWINDOW | WS_DLGFRAME
CAPTION "Предупреждение о имени файла"
FONT 8, "MS Shell Dlg"
BEGIN
    DEFPUSHBUTTON    "&Игнорировать", IDIGNORE, 215, 60, 50, 14
    PUSHBUTTON       "&Переименовать", IDC_FILE_RENAME, 159, 60, 50, 14
    LTEXT            "", IDC_STATIC, 7, 51, 258, 1, NOT WS_GROUP
    AUTOCHECKBOX     "&Не выполнять эту проверку при запуске", IDC_NOTCHECK, 7, 62, 139, 10
    ICON             32515, IDC_STATIC, 7, 7, 21, 20
    LTEXT            "На вашем компьютере существует файл или папка ""%s"", которая может привести к неправильной работе некоторых приложений. Переименование ""%s"" может эту решить проблему. Переименовать сейчас?", IDC_STATIC, 34, 7, 224, 37
END

IDD_MODERNSTART_ADVANCED DIALOGEX 0, 0, 251, 198, 0
STYLE DS_SETFONT | WS_CAPTION | WS_CHILD | WS_DISABLED
CAPTION "Дополнительно"
FONT 8, "MS Shell Dlg"
BEGIN
    GROUPBOX         "Параметры меню ""Пуск"" ", IDC_STATIC, 7, 7, 238, 42
    AUTOCHECKBOX     "&Открывать подменю при задержке на них мыши", IDC_AUTOOPEN, 14, 21, 224, 10
    AUTOCHECKBOX     "&Подсвечивать недавно установленные программы", IDC_HIGHLIGHT, 14, 35, 224, 10
    LTEXT            "&Элементы меню ""Пуск"":", IDC_STATIC, 7, 53, 238, 8
    CONTROL          "StartMenuSe&ttings", IDC_ITEMS, "SysTreeView32", WS_BORDER | 0x00000001, 7, 63, 238, 67, WS_EX_CLIENTEDGE
    GROUPBOX         "Недавние документы ", IDC_STATIC, 7, 133, 238, 56
    LTEXT            "Выберите эту опцию для обеспечения быстрого доступа к недавним документам. Очистка этого списка не удаляет документы.", IDC_STATIC, 14, 144, 224, 21
    AUTOCHECKBOX     "Выво&дить список недавних документов", IDC_RECENTLY, 14, 168, 147, 10
    PUSHBUTTON       "&Очистить список", IDC_CLEAR, 182, 168, 55, 14
END

IDD_MODERNSTART_GENERAL DIALOGEX 0, 0, 251, 198
STYLE DS_SETFONT | DS_MODALFRAME | WS_POPUPWINDOW | WS_DLGFRAME
CAPTION "Основные"
FONT 8, "MS Shell Dlg"
BEGIN
    GROUPBOX         "Выберите размер значков для программ ", IDC_STATIC, 7, 7, 238, 37
    ICON             IDC_LARGEICON, 17, 18, 20, 20, SS_CENTERIMAGE
    ICON             IDC_SMALLICON, 151, 18, 20, 20, SS_CENTERIMAGE
    AUTORADIOBUTTON  "&Большие значки", IDC_CHOOSELARGE, 43, 25, 53, 10
    AUTORADIOBUTTON  "&Маленькие значки", IDC_CHOOSESMALL, 177, 25, 51, 10, NOT WS_TABSTOP
    GROUPBOX         "Программы ", IDC_STATIC, 7, 49, 238, 70
    LTEXT            "Меню ""Пуск"" содержит ярлыки программ, которые вы часто используете. Очистка списка не удаляет программы.", IDC_STATIC, 14, 63, 224, 20
    LTEXT            "К&оличество программ в меню ""Пуск"":", IDC_STATIC, 14, 86, 112, 8
    EDITTEXT         IDC_NUMBEROFPROGRAMS, 133, 84, 27, 12, ES_LEFT | ES_RIGHT | ES_NUMBER
    CONTROL          "", IDC_NUMBERUPDOWN, "msctls_updown32", WS_BORDER | 0x000000B6, 160, 84, 11, 12
    PUSHBUTTON       "О&чистить список", IDC_CLEARLIST, 182, 98, 57, 14
    GROUPBOX         "Показывать в меню ""Пуск"" ", IDC_STATIC, 7, 126, 238, 63
    AUTOCHECKBOX     "&Интернет:", IDC_SHOWINTERNET, 14, 140, 42, 10
    COMBOBOX         IDC_INTERNETDEFAULTAPP, 98, 138, 140, 200, CBS_DROPDOWNLIST | WS_VSCROLL
    AUTOCHECKBOX     "&E-mail:", IDC_SHOWEMAIL, 14, 157, 37, 10
    COMBOBOX         IDC_EMAILDEFAULTAPP, 98, 155, 140, 200, CBS_DROPDOWNLIST | WS_VSCROLL
END

STRINGTABLE
BEGIN
    IDS_START "Пуск"
    IDS_PROPERTIES "&Свойства"
    IDS_OPEN_ALL_USERS "&Все пользователи"
    IDS_EXPLORE_ALL_USERS "&Обзор Всех пользователей"
    IDS_STARTUP_ERROR "Система не может запустить Проводник, потому что данные реестра повреждены или недоступны."
END

STRINGTABLE
BEGIN
    IDS_TASKBAR_STARTMENU_PROP_CAPTION "Меню ""Пуск"" и панель задач"
    IDS_RESTORE_ALL "&Показать окна"
    IDS_TRAYWND_UNDO_CASCADE "&Отменить Каскадом"
    IDS_TRAYWND_UNDO_TILE "&Отменить Окна рядом"
END<|MERGE_RESOLUTION|>--- conflicted
+++ resolved
@@ -1,11 +1,4 @@
 /*
-<<<<<<< HEAD
- * PROJECT:     Explorer for ReactOS
- * LICENSE:     LGPL-2.1-or-later (https://spdx.org/licenses/LGPL-2.1-or-later)
- * PURPOSE:     Russian Language resource file
- * TRANSLATORS: Lentin 2007-06-10 & tower 2009 jul 14
-*/
-=======
  * PROJECT:     ReactOS Explorer
  * LICENSE:     LGPL-2.1-or-later (https://spdx.org/licenses/LGPL-2.1-or-later)
  * PURPOSE:     Russian resource file
@@ -15,7 +8,6 @@
  *              Copyright 2014 Alexey Gorgurov <leha-bot@ya.ru>
  *              Copyright 2016 Sergey Stopkin <stopkin.sergey@gmail.com>
  */
->>>>>>> 89ecf32e
 
 LANGUAGE LANG_RUSSIAN, SUBLANG_DEFAULT
 
