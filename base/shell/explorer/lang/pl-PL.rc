/*
<<<<<<< HEAD
 * PROJECT:     Explorer for ReactOS
 * LICENSE:     LGPL-2.1-or-later (https://spdx.org/licenses/LGPL-2.1-or-later)
 * PURPOSE:     Polish Language resource file
 * TRANSLATORS: 2007 Caemyr - Olaf Siejka to contact me https://reactos.org/ IRC: irc.freenode.net #reactos-pl;
 *    Updated by niski - Maciej Bialas (bjauy@o2.pl), July 2009
 *    UTF-8 conversion by Caemyr (May, 2011)
 *    Updated by Marcin Mikołajczak <me@m4sk.in> (September, 2017)
 *    Updated by Piotr Hetnarowicz <piotrhwz@gmail.com> (August, 2020)
=======
 * PROJECT:     ReactOS Explorer
 * LICENSE:     LGPL-2.1-or-later (https://spdx.org/licenses/LGPL-2.1-or-later)
 * PURPOSE:     Polish resource file
 * TRANSLATORS: Copyright 2007 Olaf Siejka <caemyr@gmail.com>
 *              Copyright 2009 Maciej Bialas <bjauy@o2.pl>
 *              Copyright 2017 Marcin Mikołajczak <me@m4sk.in>
 *              Copyright 2020 Piotr Hetnarowicz <piotrhwz@gmail.com>
>>>>>>> 89ecf32e
 */

LANGUAGE LANG_POLISH, SUBLANG_DEFAULT

IDM_TRAYWND MENU
BEGIN
    POPUP ""
    BEGIN
        MENUITEM SEPARATOR
        MENUITEM "&Ustaw datę/godzinę", ID_SHELL_CMD_ADJUST_DAT
        MENUITEM "&Dostosuj powiadomienia...", ID_SHELL_CMD_CUST_NOTIF
        MENUITEM SEPARATOR
        MENUITEM "Okna &kaskadowo", ID_SHELL_CMD_CASCADE_WND
        MENUITEM "Okna sąsiadująco w pozio&mie", ID_SHELL_CMD_TILE_WND_H
        MENUITEM "Okna sąsiadująco w pio&nie", ID_SHELL_CMD_TILE_WND_V
        MENUITEM "&Pokaż pulpit", ID_SHELL_CMD_SHOW_DESKTOP
        MENUITEM "&Cofnij", ID_SHELL_CMD_UNDO_ACTION
        MENUITEM SEPARATOR
        MENUITEM "Menedżer zadań", ID_SHELL_CMD_OPEN_TASKMGR
        MENUITEM SEPARATOR
        MENUITEM "&Zablokuj pasek zadań", ID_LOCKTASKBAR
        MENUITEM "&Właściwości", ID_SHELL_CMD_PROPERTIES
    END
END

IDM_STARTMENU MENUEX
BEGIN
    POPUP ""
    BEGIN
        MENUITEM "", -1, MFT_SEPARATOR
        POPUP "&Programy", IDM_PROGRAMS
        BEGIN
            MENUITEM "(Puste)", -1, MFT_STRING, MFS_GRAYED
        END
        POPUP "&Ulubione", IDM_FAVORITES
        BEGIN
            MENUITEM "(Puste)", -1, MFT_STRING, MFS_GRAYED
        END
        POPUP "&Dokumenty", IDM_DOCUMENTS
        BEGIN
            MENUITEM "(Puste)", -1, MFT_STRING, MFS_GRAYED
        END
        POPUP "Us&tawienia", IDM_SETTINGS
        BEGIN
            MENUITEM "P&anel sterowania", IDM_CONTROLPANEL, MFT_STRING, MFS_GRAYED
            MENUITEM "", -1, MFT_SEPARATOR
            MENUITEM "Za&bezpieczenia...", IDM_SECURITY, MFT_STRING, MFS_ENABLED
            MENUITEM "P&ołączenia sieciowe", IDM_NETWORKCONNECTIONS, MFT_STRING, MFS_ENABLED
            MENUITEM "&Drukarki i faksy", IDM_PRINTERSANDFAXES, MFT_STRING, MFS_ENABLED
            MENUITEM "P&asek zadań i menu Start", IDM_TASKBARANDSTARTMENU, MFT_STRING, MFS_ENABLED
        END
        MENUITEM "Wy&szukaj", IDM_SEARCH, MFT_STRING, MFS_ENABLED
        MENUITEM "Po&moc i obsługa techniczna", IDM_HELPANDSUPPORT, MFT_STRING, MFS_ENABLED
        MENUITEM "&Uruchom...", IDM_RUN, MFT_STRING, MFS_ENABLED
        MENUITEM "", 450, MFT_SEPARATOR, MFS_ENABLED
        MENUITEM "S&ynchronizuj", IDM_SYNCHRONIZE, MFT_STRING, MFS_ENABLED
        MENUITEM "&Wyloguj %s...", IDM_LOGOFF, MFT_STRING, MFS_ENABLED
        MENUITEM "&Rozłącz...", IDM_DISCONNECT, MFT_STRING, MFS_ENABLED
        MENUITEM "Oddokuj &komputer", IDM_UNDOCKCOMPUTER, MFT_STRING, MFS_ENABLED
        MENUITEM "&Zamknij...", IDM_SHUTDOWN, MFT_STRING, MFS_ENABLED
    END
END

IDD_TASKBARPROP_TASKBAR DIALOGEX 0, 0, 252, 218
STYLE DS_SHELLFONT | DS_MODALFRAME | WS_POPUP | WS_VISIBLE | WS_CAPTION | WS_SYSMENU
CAPTION "Pasek zadań"
FONT 8, "MS Shell Dlg", 0, 0, 0x1
BEGIN
    GROUPBOX "Wygląd paska zadań", IDC_STATIC, 6, 6, 240, 104
    CONTROL "", IDC_TASKBARPROP_TASKBARBITMAP, "Static", SS_BITMAP | SS_SUNKEN | SS_CENTERIMAGE, 12, 18, 229, 24
    AUTOCHECKBOX "Za&blokuj pasek zadań", IDC_TASKBARPROP_LOCK, 13, 45, 200, 10
    AUTOCHECKBOX "&Włącz autoukrywanie paska zadań", IDC_TASKBARPROP_HIDE, 13, 58, 200, 10
    AUTOCHECKBOX "&Trzymaj pasek zadań na wierzchu", IDC_TASKBARPROP_ONTOP, 13, 71, 200, 10
    AUTOCHECKBOX "&Grupuj podobne przyciski paska zadań", IDC_TASKBARPROP_GROUP, 13, 84, 200, 10
    AUTOCHECKBOX "Pokaż pasek &Szybkiego uruchamiania", IDC_TASKBARPROP_SHOWQL, 13, 97, 200, 10
    GROUPBOX "Pasek powiadomień", IDC_STATIC, 6, 114, 240, 96
    CONTROL "", IDC_TASKBARPROP_NOTIFICATIONBITMAP, "Static", SS_BITMAP | SS_SUNKEN | SS_CENTERIMAGE, 12, 126, 229, 24
    AUTOCHECKBOX "Pokaż &zegar", IDC_TASKBARPROP_CLOCK, 13, 153, 80, 10
    AUTOCHECKBOX "Pokaż sekundy", IDC_TASKBARPROP_SECONDS, 120, 153, 80, 10, WS_DISABLED
    LTEXT "Możesz uporządkować obszar powiadomień poprzez ukrycie rzadko używanych ikon.", IDC_STATIC, 13, 169, 223, 16
    AUTOCHECKBOX "&Ukryj nieaktywne ikony", IDC_TASKBARPROP_HIDEICONS, 13, 191, 125, 10
    PUSHBUTTON "&Dostosuj...", IDC_TASKBARPROP_ICONCUST, 188, 191, 50, 14
END

IDD_TASKBARPROP_STARTMENU DIALOGEX 0, 0, 252, 218
STYLE DS_SHELLFONT | DS_MODALFRAME | WS_POPUP | WS_VISIBLE | WS_CAPTION | WS_SYSMENU
CAPTION "Menu Start"
FONT 8, "MS Shell Dlg", 0, 0, 0x1
BEGIN
    CONTROL "", IDC_TASKBARPROP_STARTMENU_BITMAP, "Static", SS_BITMAP | SS_SUNKEN,7, 7, 183, 108
    AUTORADIOBUTTON "&Menu Start", IDC_TASKBARPROP_STARTMENU, 7, 135, 105, 10
    LTEXT "Ten styl menu pozwala na łatwy dostęp do twoich folderów, ulubionych programów i wyszukiwania.", IDC_TASKBARPROP_STARTMENUMODERNTEXT, 20, 145, 150, 24
    PUSHBUTTON "&Dostosuj...", IDC_TASKBARPROP_STARTMENUCUST, 192, 132, 53, 14
    AUTORADIOBUTTON "&Klasyczne Menu Start", IDC_TASKBARPROP_STARTMENUCLASSIC, 7, 175, 105, 10
    LTEXT "Ten styl menu zawiera klasyczny wygląd i funkcjonalność", IDC_TASKBARPROP_STARTMENUCLASSICTEXT, 20, 185, 150, 24
    PUSHBUTTON "&Dostosuj...", IDC_TASKBARPROP_STARTMENUCLASSICCUST, 192, 172, 53, 14
END

IDD_NOTIFICATIONS_CUSTOMIZE DIALOGEX 0, 0, 232, 240
STYLE DS_SETFONT | DS_MODALFRAME | DS_FIXEDSYS | DS_CONTEXTHELP | WS_POPUPWINDOW | WS_VISIBLE | WS_DLGFRAME
EXSTYLE WS_EX_CONTEXTHELP
CAPTION "Dostosuj powiadomienia"
FONT 8, "MS Shell Dlg"
BEGIN
    LTEXT            "System ReactOS wyświetla ikony dla powiadomień aktywnych i ważnych oraz ukrywa ikony powiadomień nieaktywnych. Możesz zmienić to zachowanie dla elementów wyświetlonych na poniższej liście.", IDC_STATIC, 6, 6, 220, 32
    LTEXT            "Zaznacz element, a następnie wybierz zachowanie powiadomienia:", IDC_STATIC, 6, 40, 220, 10
    CONTROL          "", IDC_NOTIFICATION_LIST, "SysListView32", WS_CLIPSIBLINGS | WS_BORDER | 0x00008005, 6, 50, 220, 128
    COMBOBOX         IDC_NOTIFICATION_BEHAVIOUR, 103, 178, 78, 200, CBS_DROPDOWNLIST | NOT WS_VISIBLE | WS_CLIPSIBLINGS
    PUSHBUTTON       "&Przywróć domyślne", IDC_TASKBARPROP_NOTIREST, 156, 188, 70, 14
    DEFPUSHBUTTON    "OK", IDOK, 122, 220, 50, 14
    PUSHBUTTON       "Anuluj", IDCANCEL, 176, 220, 50, 14
END

IDD_CLASSICSTART_CUSTOMIZE DIALOGEX 0, 0, 232, 240, 0
STYLE DS_SETFONT | DS_MODALFRAME | DS_FIXEDSYS | DS_CONTEXTHELP | WS_POPUPWINDOW | WS_VISIBLE | WS_DLGFRAME
CAPTION "Dostosuj klasyczne menu Start"
FONT 8, "MS Shell Dlg"
BEGIN
    GROUPBOX         "Menu Start", IDC_STATIC, 8, 7, 218, 114
    ICON             IDI_STARTMENU2, IDC_STATIC, 19, 17, 20, 20
    LTEXT            "Możesz dostosować menu Start, dodając lub usuwając jego elementy.", IDC_STATIC, 48, 17, 100, 39
    PUSHBUTTON       "&Dodaj...", IDC_CLASSICSTART_ADD, 150, 18, 70, 14
    PUSHBUTTON       "&Usuń...", IDC_CLASSICSTART_REMOVE, 150, 33, 70, 14
    PUSHBUTTON       "&Zaawansowane", IDC_CLASSICSTART_ADVANCED, 150, 49, 70, 14
    PUSHBUTTON       "&Sortuj", IDC_CLASSICSTART_SORT, 150, 65, 70, 14
    ICON             IDI_RECYCLEBIN, IDC_STATIC, 20, 85, 20, 20
    LTEXT            "Kliknij przycisk Wyczyść, aby usunąć informacje o ostatnio otwieranych dokumentach, programach i witrynach sieci Web.", IDC_STATIC, 49, 61, 100, 33
    PUSHBUTTON       "&Wyczyść", IDC_CLASSICSTART_CLEAR, 150, 94, 70, 14
    LTEXT            "Zaawansowane opcje menu Start:", IDC_STATIC, 8, 129, 150, 8
    CONTROL          "StartMenuSe&ttings", IDC_CLASSICSTART_SETTINGS, "SysTreeView32", WS_BORDER | 0x00000001, 8, 139, 218, 72, WS_EX_CLIENTEDGE
    DEFPUSHBUTTON    "OK", IDOK, 122, 220, 50, 14
    PUSHBUTTON       "Anuluj", IDCANCEL, 176, 220, 50, 14
END

IDD_FILENAME_WARNING DIALOGEX 0, 0, 272, 81, 0
STYLE DS_SETFONT | DS_MODALFRAME | DS_FIXEDSYS | DS_CENTER | WS_POPUPWINDOW | WS_DLGFRAME
CAPTION "Ostrzeżenie o nazwie pliku"
FONT 8, "MS Shell Dlg"
BEGIN
    DEFPUSHBUTTON    "&Ignoruj", IDIGNORE, 215, 60, 50, 14
    PUSHBUTTON       "&Zmień nazwę", IDC_FILE_RENAME, 159, 60, 50, 14
    LTEXT            "", IDC_STATIC, 7, 51, 258, 1, NOT WS_GROUP
    AUTOCHECKBOX     "&Nie sprawdzaj tego przy starcie systemu", IDC_NOTCHECK, 7, 62, 139, 10
    ICON             32515, IDC_STATIC, 7, 7, 21, 20
    LTEXT            "Na tym komputerze znajduje się plik folderu o nazwie %s, który może powodować nieprawidłowe działanie niektórych aplikacji.  Zmiana jego nazwy na %s może rozwiązać ten problem.  Czy chcesz teraz zmienić jego nazwę?", IDC_STATIC, 34, 7, 224, 37
END

IDD_MODERNSTART_ADVANCED DIALOGEX 0, 0, 251, 198, 0
STYLE DS_SETFONT | WS_CAPTION | WS_CHILD | WS_DISABLED
CAPTION "Zaawansowane"
FONT 8, "MS Shell Dlg"
BEGIN
    GROUPBOX         "Ustawienia menu Start ", IDC_STATIC, 7, 7, 238, 42
    AUTOCHECKBOX     "&Otwieraj podmenu po zatrzymaniu na nich wskaźnika myszy", IDC_AUTOOPEN, 14, 21, 224, 10
    AUTOCHECKBOX     "Wyróżnij &nowo zainstalowane programy", IDC_HIGHLIGHT, 14, 35, 224, 10
    LTEXT            "Elementy menu Start:", IDC_STATIC, 7, 53, 238, 8
    CONTROL          "StartMenuSe&ttings", IDC_ITEMS, "SysTreeView32", WS_BORDER | 0x00000001, 7, 63, 238, 67, WS_EX_CLIENTEDGE
    GROUPBOX         "Niedawno używane dokumenty ", IDC_STATIC, 7, 133, 238, 56
    LTEXT            "Zaznacz tę opcję, aby zapewnić szybki dostęp do niedawno otwieranych dokumentów.  Wyczyszczenie tej listy nie powoduje usunięcia dokumentów.", IDC_STATIC, 14, 144, 224, 21
    AUTOCHECKBOX     "Wyświetl moje ostatnio otwierane dokumenty", IDC_RECENTLY, 14, 171, 162, 10
    PUSHBUTTON       "Wy&czyść listę", IDC_CLEAR, 182, 168, 55, 14
END

IDD_MODERNSTART_GENERAL DIALOGEX 0, 0, 251, 198
STYLE DS_SETFONT | DS_MODALFRAME | WS_POPUPWINDOW | WS_DLGFRAME
CAPTION "Ogólne"
FONT 8, "MS Shell Dlg"
BEGIN
    GROUPBOX         "Wybierz rozmiar ikon dla programów ", IDC_STATIC, 7, 7, 238, 37
    ICON             IDC_LARGEICON, 17, 18, 20, 20, SS_CENTERIMAGE
    ICON             IDC_SMALLICON, 151, 18, 20, 20, SS_CENTERIMAGE
    AUTORADIOBUTTON  "&Duże ikony", IDC_CHOOSELARGE, 43, 25, 53, 10
    AUTORADIOBUTTON  "&Małe ikony", IDC_CHOOSESMALL, 177, 25, 51, 10, NOT WS_TABSTOP
    GROUPBOX         "Programy ", IDC_STATIC, 7, 49, 238, 70
    LTEXT            "Menu Start zawiera skróty do najczęściej używanych programów. Wyczyszczenie tej listy nie spowoduje usunięcia programów.", IDC_STATIC, 14, 63, 224, 24
    LTEXT            "Liczba programów w me&nu Start:", IDC_STATIC, 14, 86, 112, 8
    EDITTEXT         IDC_NUMBEROFPROGRAMS, 133, 84, 27, 12, ES_LEFT | ES_RIGHT | ES_NUMBER
    CONTROL          "", IDC_NUMBERUPDOWN, "msctls_updown32", WS_BORDER | 0x000000B6, 160, 84, 11, 12
    PUSHBUTTON       "Wy&czyść listę", IDC_CLEARLIST, 182, 98, 57, 14
    GROUPBOX         "Pokazuj w menu Start ", IDC_STATIC, 7, 126, 238, 63
    AUTOCHECKBOX     "&Internet:", IDC_SHOWINTERNET, 14, 140, 42, 10
    COMBOBOX         IDC_INTERNETDEFAULTAPP, 98, 138, 140, 200, CBS_DROPDOWNLIST | WS_VSCROLL
    AUTOCHECKBOX     "&E-mail:", IDC_SHOWEMAIL, 14, 157, 37, 10
    COMBOBOX         IDC_EMAILDEFAULTAPP, 98, 155, 140, 200, CBS_DROPDOWNLIST | WS_VSCROLL
END

STRINGTABLE
BEGIN
    IDS_START "Start"
    IDS_PROPERTIES "Właś&ciwości"
    IDS_OPEN_ALL_USERS "&Otwórz - wszystkich użytkowników"
    IDS_EXPLORE_ALL_USERS "&Eksploruj - wszystkich użytkowników"
    IDS_STARTUP_ERROR "System nie może uruchomić eksploratora, ponieważ rejestr jest niedostępny lub uszkodzony."
END

STRINGTABLE
BEGIN
    IDS_TASKBAR_STARTMENU_PROP_CAPTION "Paska zadań i menu Start"
    IDS_RESTORE_ALL "&Pokaż otwarte okna"
    IDS_TRAYWND_UNDO_CASCADE "&Undo Cascade"
    IDS_TRAYWND_UNDO_TILE "&Undo Tile"
END<|MERGE_RESOLUTION|>--- conflicted
+++ resolved
@@ -1,14 +1,4 @@
 /*
-<<<<<<< HEAD
- * PROJECT:     Explorer for ReactOS
- * LICENSE:     LGPL-2.1-or-later (https://spdx.org/licenses/LGPL-2.1-or-later)
- * PURPOSE:     Polish Language resource file
- * TRANSLATORS: 2007 Caemyr - Olaf Siejka to contact me https://reactos.org/ IRC: irc.freenode.net #reactos-pl;
- *    Updated by niski - Maciej Bialas (bjauy@o2.pl), July 2009
- *    UTF-8 conversion by Caemyr (May, 2011)
- *    Updated by Marcin Mikołajczak <me@m4sk.in> (September, 2017)
- *    Updated by Piotr Hetnarowicz <piotrhwz@gmail.com> (August, 2020)
-=======
  * PROJECT:     ReactOS Explorer
  * LICENSE:     LGPL-2.1-or-later (https://spdx.org/licenses/LGPL-2.1-or-later)
  * PURPOSE:     Polish resource file
@@ -16,7 +6,6 @@
  *              Copyright 2009 Maciej Bialas <bjauy@o2.pl>
  *              Copyright 2017 Marcin Mikołajczak <me@m4sk.in>
  *              Copyright 2020 Piotr Hetnarowicz <piotrhwz@gmail.com>
->>>>>>> 89ecf32e
  */
 
 LANGUAGE LANG_POLISH, SUBLANG_DEFAULT
