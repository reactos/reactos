--- conflicted
+++ resolved
@@ -1,10 +1,4 @@
 /*
-<<<<<<< HEAD
- * PROJECT:     Explorer for ReactOS
- * LICENSE:     LGPL-2.1-or-later (https://spdx.org/licenses/LGPL-2.1-or-later)
- * PURPOSE:     German Language resource file
- * TRANSLATORS:
-=======
  * PROJECT:     ReactOS Explorer
  * LICENSE:     LGPL-2.1-or-later (https://spdx.org/licenses/LGPL-2.1-or-later)
  * PURPOSE:     German resource file
@@ -13,7 +7,6 @@
  *              Copyright 2010 Sven Knurr (tux.) <forenkrams@tuxproject.de>
  *              Copyright 2016 Joachim Henze <joachim.henze@reactos.org>
  *              Copyright 2018 Robert Naumann <gonzomdx@gmail.com>
->>>>>>> 89ecf32e
  */
 
 LANGUAGE LANG_GERMAN, SUBLANG_NEUTRAL
