/*
<<<<<<< HEAD
 * PROJECT:     Explorer for ReactOS
 * LICENSE:     LGPL-2.1-or-later (https://spdx.org/licenses/LGPL-2.1-or-later)
 * PURPOSE:     French Language resource file
 * TRANSLATORS:
=======
 * PROJECT:     ReactOS Explorer
 * LICENSE:     LGPL-2.1-or-later (https://spdx.org/licenses/LGPL-2.1-or-later)
 * PURPOSE:     French resource file
 * TRANSLATORS: Copyright 2007-2018 Pierre Schweitzer <pierre@reactos.org>
 *              Copyright 2013-2018 Hermès Bélusca-Maïto <hermes.belusca-maito@reactos.org>
>>>>>>> 89ecf32e
 */

LANGUAGE LANG_FRENCH, SUBLANG_NEUTRAL

IDM_TRAYWND MENU
BEGIN
    POPUP ""
    BEGIN
        MENUITEM SEPARATOR
        MENUITEM "&Ajuster la date/l'heure", ID_SHELL_CMD_ADJUST_DAT
        MENUITEM "&Personnaliser les icônes de notification...", ID_SHELL_CMD_CUST_NOTIF
        MENUITEM SEPARATOR
        MENUITEM "&Cascade", ID_SHELL_CMD_CASCADE_WND
        MENUITEM "Mosaïque Hori&zontale", ID_SHELL_CMD_TILE_WND_H
        MENUITEM "Mosaïque &Verticale", ID_SHELL_CMD_TILE_WND_V
        MENUITEM "Afficher le &Bureau", ID_SHELL_CMD_SHOW_DESKTOP
        MENUITEM "Ann&uler", ID_SHELL_CMD_UNDO_ACTION
        MENUITEM SEPARATOR
        MENUITEM "&Gestionnaire des tâches", ID_SHELL_CMD_OPEN_TASKMGR
        MENUITEM SEPARATOR
        MENUITEM "V&errouiller la Barre des tâches", ID_LOCKTASKBAR
        MENUITEM "P&ropriétés", ID_SHELL_CMD_PROPERTIES
    END
END

IDM_STARTMENU MENUEX
BEGIN
    POPUP ""
    BEGIN
        MENUITEM "", -1, MFT_SEPARATOR
        POPUP "&Programmes", IDM_PROGRAMS
        BEGIN
            MENUITEM "(Vide)", -1, MFT_STRING, MFS_GRAYED
        END
        POPUP "F&avoris", IDM_FAVORITES
        BEGIN
            MENUITEM "(Vide)", -1, MFT_STRING, MFS_GRAYED
        END
        POPUP "&Documents", IDM_DOCUMENTS
        BEGIN
            MENUITEM "(Vide)", -1, MFT_STRING, MFS_GRAYED
        END
        POPUP "Para&mètres", IDM_SETTINGS
        BEGIN
            MENUITEM "Panneau de &contrôle", IDM_CONTROLPANEL, MFT_STRING, MFS_GRAYED
            MENUITEM "", -1, MFT_SEPARATOR
            MENUITEM "&Sécurité...", IDM_SECURITY, MFT_STRING, MFS_ENABLED
            MENUITEM "Co&nnexions au réseau", IDM_NETWORKCONNECTIONS, MFT_STRING, MFS_ENABLED
            MENUITEM "Im&primantes et fax", IDM_PRINTERSANDFAXES, MFT_STRING, MFS_ENABLED
            MENUITEM "Barre des &tâches et Menu Démarrer", IDM_TASKBARANDSTARTMENU, MFT_STRING, MFS_ENABLED
        END
        MENUITEM "&Rechercher", IDM_SEARCH, MFT_STRING, MFS_ENABLED
        MENUITEM "&Aide et support", IDM_HELPANDSUPPORT, MFT_STRING, MFS_ENABLED
        MENUITEM "E&xécuter...", IDM_RUN, MFT_STRING, MFS_ENABLED
        MENUITEM "", 450, MFT_SEPARATOR, MFS_ENABLED
        MENUITEM "S&ynchroniser", IDM_SYNCHRONIZE, MFT_STRING, MFS_ENABLED
        MENUITEM "&Fermer la session %s...", IDM_LOGOFF, MFT_STRING, MFS_ENABLED
        MENUITEM "Déconnecter...", IDM_DISCONNECT, MFT_STRING, MFS_ENABLED
        MENUITEM "Libér&er l'ordinateur de la station", IDM_UNDOCKCOMPUTER, MFT_STRING, MFS_ENABLED
        MENUITEM "Éteindre...", IDM_SHUTDOWN, MFT_STRING, MFS_ENABLED
    END
END

IDD_TASKBARPROP_TASKBAR DIALOGEX 0, 0, 252, 218
STYLE DS_SHELLFONT | DS_MODALFRAME | WS_POPUP | WS_VISIBLE | WS_CAPTION | WS_SYSMENU
CAPTION "Barre des tâches"
FONT 8, "MS Shell Dlg", 0, 0, 0x1
BEGIN
    GROUPBOX "Apparence de la barre des tâches", IDC_STATIC, 6, 6, 240, 104
    CONTROL "", IDC_TASKBARPROP_TASKBARBITMAP, "Static", SS_BITMAP | SS_SUNKEN | SS_CENTERIMAGE, 12, 18, 229, 24
    AUTOCHECKBOX "&Verrouiller la barre des tâches", IDC_TASKBARPROP_LOCK, 13, 45, 200, 10
    AUTOCHECKBOX "&Cacher a&utomatiquement la barre des tâches", IDC_TASKBARPROP_HIDE, 13, 58, 200, 10
    AUTOCHECKBOX "Garder la barre des &tâches au-dessus des autres fenêtres", IDC_TASKBARPROP_ONTOP, 13, 71, 200, 10
    AUTOCHECKBOX "&Grouper les boutons similaires de la barre des tâches", IDC_TASKBARPROP_GROUP, 13, 84, 200, 10
    AUTOCHECKBOX "Montrer la &zone de lancement rapide", IDC_TASKBARPROP_SHOWQL, 13, 97, 200, 10
    GROUPBOX "Zone de notification", IDC_STATIC, 6, 114, 240, 98
    CONTROL "", IDC_TASKBARPROP_NOTIFICATIONBITMAP, "Static", SS_BITMAP | SS_SUNKEN | SS_CENTERIMAGE, 12, 126, 229, 24
    AUTOCHECKBOX "&Horloge", IDC_TASKBARPROP_CLOCK, 13, 153, 80, 10
    AUTOCHECKBOX "Afficher les secondes", IDC_TASKBARPROP_SECONDS, 120, 153, 80, 10, WS_DISABLED
    LTEXT "Vous pouvez garder la zone de notification épurée en cachant les icônes sur lesquelles vous n'avez pas cliqué récemment.", IDC_STATIC, 13, 169, 223, 16
    AUTOCHECKBOX "&Cacher les icônes inactives", IDC_TASKBARPROP_HIDEICONS, 13, 191, 125, 10
    PUSHBUTTON "&Personnaliser...", IDC_TASKBARPROP_ICONCUST, 185, 191, 53, 14
END

IDD_TASKBARPROP_STARTMENU DIALOGEX 0, 0, 252, 218
STYLE DS_SHELLFONT | DS_MODALFRAME | WS_POPUP | WS_VISIBLE | WS_CAPTION | WS_SYSMENU
CAPTION "Menu démarrer"
FONT 8, "MS Shell Dlg", 0, 0, 0x1
BEGIN
    CONTROL "", IDC_TASKBARPROP_STARTMENU_BITMAP, "Static", SS_BITMAP | SS_SUNKEN,7, 7, 183, 108
    AUTORADIOBUTTON "&Menu démarrer", IDC_TASKBARPROP_STARTMENU, 7, 135, 105, 10
    LTEXT "Ce style de menu vous donne un accès rapide à vos dossiers, programmes favoris et à l'outil de recherche.", IDC_TASKBARPROP_STARTMENUMODERNTEXT, 20, 145, 150, 24
    PUSHBUTTON "&Personnaliser...", IDC_TASKBARPROP_STARTMENUCUST, 192, 132, 53, 14
    AUTORADIOBUTTON "Menu démarrer &classique", IDC_TASKBARPROP_STARTMENUCLASSIC, 7, 175, 105, 10
    LTEXT "Ce style de menu vous donne l'apparence et les fonctionnalités classiques", IDC_TASKBARPROP_STARTMENUCLASSICTEXT, 20, 185, 150, 24
    PUSHBUTTON "&Personnaliser...", IDC_TASKBARPROP_STARTMENUCLASSICCUST, 192, 172, 53, 14
END

IDD_NOTIFICATIONS_CUSTOMIZE DIALOGEX 0, 0, 232, 240
STYLE DS_SETFONT | DS_MODALFRAME | DS_FIXEDSYS | DS_CONTEXTHELP | WS_POPUPWINDOW | WS_VISIBLE | WS_DLGFRAME
EXSTYLE WS_EX_CONTEXTHELP
CAPTION "Personnaliser les notifications"
FONT 8, "MS Shell Dlg"
BEGIN
    LTEXT            "ReactOS affiche les icônes pour les notifications actives ou urgentes, et cache les inactives. Vous pouvez changer ce comportement pour les éléments dans la liste ci-dessous.", IDC_STATIC, 6, 3, 220, 28
    LTEXT            "Sélectionnez un élément, puis choisissez le comportement de ses notifications :", IDC_STATIC, 6, 30, 220, 19
    CONTROL          "", IDC_NOTIFICATION_LIST, "SysListView32", WS_CLIPSIBLINGS | WS_BORDER | 0x00008005, 6, 50, 220, 128
    COMBOBOX         IDC_NOTIFICATION_BEHAVIOUR, 103, 178, 78, 200, CBS_DROPDOWNLIST | NOT WS_VISIBLE | WS_CLIPSIBLINGS
    PUSHBUTTON       "&Paramètres par défaut", IDC_TASKBARPROP_NOTIREST, 147, 188, 79, 14
    DEFPUSHBUTTON    "OK", IDOK, 122, 220, 50, 14
    PUSHBUTTON       "Annuler", IDCANCEL, 176, 220, 50, 14
END

IDD_CLASSICSTART_CUSTOMIZE DIALOGEX 0, 0, 232, 240, 0
STYLE DS_SETFONT | DS_MODALFRAME | DS_FIXEDSYS | DS_CONTEXTHELP | WS_POPUPWINDOW | WS_VISIBLE | WS_DLGFRAME
CAPTION "Personnalisez le Menu Démarrer Classique"
FONT 8, "MS Shell Dlg"
BEGIN
    GROUPBOX         "Menu démarrer", IDC_STATIC, 8, 7, 218, 114
    ICON             IDI_STARTMENU2, IDC_STATIC, 19, 17, 20, 20
    LTEXT            "Vous pouvez personnaliser votre menu Démarrer en ajoutant ou en retirant des éléments.", IDC_STATIC, 48, 17, 108, 39
    PUSHBUTTON       "&Ajouter...", IDC_CLASSICSTART_ADD, 162, 18, 53, 14
    PUSHBUTTON       "&Supprimer...", IDC_CLASSICSTART_REMOVE, 162, 33, 53, 14
    PUSHBUTTON       "A&vancé", IDC_CLASSICSTART_ADVANCED, 162, 49, 53, 14
    PUSHBUTTON       "&Trier", IDC_CLASSICSTART_SORT, 162, 65, 53, 14
    ICON             IDI_RECYCLEBIN, IDC_STATIC, 20, 85, 20, 20
    LTEXT            "Pour vider la liste des documents, programmes et sites web récemment accédés, cliquez sur Nettoyer.", IDC_STATIC, 49, 85, 108, 33
    PUSHBUTTON       "&Nettoyer", IDC_CLASSICSTART_CLEAR, 162, 94, 53, 14
    LTEXT            "&Options avancées du Menu démarrer :", IDC_STATIC, 8, 129, 150, 8
    CONTROL          "&Paramètres du Menu Démarrer", IDC_CLASSICSTART_SETTINGS, "SysTreeView32", WS_BORDER | 0x00000001, 8, 139, 218, 72, WS_EX_CLIENTEDGE
    DEFPUSHBUTTON    "OK", IDOK, 122, 220, 50, 14
    PUSHBUTTON       "Annuler", IDCANCEL, 176, 220, 50, 14
END

IDD_FILENAME_WARNING DIALOGEX 0, 0, 272, 81, 0
STYLE DS_SETFONT | DS_MODALFRAME | DS_FIXEDSYS | DS_CENTER | WS_POPUPWINDOW | WS_DLGFRAME
CAPTION "Attention au nom de fichier"
FONT 8, "MS Shell Dlg"
BEGIN
    DEFPUSHBUTTON    "&Ignorer", IDIGNORE, 215, 60, 50, 14
    PUSHBUTTON       "&Renommer", IDC_FILE_RENAME, 159, 60, 50, 14
    LTEXT            "", IDC_STATIC, 7, 51, 258, 1, NOT WS_GROUP
    AUTOCHECKBOX     "&Ne pas réaliser cette vérification au démarrage", IDC_NOTCHECK, 7, 62, 139, 10
    ICON             32515, IDC_STATIC, 7, 7, 21, 20
    LTEXT            "Il y a un fichier ou un répertoire sur votre ordinateur appelé  %s ce qui pourrait conduire certaines applications à dysfonctionner.  Le renommer en %s résoudrait le problème. Voulez-vous le renommer maintenant ?", IDC_STATIC, 34, 7, 224, 37
END

IDD_MODERNSTART_ADVANCED DIALOGEX 0, 0, 251, 198, 0
STYLE DS_SETFONT | WS_CAPTION | WS_CHILD | WS_DISABLED
CAPTION "Avancé"
FONT 8, "MS Shell Dlg"
BEGIN
    GROUPBOX         "Paramètres du menu démarrer", IDC_STATIC, 7, 7, 238, 42
    AUTOCHECKBOX     "&Ouvrir les sous-menus quand je m'arrête dessus avec la souris", IDC_AUTOOPEN, 14, 21, 224, 10
    AUTOCHECKBOX     "&Mettre en surbrillance les éléments nouvellement installés", IDC_HIGHLIGHT, 14, 35, 224, 10
    LTEXT            "&Eléments du menu démarrer :", IDC_STATIC, 7, 53, 238, 8
    CONTROL          "&Paramètres du Menu Démarrer", IDC_ITEMS, "SysTreeView32", WS_BORDER | 0x00000001, 7, 63, 238, 67, WS_EX_CLIENTEDGE
    GROUPBOX         "Documents récents ", IDC_STATIC, 7, 133, 238, 56
    LTEXT            "&Sélectionnez cette option pour fournir un accès rapide aux documents que vous avez ouvert le plus récemment. Vider cette liste ne supprime pas les documents.", IDC_STATIC, 14, 144, 224, 21
    AUTOCHECKBOX     "&Lister les documents que j'ai ouvert le plus récemment", IDC_RECENTLY, 14, 168, 147, 10
    PUSHBUTTON       "&Nettoyer la liste", IDC_CLEAR, 182, 168, 55, 14
END

IDD_MODERNSTART_GENERAL DIALOGEX 0, 0, 251, 198
STYLE DS_SETFONT | DS_MODALFRAME | WS_POPUPWINDOW | WS_DLGFRAME
CAPTION "Général"
FONT 8, "MS Shell Dlg"
BEGIN
    GROUPBOX         "Sélectionnez une taille d'icône pour les programmes ", IDC_STATIC, 7, 7, 238, 37
    ICON             IDC_LARGEICON, 17, 18, 20, 20, SS_CENTERIMAGE
    ICON             IDC_SMALLICON, 151, 18, 20, 20, SS_CENTERIMAGE
    AUTORADIOBUTTON  "&Grandes icônes", IDC_CHOOSELARGE, 43, 25, 53, 10
    AUTORADIOBUTTON  "&Petites icônes", IDC_CHOOSESMALL, 177, 25, 51, 10, NOT WS_TABSTOP
    GROUPBOX         "Programmes ", IDC_STATIC, 7, 49, 238, 70
    LTEXT            "Le menu Démarrer contient des raccourcis vers les programmes que vous utilisez le plus souvent. Nettoyer cette liste ne supprime pas les programmes.", IDC_STATIC, 14, 63, 224, 20
    LTEXT            "&Nombre de programmes dans le menu Démarrer :", IDC_STATIC, 14, 86, 112, 8
    EDITTEXT         IDC_NUMBEROFPROGRAMS, 133, 84, 27, 12, ES_LEFT | ES_RIGHT | ES_NUMBER
    CONTROL          "", IDC_NUMBERUPDOWN, "msctls_updown32", WS_BORDER | 0x000000B6, 160, 84, 11, 12
    PUSHBUTTON       "&Vider la liste", IDC_CLEARLIST, 182, 98, 57, 14
    GROUPBOX         "Montrer dans le menu Démarrer ", IDC_STATIC, 7, 126, 238, 63
    AUTOCHECKBOX     "&Internet :", IDC_SHOWINTERNET, 14, 140, 42, 10
    COMBOBOX         IDC_INTERNETDEFAULTAPP, 98, 138, 140, 200, CBS_DROPDOWNLIST | WS_VSCROLL
    AUTOCHECKBOX     "&E-mail :", IDC_SHOWEMAIL, 14, 157, 37, 10
    COMBOBOX         IDC_EMAILDEFAULTAPP, 98, 155, 140, 200, CBS_DROPDOWNLIST | WS_VSCROLL
END

STRINGTABLE
BEGIN
    IDS_START "Démarrer"
    IDS_PROPERTIES "P&ropriétés"
    IDS_OPEN_ALL_USERS "Ouvrir tous les utilisateurs"
    IDS_EXPLORE_ALL_USERS "E&xplorer tous les utilisateurs"
    IDS_STARTUP_ERROR "Le système ne peut pas démarrer explorer parce que le registre est corrompu ou indisponible."
END

STRINGTABLE
BEGIN
    IDS_TASKBAR_STARTMENU_PROP_CAPTION "Barre des tâches et Menu Démarrer"
    IDS_RESTORE_ALL "&Afficher les fenêtres ouvertes"
    IDS_TRAYWND_UNDO_CASCADE "Ann&uler cascade"
    IDS_TRAYWND_UNDO_TILE "Ann&uler mosaïque"
END<|MERGE_RESOLUTION|>--- conflicted
+++ resolved
@@ -1,16 +1,9 @@
 /*
-<<<<<<< HEAD
- * PROJECT:     Explorer for ReactOS
- * LICENSE:     LGPL-2.1-or-later (https://spdx.org/licenses/LGPL-2.1-or-later)
- * PURPOSE:     French Language resource file
- * TRANSLATORS:
-=======
  * PROJECT:     ReactOS Explorer
  * LICENSE:     LGPL-2.1-or-later (https://spdx.org/licenses/LGPL-2.1-or-later)
  * PURPOSE:     French resource file
  * TRANSLATORS: Copyright 2007-2018 Pierre Schweitzer <pierre@reactos.org>
  *              Copyright 2013-2018 Hermès Bélusca-Maïto <hermes.belusca-maito@reactos.org>
->>>>>>> 89ecf32e
  */
 
 LANGUAGE LANG_FRENCH, SUBLANG_NEUTRAL
