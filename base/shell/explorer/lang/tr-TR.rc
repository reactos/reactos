--- conflicted
+++ resolved
@@ -1,19 +1,10 @@
 /*
-<<<<<<< HEAD
- * PROJECT:     Explorer for ReactOS
- * LICENSE:     LGPL-2.1-or-later (https://spdx.org/licenses/LGPL-2.1-or-later)
- * PURPOSE:     Turkish Language resource file
- * TRANSLATORS: Erdem Ersoy (eersoy93) (erdemersoy [at] erdemersoy [dot] net),
-                2021 Süleyman Poyraz (zaryob [dot] dev [at] gmail [dot] com)
-*/
-=======
  * PROJECT:     ReactOS Explorer
  * LICENSE:     LGPL-2.1-or-later (https://spdx.org/licenses/LGPL-2.1-or-later)
  * PURPOSE:     Turkish resource file
  * TRANSLATORS: Copyright 2013-2015 Erdem Ersoy (eersoy93) <erdemersoy@erdemersoy.net>
  *              Copyright 2021 Süleyman Poyraz <zaryob.dev@gmail.com>
  */
->>>>>>> 89ecf32e
 
 LANGUAGE LANG_TURKISH, SUBLANG_DEFAULT
 
