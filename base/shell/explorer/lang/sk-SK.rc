/*
<<<<<<< HEAD
 * PROJECT:     Explorer for ReactOS
 * LICENSE:     LGPL-2.1-or-later (https://spdx.org/licenses/LGPL-2.1-or-later)
 * PURPOSE:     Slovak Language resource file
 * TRANSLATORS: 2007 Mário Kačmár /Mario Kacmar/ aka Kario (kario@szm.sk)
=======
 * PROJECT:     ReactOS Explorer
 * LICENSE:     LGPL-2.1-or-later (https://spdx.org/licenses/LGPL-2.1-or-later)
 * PURPOSE:     Slovak resource file
 * TRANSLATOR:  Copyright 2007-2010 Mário Kačmár <kario@szm.sk>
>>>>>>> 89ecf32e
 */

LANGUAGE LANG_SLOVAK, SUBLANG_DEFAULT

IDM_TRAYWND MENU
BEGIN
    POPUP ""
    BEGIN
        MENUITEM SEPARATOR
        MENUITEM "&Adjust Date/Time", ID_SHELL_CMD_ADJUST_DAT
        MENUITEM "&Customize Notifications...", ID_SHELL_CMD_CUST_NOTIF
        MENUITEM SEPARATOR
        MENUITEM "Ca&scade Windows", ID_SHELL_CMD_CASCADE_WND
        MENUITEM "Tile Windows &Horizontally", ID_SHELL_CMD_TILE_WND_H
        MENUITEM "Tile Windows V&ertically", ID_SHELL_CMD_TILE_WND_V
        MENUITEM "&Show the Desktop", ID_SHELL_CMD_SHOW_DESKTOP
        MENUITEM "&Undo", ID_SHELL_CMD_UNDO_ACTION
        MENUITEM SEPARATOR
        MENUITEM "Správca úlo&h", ID_SHELL_CMD_OPEN_TASKMGR
        MENUITEM SEPARATOR
        MENUITEM "Za&mknúť panel úloh", ID_LOCKTASKBAR
        MENUITEM "&Vlastnosti", ID_SHELL_CMD_PROPERTIES
    END
END

IDM_STARTMENU MENUEX
BEGIN
    POPUP ""
    BEGIN
        MENUITEM "", -1, MFT_SEPARATOR
        POPUP "Progra&my", IDM_PROGRAMS
        BEGIN
            MENUITEM "(Prázdne)", -1, MFT_STRING, MFS_GRAYED
        END
        POPUP "O&bľúbené položky", IDM_FAVORITES
        BEGIN
            MENUITEM "(Prázdne)", -1, MFT_STRING, MFS_GRAYED
        END
        POPUP "Do&kumenty", IDM_DOCUMENTS
        BEGIN
            MENUITEM "(Prázdne)", -1, MFT_STRING, MFS_GRAYED
        END
        POPUP "Nastav&enia", IDM_SETTINGS
        BEGIN
            MENUITEM "&Ovládaci panel", IDM_CONTROLPANEL, MFT_STRING, MFS_GRAYED
            MENUITEM "", -1, MFT_SEPARATOR
            MENUITEM "&Zabezpečenie systému ReactOS...", IDM_SECURITY, MFT_STRING, MFS_ENABLED
            MENUITEM "Sieťové pripoje&nia", IDM_NETWORKCONNECTIONS, MFT_STRING, MFS_ENABLED
            MENUITEM "&Tlačiarne a faxy", IDM_PRINTERSANDFAXES, MFT_STRING, MFS_ENABLED
            MENUITEM "P&anel úloh a ponuka Štart", IDM_TASKBARANDSTARTMENU, MFT_STRING, MFS_ENABLED
        END
        MENUITEM "&Hľadať", IDM_SEARCH, MFT_STRING, MFS_ENABLED
        MENUITEM "&Pomoc a technická podpora", IDM_HELPANDSUPPORT, MFT_STRING, MFS_ENABLED
        MENUITEM "Sp&ustiť...", IDM_RUN, MFT_STRING, MFS_ENABLED
        MENUITEM "", 450, MFT_SEPARATOR, MFS_ENABLED
        MENUITEM "&Synchronizovať", IDM_SYNCHRONIZE, MFT_STRING, MFS_ENABLED
        MENUITEM "O&dhlásiť používateľa %s...", IDM_LOGOFF, MFT_STRING, MFS_ENABLED
        MENUITEM "&Odpojiť...", IDM_DISCONNECT, MFT_STRING, MFS_ENABLED
        MENUITEM "Vybr&ať počítač z doku", IDM_UNDOCKCOMPUTER, MFT_STRING, MFS_ENABLED
        MENUITEM "&Vypnúť...", IDM_SHUTDOWN, MFT_STRING, MFS_ENABLED
    END
END

IDD_TASKBARPROP_TASKBAR DIALOGEX 0, 0, 252, 218
STYLE DS_SHELLFONT | DS_MODALFRAME | WS_POPUP | WS_VISIBLE | WS_CAPTION | WS_SYSMENU
CAPTION "Panel úloh"
FONT 8, "MS Shell Dlg", 0, 0, 0x1
BEGIN
    GROUPBOX "Vzhľad panela úloh", IDC_STATIC, 6, 6, 240, 104
    CONTROL "", IDC_TASKBARPROP_TASKBARBITMAP, "Static", SS_BITMAP | SS_SUNKEN | SS_CENTERIMAGE, 12, 18, 229, 24
    AUTOCHECKBOX "Za&mknúť panel úloh", IDC_TASKBARPROP_LOCK, 13, 45, 200, 10
    AUTOCHECKBOX "A&utomaticky skývať panel úloh", IDC_TASKBARPROP_HIDE, 13, 58, 200, 10
    AUTOCHECKBOX "Zo&brazovať panel úloh nad ostatnými oknami", IDC_TASKBARPROP_ONTOP, 13, 71, 200, 10 // Ponechať panel úloh nad ostatnými oknami
    AUTOCHECKBOX "&Zoskupovať podobné tlačidlá na paneli s nástrojmi", IDC_TASKBARPROP_GROUP, 13, 84, 200, 10
    AUTOCHECKBOX "Zobraziť panel &Rýchle spustenie", IDC_TASKBARPROP_SHOWQL, 13, 97, 200, 10
    GROUPBOX "Notification area", IDC_STATIC, 6, 114, 240, 98
    CONTROL "", IDC_TASKBARPROP_NOTIFICATIONBITMAP, "Static", SS_BITMAP | SS_SUNKEN | SS_CENTERIMAGE, 12, 126, 229, 24
    AUTOCHECKBOX "Ho&diny", IDC_TASKBARPROP_CLOCK, 13, 153, 80, 10
    AUTOCHECKBOX "Show seconds", IDC_TASKBARPROP_SECONDS, 120, 153, 80, 10, WS_DISABLED
    LTEXT "You can keep the notification area uncluttered by hiding icons that you have not clicked recently.", IDC_STATIC, 16, 169, 223, 16
    AUTOCHECKBOX "&Skryť neaktívne ikony", IDC_TASKBARPROP_HIDEICONS, 13, 191, 125, 10
    PUSHBUTTON "P&rispôsobiť...", IDC_TASKBARPROP_ICONCUST, 188, 191, 50, 14
END

IDD_TASKBARPROP_STARTMENU DIALOGEX 0, 0, 252, 218
STYLE DS_SHELLFONT | DS_MODALFRAME | WS_POPUP | WS_VISIBLE | WS_CAPTION | WS_SYSMENU
CAPTION "Ponuka Štart"
FONT 8, "MS Shell Dlg", 0, 0, 0x1
BEGIN
    CONTROL "", IDC_TASKBARPROP_STARTMENU_BITMAP, "Static", SS_BITMAP | SS_SUNKEN,7, 7, 183, 108
    AUTORADIOBUTTON "Pon&uka Štart", IDC_TASKBARPROP_STARTMENU, 7, 135, 105, 10
    LTEXT "This menu style gives you easy access to your folders, favorite programs, and search.", IDC_TASKBARPROP_STARTMENUMODERNTEXT, 20, 145, 150, 24
    PUSHBUTTON "P&rispôsobiť...", IDC_TASKBARPROP_STARTMENUCUST, 192, 132, 53, 14
    AUTORADIOBUTTON "Klasická po&nuka Štart", IDC_TASKBARPROP_STARTMENUCLASSIC, 7, 175, 105, 10
    LTEXT "This menu style gives you the classic look and functionality", IDC_TASKBARPROP_STARTMENUCLASSICTEXT, 20, 185, 150, 24
    PUSHBUTTON "&Prispôsobiť...", IDC_TASKBARPROP_STARTMENUCLASSICCUST, 192, 172, 53, 14
END

IDD_NOTIFICATIONS_CUSTOMIZE DIALOGEX 0, 0, 232, 240
STYLE DS_SETFONT | DS_MODALFRAME | DS_FIXEDSYS | DS_CONTEXTHELP | WS_POPUPWINDOW | WS_VISIBLE | WS_DLGFRAME
EXSTYLE WS_EX_CONTEXTHELP
CAPTION "Customize Notifications"
FONT 8, "MS Shell Dlg"
BEGIN
    LTEXT            "ReactOS displays icons for active and urgent notifications, and hides inactive ones. You can change this behavior for items in the list below.", IDC_STATIC, 6, 6, 220, 30
    LTEXT            "Select an item, then choose its notification behavior:", IDC_STATIC, 6, 40, 220, 10
    CONTROL          "", IDC_NOTIFICATION_LIST, "SysListView32", WS_CLIPSIBLINGS | WS_BORDER | 0x00008005, 6, 50, 220, 128
    COMBOBOX         IDC_NOTIFICATION_BEHAVIOUR, 103, 178, 78, 200, CBS_DROPDOWNLIST | NOT WS_VISIBLE | WS_CLIPSIBLINGS
    PUSHBUTTON       "&Restore Defaults", IDC_TASKBARPROP_NOTIREST, 164, 188, 62, 14
    DEFPUSHBUTTON    "OK", IDOK, 122, 220, 50, 14
    PUSHBUTTON       "Cancel", IDCANCEL, 176, 220, 50, 14
END

IDD_CLASSICSTART_CUSTOMIZE DIALOGEX 0, 0, 232, 240, 0
STYLE DS_SETFONT | DS_MODALFRAME | DS_FIXEDSYS | DS_CONTEXTHELP | WS_POPUPWINDOW | WS_VISIBLE | WS_DLGFRAME
CAPTION "Customize Classic Start Menu"
FONT 8, "MS Shell Dlg"
BEGIN
    GROUPBOX         "Start menu", IDC_STATIC, 8, 7, 218, 114
    ICON             IDI_STARTMENU2, IDC_STATIC, 19, 17, 20, 20
    LTEXT            "You can customize your Start menu by adding or removing items.", IDC_STATIC, 48, 17, 108, 39
    PUSHBUTTON       "A&dd...", IDC_CLASSICSTART_ADD, 162, 18, 53, 14
    PUSHBUTTON       "&Remove...", IDC_CLASSICSTART_REMOVE, 162, 33, 53, 14
    PUSHBUTTON       "Ad&vanced", IDC_CLASSICSTART_ADVANCED, 162, 49, 53, 14
    PUSHBUTTON       "&Sort", IDC_CLASSICSTART_SORT, 162, 65, 53, 14
    ICON             IDI_RECYCLEBIN, IDC_STATIC, 20, 85, 20, 20
    LTEXT            "To remove records of recently accessed documents, programs, and Web sites, click Clear.", IDC_STATIC, 49, 85, 108, 33
    PUSHBUTTON       "&Clear", IDC_CLASSICSTART_CLEAR, 162, 94, 53, 14
    LTEXT            "Advanced S&tart menu options:", IDC_STATIC, 8, 129, 150, 8
    CONTROL          "StartMenuSe&ttings", IDC_CLASSICSTART_SETTINGS, "SysTreeView32", WS_BORDER | 0x00000001, 8, 139, 218, 72, WS_EX_CLIENTEDGE
    DEFPUSHBUTTON    "OK", IDOK, 122, 220, 50, 14
    PUSHBUTTON       "Cancel", IDCANCEL, 176, 220, 50, 14
END

IDD_FILENAME_WARNING DIALOGEX 0, 0, 272, 81, 0
STYLE DS_SETFONT | DS_MODALFRAME | DS_FIXEDSYS | DS_CENTER | WS_POPUPWINDOW | WS_DLGFRAME
CAPTION "File Name Warning"
FONT 8, "MS Shell Dlg"
BEGIN
    DEFPUSHBUTTON    "&Ignore", IDIGNORE, 215, 60, 50, 14
    PUSHBUTTON       "&Rename", IDC_FILE_RENAME, 159, 60, 50, 14
    LTEXT            "", IDC_STATIC, 7, 51, 258, 1, NOT WS_GROUP
    AUTOCHECKBOX     "&Don't perform this check at startup", IDC_NOTCHECK, 7, 62, 139, 10
    ICON             32515, IDC_STATIC, 7, 7, 21, 20
    LTEXT            "There is a file or folder on your computer called %s which could cause certain applications to not function correctly.  Renaming it to %s would solve this problem.  Would you like to rename it now?", IDC_STATIC, 34, 7, 224, 37
END

IDD_MODERNSTART_ADVANCED DIALOGEX 0, 0, 251, 198, 0
STYLE DS_SETFONT | WS_CAPTION | WS_CHILD | WS_DISABLED
CAPTION "Advanced"
FONT 8, "MS Shell Dlg"
BEGIN
    GROUPBOX         "Start menu settings ", IDC_STATIC, 7, 7, 238, 42
    AUTOCHECKBOX     "&Open submenus when I pause on them with my mouse", IDC_AUTOOPEN, 14, 21, 224, 10
    AUTOCHECKBOX     "Highlight &newly installed programs", IDC_HIGHLIGHT, 14, 35, 224, 10
    LTEXT            "Start &menu items:", IDC_STATIC, 7, 53, 238, 8
    CONTROL          "StartMenuSe&ttings", IDC_ITEMS, "SysTreeView32", WS_BORDER | 0x00000001, 7, 63, 238, 67, WS_EX_CLIENTEDGE
    GROUPBOX         "Recent documents ", IDC_STATIC, 7, 133, 238, 56
    LTEXT            "Select this option to provide quick access to the documents you opened most recently.  Clearing this list does not delete the documents.", IDC_STATIC, 14, 144, 224, 21
    AUTOCHECKBOX     "List my most &recently opened documents", IDC_RECENTLY, 14, 168, 147, 10
    PUSHBUTTON       "&Clear List", IDC_CLEAR, 182, 168, 55, 14
END

IDD_MODERNSTART_GENERAL DIALOGEX 0, 0, 251, 198
STYLE DS_SETFONT | DS_MODALFRAME | WS_POPUPWINDOW | WS_DLGFRAME
CAPTION "General"
FONT 8, "MS Shell Dlg"
BEGIN
    GROUPBOX         "Select an icon size for programs ", IDC_STATIC, 7, 7, 238, 37
    ICON             IDC_LARGEICON, 17, 18, 20, 20, SS_CENTERIMAGE
    ICON             IDC_SMALLICON, 151, 18, 20, 20, SS_CENTERIMAGE
    AUTORADIOBUTTON  "&Large icons", IDC_CHOOSELARGE, 43, 25, 53, 10
    AUTORADIOBUTTON  "&Small icons", IDC_CHOOSESMALL, 177, 25, 51, 10, NOT WS_TABSTOP
    GROUPBOX         "Programs ", IDC_STATIC, 7, 49, 238, 70
    LTEXT            "The Start menu contains shortcuts to the programs you use most often.  Clearing the list of shortcuts does not delete the programs.", IDC_STATIC, 14, 63, 224, 20
    LTEXT            "&Number of programs on Start menu:", IDC_STATIC, 14, 86, 112, 8
    EDITTEXT         IDC_NUMBEROFPROGRAMS, 133, 84, 27, 12, ES_LEFT | ES_RIGHT | ES_NUMBER
    CONTROL          "", IDC_NUMBERUPDOWN, "msctls_updown32", WS_BORDER | 0x000000B6, 160, 84, 11, 12
    PUSHBUTTON       "&Clear List", IDC_CLEARLIST, 182, 98, 57, 14
    GROUPBOX         "Show on Start menu ", IDC_STATIC, 7, 126, 238, 63
    AUTOCHECKBOX     "&Internet:", IDC_SHOWINTERNET, 14, 140, 42, 10
    COMBOBOX         IDC_INTERNETDEFAULTAPP, 98, 138, 140, 200, CBS_DROPDOWNLIST | WS_VSCROLL
    AUTOCHECKBOX     "&E-mail:", IDC_SHOWEMAIL, 14, 157, 37, 10
    COMBOBOX         IDC_EMAILDEFAULTAPP, 98, 155, 140, 200, CBS_DROPDOWNLIST | WS_VSCROLL
END

STRINGTABLE
BEGIN
    IDS_START "Štart"
    IDS_PROPERTIES "Vl&astnosti"
    IDS_OPEN_ALL_USERS "&Otvoriť profil All Users"
    IDS_EXPLORE_ALL_USERS "&Preskúmať profil All Users"
    IDS_STARTUP_ERROR "Systém nemože spustiť prieskumníka, pretože registre sú poškodené alebo nedostupné."
END

STRINGTABLE
BEGIN
    IDS_TASKBAR_STARTMENU_PROP_CAPTION "Vlastnosti panela úloh a ponuky Štart"
    IDS_RESTORE_ALL "&Show Open Windows"
    IDS_TRAYWND_UNDO_CASCADE "&Undo Cascade"
    IDS_TRAYWND_UNDO_TILE "&Undo Tile"
END<|MERGE_RESOLUTION|>--- conflicted
+++ resolved
@@ -1,15 +1,8 @@
 /*
-<<<<<<< HEAD
- * PROJECT:     Explorer for ReactOS
- * LICENSE:     LGPL-2.1-or-later (https://spdx.org/licenses/LGPL-2.1-or-later)
- * PURPOSE:     Slovak Language resource file
- * TRANSLATORS: 2007 Mário Kačmár /Mario Kacmar/ aka Kario (kario@szm.sk)
-=======
  * PROJECT:     ReactOS Explorer
  * LICENSE:     LGPL-2.1-or-later (https://spdx.org/licenses/LGPL-2.1-or-later)
  * PURPOSE:     Slovak resource file
  * TRANSLATOR:  Copyright 2007-2010 Mário Kačmár <kario@szm.sk>
->>>>>>> 89ecf32e
  */
 
 LANGUAGE LANG_SLOVAK, SUBLANG_DEFAULT
