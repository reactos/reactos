--- conflicted
+++ resolved
@@ -1,17 +1,9 @@
 /*
-<<<<<<< HEAD
- * PROJECT:     Explorer for ReactOS
- * LICENSE:     LGPL-2.1-or-later (https://spdx.org/licenses/LGPL-2.1-or-later)
- * PURPOSE:     Albanian Language resource file
- * TRANSLATORS: 2013 Ardit Dani (Ard1t) (ardit.dani@gmail.com)
-*/
-=======
  * PROJECT:     ReactOS Explorer
  * LICENSE:     LGPL-2.1-or-later (https://spdx.org/licenses/LGPL-2.1-or-later)
  * PURPOSE:     Albanian resource file
  * TRANSLATOR:  Copyright 2013 Ardit Dani (Ard1t) <ardit.dani@gmail.com>
  */
->>>>>>> 89ecf32e
 
 LANGUAGE LANG_ALBANIAN, SUBLANG_NEUTRAL
 
