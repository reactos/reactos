/*
 * ReactOS Explorer
 *
 * Copyright 2013 - Edijs Kolesnikovics
 *
 * This library is free software; you can redistribute it and/or
 * modify it under the terms of the GNU Lesser General Public
 * License as published by the Free Software Foundation; either
 * version 2.1 of the License, or (at your option) any later version.
 *
 * This library is distributed in the hope that it will be useful,
 * but WITHOUT ANY WARRANTY; without even the implied warranty of
 * MERCHANTABILITY or FITNESS FOR A PARTICULAR PURPOSE.  See the GNU
 * Lesser General Public License for more details.
 *
 * You should have received a copy of the GNU Lesser General Public
 * License along with this library; if not, write to the Free Software
 * Foundation, Inc., 51 Franklin Street, Fifth Floor, Boston, MA  02110-1301  USA
 */

#include "precomp.h"

TaskbarSettings g_TaskbarSettings;

BOOL TaskbarSettings::Save()
{
    SHSetValueW(hkExplorer, NULL, L"EnableAutotray", REG_DWORD, &bHideInactiveIcons, sizeof(bHideInactiveIcons));
    SHSetValueW(hkExplorer, L"Advanced", L"PreferDateOverWeekday", REG_DWORD, &bPreferDate, sizeof(bPreferDate));
    SHSetValueW(hkExplorer, L"Advanced", L"ShowSeconds", REG_DWORD, &bShowSeconds, sizeof(bShowSeconds));
    SHSetValueW(hkExplorer, L"Advanced", L"TaskbarGlomming", REG_DWORD, &bGroupButtons, sizeof(bGroupButtons));
    BOOL bAllowSizeMove = !bLock;
    SHSetValueW(hkExplorer, L"Advanced", L"TaskbarSizeMove", REG_DWORD, &bAllowSizeMove, sizeof(bAllowSizeMove));
    sr.cbSize = sizeof(sr);
    SHSetValueW(hkExplorer, L"Advanced", L"TaskbarSmallIcons", REG_DWORD, &bSmallIcons, sizeof(bSmallIcons));
<<<<<<< HEAD
    SHSetValueW(hkExplorer, L"Advanced", L"TaskbarSd", REG_DWORD, &bShowDesktopButton, sizeof(bShowDesktopButton));
=======
    SHSetValueW(hkExplorer, L"Advanced", L"CompactTrayIcons", REG_DWORD, &bCompactTrayIcons, sizeof(bCompactTrayIcons));
>>>>>>> 21e30f3f
    SHSetValueW(hkExplorer, L"StuckRects2", L"Settings", REG_BINARY, &sr, sizeof(sr));

    /* TODO: AutoHide writes something to HKEY_CURRENT_USER\Software\Microsoft\Internet Explorer\Desktop\Components\0 figure out what and why */
    return TRUE;
}

BOOL TaskbarSettings::Load()
{
    DWORD dwRet, cbSize, dwValue = NULL;

    cbSize = sizeof(dwValue);
    dwRet = SHGetValueW(hkExplorer, L"Advanced", L"TaskbarSizeMove", NULL, &dwValue, &cbSize);
    bLock = (dwRet == ERROR_SUCCESS) ? (dwValue == 0) : TRUE;

    dwRet = SHGetValueW(hkExplorer, L"Advanced", L"PreferDateOverWeekday", NULL, &dwValue, &cbSize);
    bPreferDate = (dwRet == ERROR_SUCCESS) ? (dwValue != 0) : FALSE; /* This is opt-in setting */

    dwRet = SHGetValueW(hkExplorer, L"Advanced", L"ShowSeconds", NULL, &dwValue, &cbSize);
    bShowSeconds = (dwRet == ERROR_SUCCESS) ? (dwValue != 0) : FALSE;

    dwRet = SHGetValueW(hkExplorer, L"Advanced", L"TaskbarGlomming", NULL, &dwValue, &cbSize);
    bGroupButtons = (dwRet == ERROR_SUCCESS) ? (dwValue != 0) : FALSE;

    dwRet = SHGetValueW(hkExplorer, NULL, L"EnableAutotray", NULL, &dwValue, &cbSize);
    bHideInactiveIcons = (dwRet == ERROR_SUCCESS) ? (dwValue != 0) : FALSE;

    dwRet = SHGetValueW(hkExplorer, L"Advanced", L"TaskbarSmallIcons", NULL, &dwValue, &cbSize);
    bSmallIcons = (dwRet == ERROR_SUCCESS) ? (dwValue != 0) : TRUE;

<<<<<<< HEAD
    dwRet = SHGetValueW(hkExplorer, L"Advanced", L"TaskbarSd", NULL, &dwValue, &cbSize);
    bShowDesktopButton = (dwRet == ERROR_SUCCESS) ? (dwValue != 0) : TRUE;
=======
    dwRet = SHGetValueW(hkExplorer, L"Advanced", L"CompactTrayIcons", NULL, &dwValue, &cbSize);
    bCompactTrayIcons = (dwRet == ERROR_SUCCESS) ? (dwValue != 0) : bSmallIcons;
>>>>>>> 21e30f3f

    cbSize = sizeof(sr);
    dwRet = SHGetValueW(hkExplorer, L"StuckRects2", L"Settings", NULL, &sr, &cbSize);

    /* Make sure we have correct values here */
    if (dwRet != ERROR_SUCCESS || sr.cbSize != sizeof(sr) || cbSize != sizeof(sr))
    {
        sr.Position = ABE_BOTTOM;
        sr.AutoHide = FALSE;
        sr.AlwaysOnTop = TRUE;
        sr.SmallIcons = TRUE;
        sr.HideClock = FALSE;
        sr.Rect.left = sr.Rect.top = 0;
        sr.Rect.bottom = sr.Rect.right = 1;
        sr.Size.cx = sr.Size.cy = 0;
    }
    else
    {
        if (sr.Position > ABE_BOTTOM)
            sr.Position = ABE_BOTTOM;
    }

    return TRUE;
}

/* EOF */<|MERGE_RESOLUTION|>--- conflicted
+++ resolved
@@ -32,11 +32,8 @@
     SHSetValueW(hkExplorer, L"Advanced", L"TaskbarSizeMove", REG_DWORD, &bAllowSizeMove, sizeof(bAllowSizeMove));
     sr.cbSize = sizeof(sr);
     SHSetValueW(hkExplorer, L"Advanced", L"TaskbarSmallIcons", REG_DWORD, &bSmallIcons, sizeof(bSmallIcons));
-<<<<<<< HEAD
+    SHSetValueW(hkExplorer, L"Advanced", L"CompactTrayIcons", REG_DWORD, &bCompactTrayIcons, sizeof(bCompactTrayIcons));
     SHSetValueW(hkExplorer, L"Advanced", L"TaskbarSd", REG_DWORD, &bShowDesktopButton, sizeof(bShowDesktopButton));
-=======
-    SHSetValueW(hkExplorer, L"Advanced", L"CompactTrayIcons", REG_DWORD, &bCompactTrayIcons, sizeof(bCompactTrayIcons));
->>>>>>> 21e30f3f
     SHSetValueW(hkExplorer, L"StuckRects2", L"Settings", REG_BINARY, &sr, sizeof(sr));
 
     /* TODO: AutoHide writes something to HKEY_CURRENT_USER\Software\Microsoft\Internet Explorer\Desktop\Components\0 figure out what and why */
@@ -65,14 +62,12 @@
 
     dwRet = SHGetValueW(hkExplorer, L"Advanced", L"TaskbarSmallIcons", NULL, &dwValue, &cbSize);
     bSmallIcons = (dwRet == ERROR_SUCCESS) ? (dwValue != 0) : TRUE;
+  
+    dwRet = SHGetValueW(hkExplorer, L"Advanced", L"CompactTrayIcons", NULL, &dwValue, &cbSize);
+    bCompactTrayIcons = (dwRet == ERROR_SUCCESS) ? (dwValue != 0) : bSmallIcons;
 
-<<<<<<< HEAD
     dwRet = SHGetValueW(hkExplorer, L"Advanced", L"TaskbarSd", NULL, &dwValue, &cbSize);
     bShowDesktopButton = (dwRet == ERROR_SUCCESS) ? (dwValue != 0) : TRUE;
-=======
-    dwRet = SHGetValueW(hkExplorer, L"Advanced", L"CompactTrayIcons", NULL, &dwValue, &cbSize);
-    bCompactTrayIcons = (dwRet == ERROR_SUCCESS) ? (dwValue != 0) : bSmallIcons;
->>>>>>> 21e30f3f
 
     cbSize = sizeof(sr);
     dwRet = SHGetValueW(hkExplorer, L"StuckRects2", L"Settings", NULL, &sr, &cbSize);
