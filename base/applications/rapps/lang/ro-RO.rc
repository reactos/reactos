--- conflicted
+++ resolved
@@ -19,25 +19,15 @@
     END
     POPUP "&Programe"
     BEGIN
-<<<<<<< HEAD
         MENUITEM "&Instalare\tCtrl+Enter", ID_INSTALL
         MENUITEM "&Dezinstalare\tCtrl+Del", ID_UNINSTALL
         MENUITEM "&Modificare", ID_MODIFY
-=======
-        MENUITEM "&Instalează\tCtrl+Enter", ID_INSTALL
-        MENUITEM "&Dezinstalează\tCtrl+Del", ID_UNINSTALL
-        MENUITEM "&Modifică", ID_MODIFY
->>>>>>> c2b295fd
         MENUITEM SEPARATOR
         MENUITEM "&Eliminare din registru", ID_REGREMOVE
         MENUITEM SEPARATOR
         MENUITEM "Împ&rospătare\tF5", ID_REFRESH
         MENUITEM SEPARATOR
-<<<<<<< HEAD
         MENUITEM "&Actualizare baza de date\tCtrl+F5", ID_RESETDB
-=======
-        MENUITEM "Actualizează &baza de date\tCtrl+F5", ID_RESETDB
->>>>>>> c2b295fd
     END
     POPUP "Aj&utor"
     BEGIN
@@ -50,8 +40,8 @@
 BEGIN
     POPUP ""
     BEGIN
-        MENUITEM "&Deschidere legătură în navigator", ID_OPEN_LINK
-        MENUITEM "&Copiere legătură în clipboard", ID_COPY_LINK
+        MENUITEM "&Deschidere a legăturii în navigator", ID_OPEN_LINK
+        MENUITEM "&Copiere a legăturii în clipboard", ID_COPY_LINK
     END
 END
 
@@ -59,24 +49,15 @@
 BEGIN
     POPUP ""
     BEGIN
-<<<<<<< HEAD
         MENUITEM "&Instalare\tCtrl+Enter", ID_INSTALL
         MENUITEM "&Dezinstalare\tCtrl+Del", ID_UNINSTALL
-=======
-        MENUITEM "&Instalează\tCtrl+Enter", ID_INSTALL
-        MENUITEM "&Dezinstalează\tCtrl+Del", ID_UNINSTALL
->>>>>>> c2b295fd
-        MENUITEM "&Modifică", ID_MODIFY
-        MENUITEM SEPARATOR
-        MENUITEM "&Eliminare din registru", ID_REGREMOVE
+        MENUITEM "&Modificare", ID_MODIFY
+        MENUITEM SEPARATOR
+        MENUITEM "&Eliminare din regiștri", ID_REGREMOVE
         MENUITEM SEPARATOR
         MENUITEM "Împ&rospătare\tF5", ID_REFRESH
         MENUITEM SEPARATOR
-<<<<<<< HEAD
-        MENUITEM "&Actualizare baza de date\tCtrl+F5", ID_RESETDB
-=======
-        MENUITEM "Actualizează &baza de date\tCtrl+F5", ID_RESETDB
->>>>>>> c2b295fd
+        MENUITEM "&Actualizare a bazei de date\tCtrl+F5", ID_RESETDB
     END
 END
 
@@ -87,62 +68,39 @@
 BEGIN
     GROUPBOX "General", -1, 4, 2, 240, 61
     AUTOCHECKBOX "&Salvare a poziției ferestrei", IDC_SAVE_WINDOW_POS, 15, 12, 219, 12
-    AUTOCHECKBOX "&Actualizare la pornire lista programelor disponibile", IDC_UPDATE_AVLIST, 15, 29, 222, 12
-    AUTOCHECKBOX "MențineRE j&urnal de instalare/dezinstalare a programelor", IDC_LOG_ENABLED, 15, 46, 219, 12
+    AUTOCHECKBOX "&Actualizare la pornire a listei programelor disponibile", IDC_UPDATE_AVLIST, 15, 29, 222, 12
+    AUTOCHECKBOX "Menținere j&urnal de instalare/dezinstalare a programelor", IDC_LOG_ENABLED, 15, 46, 219, 12
     GROUPBOX "Descărcări", -1, 4, 65, 240, 51
     LTEXT "Folderul pentru descărcări:", -1, 16, 75, 100, 9
     EDITTEXT IDC_DOWNLOAD_DIR_EDIT, 15, 86, 166, 12, WS_CHILD | WS_VISIBLE | WS_GROUP | ES_AUTOHSCROLL
     PUSHBUTTON "&Răsfoire…", IDC_CHOOSE, 187, 85, 50, 14
     AUTOCHECKBOX "Se șterge de instalare &după instalarea programului", IDC_DEL_AFTER_INSTALL, 16, 100, 218, 12
     GROUPBOX "Sursa programului", -1, 4, 118, 240, 46
-<<<<<<< HEAD
-    CONTROL "Se folosesc valorile implicite", IDC_SOURCE_DEFAULT, "Button", BS_AUTORADIOBUTTON | WS_GROUP | WS_TABSTOP, 15, 132, 121, 10
-    CONTROL "Sursa specificată", IDC_USE_SOURCE, "Button", BS_AUTORADIOBUTTON | WS_TABSTOP, 15, 147, 74, 10
+    CONTROL "Se folosesc valorile implicite", IDC_SOURCE_DEFAULT, 15, 132, 121, 10, WS_GROUP | WS_TABSTOP
+    CONTROL "Sursa specificată", IDC_USE_SOURCE, 15, 147, 74, 10
     EDITTEXT IDC_SOURCE_URL, 97, 147, 140, 12, ES_AUTOHSCROLL | WS_DISABLED
     GROUPBOX "Proxy", -1, 4, 166, 240, 76
-    CONTROL "Setări proxy de sistem", IDC_PROXY_DEFAULT, "Button", BS_AUTORADIOBUTTON | WS_GROUP | WS_TABSTOP, 15, 180, 210, 10
-    CONTROL "Direct (fără proxy)", IDC_NO_PROXY, "Button", BS_AUTORADIOBUTTON | WS_TABSTOP, 15, 195, 210, 10
-    CONTROL "Proxy", IDC_USE_PROXY, "Button", BS_AUTORADIOBUTTON | WS_TABSTOP, 15, 210, 74, 10
+    CONTROL "Setări proxy de sistem", IDC_PROXY_DEFAULT, 15, 180, 210, 10, WS_GROUP | WS_TABSTOP
+    CONTROL "Direct (fără proxy)", IDC_NO_PROXY, 15, 195, 210, 10
+    CONTROL "Proxy", IDC_USE_PROXY, 15, 210, 74, 10
     EDITTEXT IDC_PROXY_SERVER, 90, 210, 147, 12, ES_AUTOHSCROLL | WS_DISABLED
     LTEXT "excepție pentru", -1, 26, 226, 64, 10
     EDITTEXT IDC_NO_PROXY_FOR, 90, 225, 147, 12, ES_AUTOHSCROLL | WS_DISABLED
-    PUSHBUTTON "Implicit", IDC_DEFAULT_SETTINGS, 8, 245, 60, 14
+    PUSHBUTTON "Implicit", IDC_DEFAULT_SETTINGS, 8, 245, 60, 14, WS_GROUP | WS_TABSTOP
     DEFPUSHBUTTON "OK", IDOK, 116, 245, 60, 14
     PUSHBUTTON "Revocare", IDCANCEL, 181, 245, 60, 14
-=======
-    AUTORADIOBUTTON "Folosește valorile implicite", IDC_SOURCE_DEFAULT, 15, 132, 121, 10, WS_GROUP | WS_TABSTOP
-    AUTORADIOBUTTON "Sursa specificată", IDC_USE_SOURCE, 15, 147, 74, 10
-    EDITTEXT IDC_SOURCE_URL, 97, 147, 140, 12, ES_AUTOHSCROLL | WS_DISABLED
-    GROUPBOX "Mandatar", -1, 4, 166, 240, 76
-    AUTORADIOBUTTON "Configur&ația mandatar din sistem", IDC_PROXY_DEFAULT, 15, 180, 210, 10, WS_GROUP | WS_TABSTOP
-    AUTORADIOBUTTON "Di&rect (fără mandatar)", IDC_NO_PROXY, 15, 195, 210, 10
-    AUTORADIOBUTTON "Man&datar", IDC_USE_PROXY, 15, 210, 74, 10
-    EDITTEXT IDC_PROXY_SERVER, 90, 210, 147, 12, ES_AUTOHSCROLL | WS_DISABLED
-    LTEXT "excepție pentru", -1, 26, 226, 64, 10
-    EDITTEXT IDC_NO_PROXY_FOR, 90, 225, 147, 12, ES_AUTOHSCROLL | WS_DISABLED
-    PUSHBUTTON "I&mplicite", IDC_DEFAULT_SETTINGS, 8, 245, 60, 14, WS_GROUP | WS_TABSTOP
-    DEFPUSHBUTTON "Confirmă", IDOK, 116, 245, 60, 14
-    PUSHBUTTON "Anulează", IDCANCEL, 181, 245, 60, 14
->>>>>>> c2b295fd
 END
 
 IDD_INSTALL_DIALOG DIALOGEX 0, 0, 216, 97
 STYLE DS_SHELLFONT | DS_MODALFRAME | WS_POPUP | WS_VISIBLE | WS_CAPTION | WS_SYSMENU
-CAPTION "Instalare aplicație"
+CAPTION "Instalare a aplicației"
 FONT 8, "MS Shell Dlg"
 BEGIN
     LTEXT "…", IDC_INSTALL_TEXT, 4, 5, 209, 35
-<<<<<<< HEAD
     AUTORADIOBUTTON "&Instalare de pe un disc (CD sau DVD)", IDC_CD_INSTALL, 10, 46, 197, 11, WS_GROUP
     AUTORADIOBUTTON "&Descărcare și instalare", IDC_DOWNLOAD_INSTALL, 10, 59, 197, 11, NOT WS_TABSTOP
     DEFPUSHBUTTON "OK", IDOK, 86, 78, 60, 14
     PUSHBUTTON "Revocare", IDCANCEL, 150, 78, 60, 14
-=======
-    AUTORADIOBUTTON "Instalea&ză de pe un disc (CD sau DVD)", IDC_CD_INSTALL, 10, 46, 197, 11, WS_GROUP
-    AUTORADIOBUTTON "&Descarcă și instalează", IDC_DOWNLOAD_INSTALL, 10, 59, 197, 11, NOT WS_TABSTOP
-    DEFPUSHBUTTON "Confirmă", IDOK, 86, 78, 60, 14
-    PUSHBUTTON "Anulează", IDCANCEL, 150, 78, 60, 14
->>>>>>> c2b295fd
 END
 
 IDD_DOWNLOAD_DIALOG DIALOGEX 0, 0, 220, 220
@@ -152,11 +110,7 @@
 BEGIN
     CONTROL "", IDC_DOWNLOAD_PROGRESS, "msctls_progress32", WS_BORDER | PBS_SMOOTH, 10, 10, 200, 12
     EDITTEXT IDC_DOWNLOAD_STATUS, 10, 28, 200, 22, ES_CENTER | ES_MULTILINE | ES_AUTOVSCROLL | ES_READONLY | WS_DISABLED | NOT WS_BORDER
-<<<<<<< HEAD
     PUSHBUTTON "Revocare", IDCANCEL, 85, 53, 50, 15, WS_GROUP | WS_TABSTOP
-=======
-    PUSHBUTTON "Anulează", IDCANCEL, 85, 53, 50, 15, WS_GROUP | WS_TABSTOP
->>>>>>> c2b295fd
 END
 
 STRINGTABLE
