/* Spanish Language resource file.
 * Translated by: ?? and Ismael Ferreras Morezuelas (Swyter) <2014-11-07> and Julen Urizar Compains 2020-04-14 and Catalin Gabriel Draghita 2020-08-22 */

LANGUAGE LANG_SPANISH, SUBLANG_NEUTRAL

IDR_MAINMENU MENU
BEGIN
    POPUP "&Archivo"
    BEGIN
        MENUITEM "&Ajustes", ID_SETTINGS
        MENUITEM SEPARATOR
        MENUITEM "Sa&lir", ID_EXIT
    END
    POPUP "&Programas"
    BEGIN
        MENUITEM "&Instalar\tCtrl+Intro", ID_INSTALL
        MENUITEM "&Desinstalar\tCtrl+Supr", ID_UNINSTALL
        MENUITEM "&Modificar", ID_MODIFY
        MENUITEM SEPARATOR
        MENUITEM "&Eliminar del Registro", ID_REGREMOVE
        MENUITEM SEPARATOR
        MENUITEM "&Recargar\tF5", ID_REFRESH
        MENUITEM SEPARATOR
        MENUITEM "&Actualizar el listado desde Internet\tCtrl+F5", ID_RESETDB
    END
    POPUP "Ayuda"
    BEGIN
        MENUITEM "Ayuda\tF1", ID_HELP, GRAYED
        MENUITEM "Acerca de", ID_ABOUT
    END
END

IDR_LINKMENU MENU
BEGIN
    POPUP "popup"
    BEGIN
        MENUITEM "&Abrir enlace en el navegador", ID_OPEN_LINK
        MENUITEM "&Copiar enlace al portapapeles", ID_COPY_LINK
    END
END

IDR_APPLICATIONMENU MENU
BEGIN
    POPUP "popup"
    BEGIN
        MENUITEM "&Instalar\tCtrl+Intro", ID_INSTALL
        MENUITEM "&Desinstalar\tCtrl+Supr", ID_UNINSTALL
        MENUITEM "&Modificar", ID_MODIFY
        MENUITEM SEPARATOR
        MENUITEM "&Eliminar del Registro", ID_REGREMOVE
        MENUITEM SEPARATOR
        MENUITEM "&Recargar\tF5",   ID_REFRESH
        MENUITEM SEPARATOR
        MENUITEM "&Actualizar listado desde Internet\tCtrl+F5", ID_RESETDB
    END
END

IDD_SETTINGS_DIALOG DIALOGEX 0, 0, 250, 265
STYLE DS_SHELLFONT | DS_MODALFRAME | WS_POPUP | WS_VISIBLE | WS_CAPTION | WS_SYSMENU
CAPTION "Ajustes"
FONT 8, "MS Shell Dlg"
BEGIN
    GROUPBOX "General", -1, 4, 2, 240, 61
    AUTOCHECKBOX "&Guardar posición de la ventana", IDC_SAVE_WINDOW_POS, 15, 12, 219, 12
    AUTOCHECKBOX "&Actualizar la lista de programas accesibles al comenzar", IDC_UPDATE_AVLIST, 15, 29, 222, 12
    AUTOCHECKBOX "&Registro de programas instalados y desinstalados", IDC_LOG_ENABLED, 15, 46, 219, 12
    GROUPBOX "Descargas", -1, 4, 65, 240, 51
    LTEXT "Carpeta de descargas:", -1, 16, 75, 100, 9
    EDITTEXT IDC_DOWNLOAD_DIR_EDIT, 15, 86, 166, 12, WS_CHILD | WS_VISIBLE | WS_GROUP | ES_AUTOHSCROLL
    PUSHBUTTON "&Seleccionar", IDC_CHOOSE, 187, 85, 50, 14
    AUTOCHECKBOX "&Borrar el instalador del programa tras su instalación", IDC_DEL_AFTER_INSTALL, 16, 100, 218, 12
    GROUPBOX "Origen del Software", -1, 4, 118, 240, 46
    CONTROL "Usar predeterminado", IDC_SOURCE_DEFAULT, "Button", BS_AUTORADIOBUTTON | WS_GROUP | WS_TABSTOP, 15, 132, 74, 10
    CONTROL "Origen especificado", IDC_USE_SOURCE, "Button", BS_AUTORADIOBUTTON | WS_TABSTOP, 15, 147, 74, 10
    EDITTEXT IDC_SOURCE_URL, 97, 147, 140, 12, ES_AUTOHSCROLL | WS_DISABLED
    GROUPBOX "Proxy", -1, 4, 166, 240, 76
    CONTROL "Utilizar el proxy del sistema", IDC_PROXY_DEFAULT, "Button", BS_AUTORADIOBUTTON | WS_GROUP | WS_TABSTOP, 15, 180, 210, 10
    CONTROL "Conexión directa (sin nada)", IDC_NO_PROXY, "Button", BS_AUTORADIOBUTTON | WS_TABSTOP, 15, 195, 210, 10
    CONTROL "Proxy:", IDC_USE_PROXY, "Button", BS_AUTORADIOBUTTON | WS_TABSTOP, 15, 210, 74, 10
    EDITTEXT IDC_PROXY_SERVER, 90, 210, 147, 12, ES_AUTOHSCROLL
    LTEXT "Sin proxy para:", -1, 27, 225, 64, 10
    EDITTEXT IDC_NO_PROXY_FOR, 90, 225, 147, 12, ES_AUTOHSCROLL
    PUSHBUTTON "Por defecto", IDC_DEFAULT_SETTINGS, 8, 245, 60, 14
    DEFPUSHBUTTON "Aceptar", IDOK, 116, 245, 60, 14
    PUSHBUTTON "Cancelar", IDCANCEL, 181, 245, 60, 14
END

IDD_INSTALL_DIALOG DIALOGEX 0, 0, 216, 97
STYLE DS_SHELLFONT | DS_MODALFRAME | WS_POPUP | WS_VISIBLE | WS_CAPTION | WS_SYSMENU
CAPTION "Instalar programas"
FONT 8, "MS Shell Dlg"
BEGIN
    LTEXT "…", IDC_INSTALL_TEXT, 4, 5, 209, 35
    AUTORADIOBUTTON "&Instalar desde un disco (CD o DVD)", IDC_CD_INSTALL, 10, 46, 197, 11, WS_GROUP
    AUTORADIOBUTTON "&Descargar e instalar", IDC_DOWNLOAD_INSTALL, 10, 59, 197, 11, NOT WS_TABSTOP
    DEFPUSHBUTTON "Aceptar", IDOK, 86, 78, 60, 14
    PUSHBUTTON "Cancelar", IDCANCEL, 150, 78, 60, 14
END

IDD_DOWNLOAD_DIALOG DIALOGEX 0, 0, 220, 72
STYLE DS_SHELLFONT | DS_CENTER | WS_BORDER | WS_CAPTION | WS_POPUP | WS_SYSMENU | WS_VISIBLE
CAPTION "Descargando %ls…"
FONT 8, "MS Shell Dlg"
BEGIN
    CONTROL "Progress1", IDC_DOWNLOAD_PROGRESS, "msctls_progress32", WS_BORDER | PBS_SMOOTH, 10, 10, 200, 12
    EDITTEXT IDC_DOWNLOAD_STATUS, 10, 28, 200, 22, ES_CENTER | ES_MULTILINE | ES_AUTOVSCROLL | ES_READONLY | WS_CHILD | WS_VISIBLE | WS_DISABLED | NOT WS_BORDER, 0
    PUSHBUTTON "Cancelar", IDCANCEL, 85, 53, 50, 15, WS_GROUP | WS_TABSTOP
END

STRINGTABLE
BEGIN
    IDS_TOOLTIP_INSTALL "Instalar"
    IDS_TOOLTIP_UNINSTALL "Desinstalar"
    IDS_TOOLTIP_MODIFY "Modificar"
    IDS_TOOLTIP_SETTINGS "Ajustes"
    IDS_TOOLTIP_REFRESH "Recargar"
    IDS_TOOLTIP_UPDATE_DB "Actualizar el listado desde Internet"
    IDS_TOOLTIP_EXIT "Salir"
END

STRINGTABLE
BEGIN
    IDS_APP_NAME "Nombre"
    IDS_APP_INST_VERSION "Versión"
    IDS_APP_DESCRIPTION "Descripción"
END

STRINGTABLE
BEGIN
    IDS_INFO_VERSION "\nVersión: "
    IDS_INFO_DESCRIPTION "\nDescripción: "
    IDS_INFO_PUBLISHER "\nAutor: "
    IDS_INFO_HELPLINK "\nEnlace de ayuda: "
    IDS_INFO_HELPPHONE "\nTeléfono de ayuda: "
    IDS_INFO_README "\nLéeme: "
    IDS_INFO_REGOWNER "\nUsuario registrado: "
    IDS_INFO_PRODUCTID "\nID Producto: "
    IDS_INFO_CONTACT "\nContacto: "
    IDS_INFO_UPDATEINFO "\nInformación actualización: "
    IDS_INFO_INFOABOUT "\nInformación sobre el programa: "
    IDS_INFO_COMMENTS "\nComentarios: "
    IDS_INFO_INSTLOCATION "\nCarpeta de instalación: "
    IDS_INFO_INSTALLSRC "\nOrigen de instalación: "
    IDS_INFO_UNINSTALLSTR "\nComando de desinstalación: "
    IDS_INFO_MODIFYPATH "\nRuta de modificación: "
    IDS_INFO_INSTALLDATE "\nFecha de instalación: "
    IDS_AINFO_PACKAGE_NAME "\nNombre del paquete: "
END

STRINGTABLE
BEGIN
    IDS_AINFO_VERSION "\nVersión: "
    IDS_AINFO_AVAILABLEVERSION "\nAvailable Version: "
    IDS_AINFO_DESCRIPTION "\nDescripción: "
    IDS_AINFO_SIZE "\nTamaño: "
    IDS_AINFO_URLSITE "\nPágina Web: "
    IDS_AINFO_LICENSE "\nLicencia: "
    IDS_AINFO_URLDOWNLOAD "\nDescargar: "
    IDS_AINFO_LANGUAGES "\nIdiomas: "
END

STRINGTABLE
BEGIN
    IDS_CAT_AUDIO "Audio"
    IDS_CAT_DEVEL "Desarrollo"
    IDS_CAT_DRIVERS "Controladores"
    IDS_CAT_EDU "Educación"
    IDS_CAT_ENGINEER "Ingeniería"
    IDS_CAT_FINANCE "Finanzas"
    IDS_CAT_GAMES "Juegos y entretenimiento"
    IDS_CAT_GRAPHICS "Gráficos"
    IDS_CAT_INTERNET "Internet y redes"
    IDS_CAT_LIBS "Bibliotecas"
    IDS_CAT_OFFICE "Oficina"
    IDS_CAT_OTHER "Otros"
    IDS_CAT_SCIENCE "Ciencia"
    IDS_CAT_TOOLS "Herramientas"
    IDS_CAT_VIDEO "Vídeo"
    IDS_CAT_THEMES "Temas"
END

STRINGTABLE
BEGIN
    IDS_APPTITLE "Administrador de aplicaciones de ReactOS"
    IDS_APP_AUTHORS "Copyright 2009 Dmitry Chapyshev"
    IDS_SEARCH_TEXT "Buscar…"
    IDS_INSTALL "Instalar"
    IDS_UNINSTALL "Desinstalar"
    IDS_MODIFY "Modificar"
    IDS_APPS_COUNT "Nº de aplicaciones: %d; Selecionadas: %d"
    IDS_WELCOME_TITLE "Bienvenido al Administrador de aplicaciones de ReactOS.\n\n"
    IDS_WELCOME_TEXT "Seleccione una categoría a la izquierda, para más tarde seleccionar la aplicación a instalar o desinstalar.\nWeb de ReactOS: "
    IDS_WELCOME_URL "https://reactos.org/"
    IDS_INSTALLED "Instaladas"
    IDS_AVAILABLEFORINST "Disponible para su instalación"
    IDS_UPDATES "Actualizaciones"
    IDS_APPLICATIONS "Aplicaciones"
    IDS_CHOOSE_FOLDER_TEXT "Seleccione una carpeta de donde se descargarán los programas:"
    IDS_CHOOSE_FOLDER_ERROR "La carpeta especificada no existe."
    IDS_URL_INVALID "La URL que ha especificado es inválido o no esta disponible. Por favor, corrígelo."
    IDS_APP_REG_REMOVE "¿Está seguro de querer borrar del Registro los datos de instalación del programa?"
    IDS_INFORMATION "Información"
    IDS_UNABLE_TO_DOWNLOAD "No se pudo descargar el paquete. No se ha encontrado la dirección de Internet."
    IDS_UNABLE_TO_DOWNLOAD2 "¡Imposible descargar el paquete! Compruebe que está conectado a Internet."
    IDS_UNABLE_TO_REMOVE "No se pudieron borrar del Registro los datos de instalación del programa."
    IDS_UNABLE_TO_INSTALL "No se pudo abrir el instalador"
    IDS_UNABLE_TO_QUERY_CERT "No se pudo recabar la información de certificado.\n\n¿Quiere continuar a pesar de esto?"
    IDS_INTEG_CHECK_TITLE "Verificando integridad del paquete…"
    IDS_INTEG_CHECK_FAIL "El paquete no ha pasado la comprobación de integridad, puede haber sido alterado o estar corrupto. No se recomienda ejecutarlo."
    IDS_INTERRUPTED_DOWNLOAD "Se ha interrumpido la descarga por un error de red. Compruebe la conexión a Internet."
    IDS_UNABLE_TO_WRITE "No se ha podido escribir en el disco duro, es posible que no quede espacio libre."
    IDS_SELECT_ALL "Selecccionar/Deseleccionar todo"
    IDS_INSTALL_SELECTED "Instalar selección"
    IDS_SELECTEDFORINST "Seleccionados para instalar"
    IDS_MISMATCH_CERT_INFO "El certificado que usa es desconocido:\nSujeto: %s\nEmisor: %s\n¿Quiere continuar a pesar de ello?"
    IDS_UNABLE_PATH "Formato de ruta incorrecto."
<<<<<<< HEAD
    IDS_APP_DISPLAY_DETAILS "Detalles"
    IDS_APP_DISPLAY_LIST "Lista"
    IDS_APP_DISPLAY_TILE "Título"
	IDS_NO_SEARCH_RESULTS "Búsqueda sin resultados."
=======
    IDS_APP_DISPLAY_DETAILS "Details"
    IDS_APP_DISPLAY_LIST "List"
    IDS_APP_DISPLAY_TILE "Tile"
    IDS_NO_SEARCH_RESULTS "No search results"
>>>>>>> 49bb853b
END

STRINGTABLE
BEGIN
    IDS_STATUS_INSTALLED "Instalado"
    IDS_STATUS_NOTINSTALLED "No instalado"
    IDS_STATUS_DOWNLOADED "Descargado"
    IDS_STATUS_UPDATE_AVAILABLE "Actualización disponible"
    IDS_STATUS_DOWNLOADING "Descargando…"
    IDS_STATUS_INSTALLING "Instalando…"
    IDS_STATUS_WAITING "Esperando para instalar…"
    IDS_STATUS_FINISHED "Finalizado"
END

STRINGTABLE
BEGIN
    IDS_LICENSE_OPENSOURCE "Código abierto"
    IDS_LICENSE_FREEWARE "Freeware"
    IDS_LICENSE_TRIAL "De Prueba/Demo"
END

STRINGTABLE
BEGIN
    IDS_LANGUAGE_AVAILABLE_TRANSLATION "Disponible en tu idioma"
    IDS_LANGUAGE_NO_TRANSLATION "Disponible otros idiomas"
    IDS_LANGUAGE_ENGLISH_TRANSLATION "Disponible en English"
    IDS_LANGUAGE_SINGLE "Idioma único"
    IDS_LANGUAGE_MORE_PLACEHOLDER " (+%d más)"
    IDS_LANGUAGE_AVAILABLE_PLACEHOLDER " (+%d disponible)"
END

STRINGTABLE
BEGIN
    IDS_DL_DIALOG_DB_DISP "Base de datos de aplicaciones"
    IDS_DL_DIALOG_DB_DOWNLOAD_DISP "Actualizando listado…"
    IDS_DL_DIALOG_DB_UNOFFICIAL_DOWNLOAD_DISP "Actualizando listado… (Origen no oficial)"
END

STRINGTABLE
BEGIN
    IDS_CMD_USAGE "Usage: "
    IDS_CMD_NEED_PACKAGE_NAME "Error: La opción %1 espera uno o más nombres de paquetes.\n"
    IDS_CMD_NEED_FILE_NAME "Error: La opción %1 espera un nombre de archivo.\n"
    IDS_CMD_NEED_PARAMS "Error: La opción %1 espera uno o más parámetros.\n"
    IDS_CMD_INVALID_OPTION "Error: Opción de línea de comando desconocida o no válida.\n"
    IDS_CMD_FIND_RESULT_FOR "Resultado de la búsqueda para %1:\n"
    IDS_CMD_PACKAGE_NOT_FOUND "No se pudo encontrar el paquete %1.\n"
    IDS_CMD_PACKAGE_INFO "Información del paquete %1:\n"
END<|MERGE_RESOLUTION|>--- conflicted
+++ resolved
@@ -214,17 +214,10 @@
     IDS_SELECTEDFORINST "Seleccionados para instalar"
     IDS_MISMATCH_CERT_INFO "El certificado que usa es desconocido:\nSujeto: %s\nEmisor: %s\n¿Quiere continuar a pesar de ello?"
     IDS_UNABLE_PATH "Formato de ruta incorrecto."
-<<<<<<< HEAD
     IDS_APP_DISPLAY_DETAILS "Detalles"
     IDS_APP_DISPLAY_LIST "Lista"
     IDS_APP_DISPLAY_TILE "Título"
-	IDS_NO_SEARCH_RESULTS "Búsqueda sin resultados."
-=======
-    IDS_APP_DISPLAY_DETAILS "Details"
-    IDS_APP_DISPLAY_LIST "List"
-    IDS_APP_DISPLAY_TILE "Tile"
-    IDS_NO_SEARCH_RESULTS "No search results"
->>>>>>> 49bb853b
+	  IDS_NO_SEARCH_RESULTS "Búsqueda sin resultados."
 END
 
 STRINGTABLE
