/*
 * PROJECT:     ReactOS Applications Manager
 * LICENSE:     GPL-2.0-or-later (https://spdx.org/licenses/GPL-2.0-or-later)
 * PURPOSE:     GUI classes for RAPPS
 * COPYRIGHT:   Copyright 2015 David Quintana (gigaherz@gmail.com)
 *              Copyright 2017 Alexander Shaposhnikov (sanchaez@reactos.org)
 *              Copyright 2020 He Yang (1160386205@qq.com)
 */

#include "rapps.h"
#include "rosui.h"
#include "crichedit.h"
#include "asyncinet.h"
#include "gui.h"
#include <shlobj_undoc.h>
#include <shlguid_undoc.h>

#include <atlbase.h>
#include <atlcom.h>
#include <atltypes.h>
#include <atlwin.h>
#include <wininet.h>
#include <shellutils.h>
#include <ui/rosctrls.h>
#include <gdiplus.h>
#include <math.h>

#define SEARCH_TIMER_ID 'SR'
#define TREEVIEW_ICON_SIZE 24

// **** CSideTreeView ****

CSideTreeView::CSideTreeView()
    : CUiWindow(),
      hImageTreeView(ImageList_Create(TREEVIEW_ICON_SIZE, TREEVIEW_ICON_SIZE, GetSystemColorDepth() | ILC_MASK, 0, 1))
{
}

HTREEITEM
CSideTreeView::AddItem(HTREEITEM hParent, CStringW &Text, INT Image, INT SelectedImage, LPARAM lParam)
{
    return CUiWindow<CTreeView>::AddItem(hParent, const_cast<LPWSTR>(Text.GetString()), Image, SelectedImage, lParam);
}

HTREEITEM
CSideTreeView::AddCategory(HTREEITEM hRootItem, UINT TextIndex, UINT IconIndex)
{
    CStringW szText;
    INT Index = 0;
    HICON hIcon;

    hIcon = (HICON)LoadImageW(
        hInst, MAKEINTRESOURCE(IconIndex), IMAGE_ICON, TREEVIEW_ICON_SIZE, TREEVIEW_ICON_SIZE, LR_CREATEDIBSECTION);
    if (hIcon)
    {
        Index = ImageList_AddIcon(hImageTreeView, hIcon);
        DestroyIcon(hIcon);
    }

    szText.LoadStringW(TextIndex);
    return AddItem(hRootItem, szText, Index, Index, TextIndex);
}

HIMAGELIST
CSideTreeView::SetImageList()
{
    return CUiWindow<CTreeView>::SetImageList(hImageTreeView, TVSIL_NORMAL);
}

VOID
CSideTreeView::DestroyImageList()
{
    if (hImageTreeView)
        ImageList_Destroy(hImageTreeView);
}

CSideTreeView::~CSideTreeView()
{
    DestroyImageList();
}
// **** CSideTreeView ****

// **** CMainWindow ****

CMainWindow::CMainWindow(CAppDB *db, BOOL bAppwiz) : m_ClientPanel(NULL), m_Db(db), bAppwizMode(bAppwiz), SelectedEnumType(ENUM_ALL_INSTALLED)
{
}

CMainWindow::~CMainWindow()
{
    LayoutCleanup();
}

VOID
CMainWindow::InitCategoriesList()
{
    HTREEITEM hRootItemAvailable;

    hRootItemInstalled = m_TreeView->AddCategory(TVI_ROOT, IDS_INSTALLED, IDI_CATEGORY);
    m_TreeView->AddCategory(hRootItemInstalled, IDS_APPLICATIONS, IDI_APPS);
    m_TreeView->AddCategory(hRootItemInstalled, IDS_UPDATES, IDI_APPUPD);

    m_TreeView->AddCategory(TVI_ROOT, IDS_SELECTEDFORINST, IDI_SELECTEDFORINST);

    hRootItemAvailable = m_TreeView->AddCategory(TVI_ROOT, IDS_AVAILABLEFORINST, IDI_CATEGORY);
    m_TreeView->AddCategory(hRootItemAvailable, IDS_CAT_AUDIO, IDI_CAT_AUDIO);
    m_TreeView->AddCategory(hRootItemAvailable, IDS_CAT_VIDEO, IDI_CAT_VIDEO);
    m_TreeView->AddCategory(hRootItemAvailable, IDS_CAT_GRAPHICS, IDI_CAT_GRAPHICS);
    m_TreeView->AddCategory(hRootItemAvailable, IDS_CAT_GAMES, IDI_CAT_GAMES);
    m_TreeView->AddCategory(hRootItemAvailable, IDS_CAT_INTERNET, IDI_CAT_INTERNET);
    m_TreeView->AddCategory(hRootItemAvailable, IDS_CAT_OFFICE, IDI_CAT_OFFICE);
    m_TreeView->AddCategory(hRootItemAvailable, IDS_CAT_DEVEL, IDI_CAT_DEVEL);
    m_TreeView->AddCategory(hRootItemAvailable, IDS_CAT_EDU, IDI_CAT_EDU);
    m_TreeView->AddCategory(hRootItemAvailable, IDS_CAT_ENGINEER, IDI_CAT_ENGINEER);
    m_TreeView->AddCategory(hRootItemAvailable, IDS_CAT_FINANCE, IDI_CAT_FINANCE);
    m_TreeView->AddCategory(hRootItemAvailable, IDS_CAT_SCIENCE, IDI_CAT_SCIENCE);
    m_TreeView->AddCategory(hRootItemAvailable, IDS_CAT_TOOLS, IDI_CAT_TOOLS);
    m_TreeView->AddCategory(hRootItemAvailable, IDS_CAT_DRIVERS, IDI_CAT_DRIVERS);
    m_TreeView->AddCategory(hRootItemAvailable, IDS_CAT_LIBS, IDI_CAT_LIBS);
    m_TreeView->AddCategory(hRootItemAvailable, IDS_CAT_THEMES, IDI_CAT_THEMES);
    m_TreeView->AddCategory(hRootItemAvailable, IDS_CAT_OTHER, IDI_CAT_OTHER);

    m_TreeView->SetImageList();
    m_TreeView->Expand(hRootItemInstalled, TVE_EXPAND);
    m_TreeView->Expand(hRootItemAvailable, TVE_EXPAND);
    m_TreeView->SelectItem(bAppwizMode ? hRootItemInstalled : hRootItemAvailable);
}

BOOL
CMainWindow::CreateStatusBar()
{
    m_StatusBar = new CUiWindow<CStatusBar>();
    m_StatusBar->m_VerticalAlignment = UiAlign_RightBtm;
    m_StatusBar->m_HorizontalAlignment = UiAlign_Stretch;
    m_ClientPanel->Children().Append(m_StatusBar);

    return m_StatusBar->Create(m_hWnd, (HMENU)IDC_STATUSBAR) != NULL;
}

BOOL
CMainWindow::CreateTreeView()
{
    m_TreeView = new CSideTreeView();
    m_TreeView->m_VerticalAlignment = UiAlign_Stretch;
    m_TreeView->m_HorizontalAlignment = UiAlign_Stretch;
    m_VSplitter->First().Append(m_TreeView);

    return m_TreeView->Create(m_hWnd) != NULL;
}

BOOL
CMainWindow::CreateApplicationView()
{
    m_ApplicationView = new CApplicationView(this); // pass this to ApplicationView for callback purpose
    m_ApplicationView->m_VerticalAlignment = UiAlign_Stretch;
    m_ApplicationView->m_HorizontalAlignment = UiAlign_Stretch;
    m_VSplitter->Second().Append(m_ApplicationView);

    return m_ApplicationView->Create(m_hWnd) != NULL;
}

BOOL
CMainWindow::CreateVSplitter()
{
    m_VSplitter = new CUiSplitPanel();
    m_VSplitter->m_VerticalAlignment = UiAlign_Stretch;
    m_VSplitter->m_HorizontalAlignment = UiAlign_Stretch;
    m_VSplitter->m_DynamicFirst = FALSE;
    m_VSplitter->m_Horizontal = FALSE;
    m_VSplitter->m_MinFirst = 0;

    // TODO: m_MinSecond should be calculate dynamically instead of hard-coded
    m_VSplitter->m_MinSecond = 480;
    m_VSplitter->m_Pos = 240;
    m_ClientPanel->Children().Append(m_VSplitter);

    return m_VSplitter->Create(m_hWnd) != NULL;
}

BOOL
CMainWindow::CreateLayout()
{
    BOOL b = TRUE;
    bUpdating = TRUE;

    m_ClientPanel = new CUiPanel();
    m_ClientPanel->m_VerticalAlignment = UiAlign_Stretch;
    m_ClientPanel->m_HorizontalAlignment = UiAlign_Stretch;

    // Top level
    b = b && CreateStatusBar();
    b = b && CreateVSplitter();

    // Inside V Splitter
    b = b && CreateTreeView();
    b = b && CreateApplicationView();

    if (b)
    {
        RECT rBottom;

        /* Size status bar */
        m_StatusBar->SendMessageW(WM_SIZE, 0, 0);

        ::GetWindowRect(m_StatusBar->m_hWnd, &rBottom);

        m_VSplitter->m_Margin.bottom = rBottom.bottom - rBottom.top;
    }

    bUpdating = FALSE;
    return b;
}

VOID
CMainWindow::LayoutCleanup()
{
    delete m_TreeView;
    delete m_ApplicationView;
    delete m_VSplitter;
    delete m_StatusBar;
    return;
}

BOOL
CMainWindow::InitControls()
{
    if (CreateLayout())
    {
        InitCategoriesList();
        UpdateStatusBarText();

        return TRUE;
    }

    return FALSE;
}

VOID
CMainWindow::OnSize(HWND hwnd, WPARAM wParam, LPARAM lParam)
{
    if (wParam == SIZE_MINIMIZED)
        return;

    /* Size status bar */
    m_StatusBar->SendMessage(WM_SIZE, 0, 0);

    RECT r = {0, 0, LOWORD(lParam), HIWORD(lParam)};
    HDWP hdwp = NULL;
    INT count = m_ClientPanel->CountSizableChildren();

    hdwp = BeginDeferWindowPos(count);
    if (hdwp)
    {
        hdwp = m_ClientPanel->OnParentSize(r, hdwp);
        if (hdwp)
        {
            EndDeferWindowPos(hdwp);
        }
    }
}

BOOL
CMainWindow::RemoveSelectedAppFromRegistry()
{
    if (!IsInstalledEnum(SelectedEnumType))
        return FALSE;

    CStringW szMsgText, szMsgTitle;

    if (!szMsgText.LoadStringW(IDS_APP_REG_REMOVE) || !szMsgTitle.LoadStringW(IDS_INFORMATION))
        return FALSE;

    CAppInfo *InstalledApp = (CAppInfo *)m_ApplicationView->GetFocusedItemData();
    if (!InstalledApp)
        return FALSE;

<<<<<<< HEAD
        return m_Db->RemoveInstalledAppFromRegistry(InstalledApp) == ERROR_SUCCESS;
    }
=======
    if (MessageBoxW(szMsgText, szMsgTitle, MB_YESNO | MB_ICONQUESTION) == IDYES)
        return m_Db->RemoveInstalledAppFromRegistry(InstalledApp);
>>>>>>> 2ec785b1

    return FALSE;
}

BOOL
CMainWindow::UninstallSelectedApp(BOOL bModify)
{
    if (!IsInstalledEnum(SelectedEnumType))
        return FALSE;

    CAppInfo *InstalledApp = (CAppInfo *)m_ApplicationView->GetFocusedItemData();
    if (!InstalledApp)
        return FALSE;

    return InstalledApp->UninstallApplication(bModify ? UCF_MODIFY : 0);
}

VOID
CMainWindow::CheckAvailable()
{
    if (m_Db->GetAvailableCount() == 0)
    {
        m_Db->RemoveCached();
        m_Db->UpdateAvailable();
    }
}

BOOL
CMainWindow::ProcessWindowMessage(HWND hwnd, UINT Msg, WPARAM wParam, LPARAM lParam, LRESULT &theResult, DWORD dwMapId)
{
    theResult = 0;
    switch (Msg)
    {
        case WM_CREATE:
            if (!InitControls())
                ::PostMessageW(hwnd, WM_CLOSE, 0, 0);
            break;

        case WM_DESTROY:
        {
            ShowWindow(SW_HIDE);
            SaveSettings(hwnd, &SettingsInfo);

            FreeLogs();

            delete m_ClientPanel;

            PostQuitMessage(0);
            return 0;
        }

        case WM_COMMAND:
            OnCommand(wParam, lParam);
            break;

        case WM_NOTIFY:
        {
            LPNMHDR data = (LPNMHDR)lParam;

            switch (data->code)
            {
                case TVN_SELCHANGED:
                {
                    if (data->hwndFrom == m_TreeView->m_hWnd)
                    {
                        switch (((LPNMTREEVIEW)lParam)->itemNew.lParam)
                        {
                            case IDS_INSTALLED:
                                UpdateApplicationsList(ENUM_ALL_INSTALLED);
                                break;

                            case IDS_APPLICATIONS:
                                UpdateApplicationsList(ENUM_INSTALLED_APPLICATIONS);
                                break;

                            case IDS_UPDATES:
                                UpdateApplicationsList(ENUM_UPDATES);
                                break;

                            case IDS_AVAILABLEFORINST:
                                UpdateApplicationsList(ENUM_ALL_AVAILABLE, FALSE, TRUE);
                                break;

                            case IDS_CAT_AUDIO:
                                UpdateApplicationsList(ENUM_CAT_AUDIO, FALSE, TRUE);
                                break;

                            case IDS_CAT_DEVEL:
                                UpdateApplicationsList(ENUM_CAT_DEVEL, FALSE, TRUE);
                                break;

                            case IDS_CAT_DRIVERS:
                                UpdateApplicationsList(ENUM_CAT_DRIVERS, FALSE, TRUE);
                                break;

                            case IDS_CAT_EDU:
                                UpdateApplicationsList(ENUM_CAT_EDU, FALSE, TRUE);
                                break;

                            case IDS_CAT_ENGINEER:
                                UpdateApplicationsList(ENUM_CAT_ENGINEER, FALSE, TRUE);
                                break;

                            case IDS_CAT_FINANCE:
                                UpdateApplicationsList(ENUM_CAT_FINANCE, FALSE, TRUE);
                                break;

                            case IDS_CAT_GAMES:
                                UpdateApplicationsList(ENUM_CAT_GAMES, FALSE, TRUE);
                                break;

                            case IDS_CAT_GRAPHICS:
                                UpdateApplicationsList(ENUM_CAT_GRAPHICS, FALSE, TRUE);
                                break;

                            case IDS_CAT_INTERNET:
                                UpdateApplicationsList(ENUM_CAT_INTERNET, FALSE, TRUE);
                                break;

                            case IDS_CAT_LIBS:
                                UpdateApplicationsList(ENUM_CAT_LIBS, FALSE, TRUE);
                                break;

                            case IDS_CAT_OFFICE:
                                UpdateApplicationsList(ENUM_CAT_OFFICE, FALSE, TRUE);
                                break;

                            case IDS_CAT_OTHER:
                                UpdateApplicationsList(ENUM_CAT_OTHER, FALSE, TRUE);
                                break;

                            case IDS_CAT_SCIENCE:
                                UpdateApplicationsList(ENUM_CAT_SCIENCE, FALSE, TRUE);
                                break;

                            case IDS_CAT_TOOLS:
                                UpdateApplicationsList(ENUM_CAT_TOOLS, FALSE, TRUE);
                                break;

                            case IDS_CAT_VIDEO:
                                UpdateApplicationsList(ENUM_CAT_VIDEO, FALSE, TRUE);
                                break;

                            case IDS_CAT_THEMES:
                                UpdateApplicationsList(ENUM_CAT_THEMES, FALSE, TRUE);
                                break;

                            case IDS_SELECTEDFORINST:
                                UpdateApplicationsList(ENUM_CAT_SELECTED);
                                break;
                        }
                    }
                }
                break;
            }
        }
        break;

        case WM_SIZE:
            OnSize(hwnd, wParam, lParam);
            break;

        case WM_SIZING:
        {
            LPRECT pRect = (LPRECT)lParam;

            if (pRect->right - pRect->left < 565)
                pRect->right = pRect->left + 565;

            if (pRect->bottom - pRect->top < 300)
                pRect->bottom = pRect->top + 300;

            return TRUE;
        }

        case WM_SYSCOLORCHANGE:
        {
            /* Forward WM_SYSCOLORCHANGE to common controls */
            m_ApplicationView->SendMessageW(WM_SYSCOLORCHANGE, wParam, lParam);
            m_TreeView->SendMessageW(WM_SYSCOLORCHANGE, wParam, lParam);
        }
        break;

        case WM_TIMER:
            if (wParam == SEARCH_TIMER_ID)
            {
                ::KillTimer(hwnd, SEARCH_TIMER_ID);

                UpdateApplicationsList(SelectedEnumType);
            }
            break;
    }

    return FALSE;
}

VOID
CMainWindow::ShowAboutDlg()
{
    CStringW szApp;
    CStringW szAuthors;

    szApp.LoadStringW(IDS_APPTITLE);
    szAuthors.LoadStringW(IDS_APP_AUTHORS);
    ShellAboutW(m_hWnd, szApp, szAuthors,
                LoadIconW(hInst, MAKEINTRESOURCEW(IDI_MAIN)));
}

VOID
CMainWindow::OnCommand(WPARAM wParam, LPARAM lParam)
{
    const BOOL bReload = TRUE;
    WORD wCommand = LOWORD(wParam);

    if (!lParam)
    {
        switch (wCommand)
        {
            case ID_SETTINGS:
                CreateSettingsDlg(m_hWnd);
                break;

            case ID_EXIT:
                PostMessageW(WM_CLOSE, 0, 0);
                break;

            case ID_SEARCH:
                m_ApplicationView->SetFocusOnSearchBar();
                break;

            case ID_INSTALL:
                if (IsAvailableEnum(SelectedEnumType))
                {
                    if (!m_Selected.IsEmpty())
                    {
                        if (DownloadListOfApplications(m_Selected, FALSE))
                        {
                            m_Selected.RemoveAll();
                            UpdateApplicationsList(SelectedEnumType);
                        }
                    }
                    else
                    {
                        CAppInfo *App = (CAppInfo *)m_ApplicationView->GetFocusedItemData();
                        if (App)
                        {
                            InstallApplication(App);
                        }
                    }
                }
                break;

            case ID_UNINSTALL:
                if (UninstallSelectedApp(FALSE))
                    UpdateApplicationsList(SelectedEnumType, bReload);
                break;

            case ID_MODIFY:
                if (UninstallSelectedApp(TRUE))
                    UpdateApplicationsList(SelectedEnumType, bReload);
                break;

            case ID_REGREMOVE:
                if (RemoveSelectedAppFromRegistry())
                    UpdateApplicationsList(SelectedEnumType, bReload);
                break;

            case ID_REFRESH:
                UpdateApplicationsList(SelectedEnumType);
                break;

            case ID_RESETDB:
                m_Db->RemoveCached();
                UpdateApplicationsList(SelectedEnumType, bReload);
                break;

            case ID_HELP:
                MessageBoxW(L"Help not implemented yet", NULL, MB_OK);
                break;

            case ID_ABOUT:
                ShowAboutDlg();
                break;

            case ID_CHECK_ALL:
                m_ApplicationView->CheckAll();
                break;

            case ID_ACTIVATE_APPWIZ:
                if (hRootItemInstalled)
                    m_TreeView->SelectItem(hRootItemInstalled);
                break;
        }
    }
}

VOID
CMainWindow::UpdateStatusBarText()
{
    if (m_StatusBar)
    {
        CStringW szBuffer;

        szBuffer.Format(IDS_APPS_COUNT, m_ApplicationView->GetItemCount(), m_Selected.GetCount());
        m_StatusBar->SetText(szBuffer);
    }
}

VOID
CMainWindow::AddApplicationsToView(CAtlList<CAppInfo *> &List)
{
    POSITION CurrentListPosition = List.GetHeadPosition();
    while (CurrentListPosition)
    {
        CAppInfo *Info = List.GetNext(CurrentListPosition);
        if (szSearchPattern.IsEmpty() || SearchPatternMatch(Info->szDisplayName, szSearchPattern) ||
            SearchPatternMatch(Info->szComments, szSearchPattern))
        {
            BOOL bSelected = m_Selected.Find(Info) != NULL;
            m_ApplicationView->AddApplication(Info, bSelected);
        }
    }
}

VOID
CMainWindow::UpdateApplicationsList(AppsCategories EnumType, BOOL bReload, BOOL bCheckAvailable)
{
    bUpdating = TRUE;

    if (bCheckAvailable)
        CheckAvailable();

    if (SelectedEnumType != EnumType)
        SelectedEnumType = EnumType;

    if (bReload)
        m_Selected.RemoveAll();

    m_ApplicationView->SetRedraw(FALSE);
    if (IsInstalledEnum(EnumType))
    {
        if (bReload)
            m_Db->UpdateInstalled();

        // set the display type of application-view. this will remove all the item in application-view too.
        m_ApplicationView->SetDisplayAppType(AppViewTypeInstalledApps);

        CAtlList<CAppInfo *> List;
        m_Db->GetApps(List, EnumType);
        AddApplicationsToView(List);
    }
    else if (IsAvailableEnum(EnumType))
    {
        if (bReload)
            m_Db->UpdateAvailable();

        // set the display type of application-view. this will remove all the item in application-view too.
        m_ApplicationView->SetDisplayAppType(AppViewTypeAvailableApps);

        // enum available softwares
        if (EnumType == ENUM_CAT_SELECTED)
        {
            AddApplicationsToView(m_Selected);
        }
        else
        {
            CAtlList<CAppInfo *> List;
            m_Db->GetApps(List, EnumType);
            AddApplicationsToView(List);
        }
    }
    else
    {
        ATLASSERT(0 && "This should be unreachable!");
    }
    m_ApplicationView->SetRedraw(TRUE);
    m_ApplicationView->RedrawWindow(0, 0, RDW_INVALIDATE | RDW_ALLCHILDREN); // force the child window to repaint
    UpdateStatusBarText();

    CStringW text;
    if (m_ApplicationView->GetItemCount() == 0 && !szSearchPattern.IsEmpty())
    {
        text.LoadString(IDS_NO_SEARCH_RESULTS);
    }
    m_ApplicationView->SetWatermark(text);

    bUpdating = FALSE;
}

ATL::CWndClassInfo &
CMainWindow::GetWndClassInfo()
{
    DWORD csStyle = CS_VREDRAW | CS_HREDRAW;
    static ATL::CWndClassInfo wc = {
        {sizeof(WNDCLASSEX), csStyle, StartWindowProc, 0, 0, NULL,
         LoadIconW(_AtlBaseModule.GetModuleInstance(), MAKEINTRESOURCEW(IDI_MAIN)), LoadCursorW(NULL, IDC_ARROW),
         (HBRUSH)(COLOR_BTNFACE + 1), MAKEINTRESOURCEW(IDR_MAINMENU), szWindowClass, NULL},
        NULL,
        NULL,
        IDC_ARROW,
        TRUE,
        0,
        _T("")};
    return wc;
}

HWND
CMainWindow::Create()
{
    CStringW szWindowName;
    szWindowName.LoadStringW(IDS_APPTITLE);

    RECT r = {
        (SettingsInfo.bSaveWndPos ? SettingsInfo.Left : CW_USEDEFAULT),
        (SettingsInfo.bSaveWndPos ? SettingsInfo.Top : CW_USEDEFAULT),
        (SettingsInfo.bSaveWndPos ? SettingsInfo.Width : 680), (SettingsInfo.bSaveWndPos ? SettingsInfo.Height : 450)};
    r.right += r.left;
    r.bottom += r.top;

    return CWindowImpl::Create(
        NULL, r, szWindowName.GetString(), WS_OVERLAPPEDWINDOW | WS_CLIPCHILDREN | WS_CLIPSIBLINGS, WS_EX_WINDOWEDGE);
}

// this function is called when a item of application-view is checked/unchecked
// CallbackParam is the param passed to application-view when adding the item (the one getting focus now).
VOID
CMainWindow::ItemCheckStateChanged(BOOL bChecked, LPVOID CallbackParam)
{
    if (bUpdating)
        return;

    CAppInfo *Info = (CAppInfo *)CallbackParam;

    if (bChecked)
    {
        m_Selected.AddTail(Info);
    }
    else
    {
        POSITION Pos = m_Selected.Find(Info);
        ATLASSERT(Pos != NULL);

        if (Pos != NULL)
        {
            m_Selected.RemoveAt(Pos);
        }
    }

    UpdateStatusBarText();
}

// this function is called when one or more application(s) should be installed
// if Info is not zero, this app should be installed. otherwise those checked apps should be installed
BOOL
CMainWindow::InstallApplication(CAppInfo *Info)
{
    if (Info)
    {
        if (DownloadApplication(Info))
        {
            UpdateApplicationsList(SelectedEnumType);
            return TRUE;
        }
    }

    return FALSE;
}

BOOL
CMainWindow::SearchTextChanged(CStringW &SearchText)
{
    if (szSearchPattern == SearchText)
    {
        return FALSE;
    }

    szSearchPattern = SearchText;

    DWORD dwDelay = 0;
    SystemParametersInfoW(SPI_GETMENUSHOWDELAY, 0, &dwDelay, 0);
    SetTimer(SEARCH_TIMER_ID, dwDelay);

    return TRUE;
}

void
CMainWindow::HandleTabOrder(int direction)
{
    ATL::CSimpleArray<HWND> TabOrderHwndList;

    m_TreeView->AppendTabOrderWindow(direction, TabOrderHwndList);
    m_ApplicationView->AppendTabOrderWindow(direction, TabOrderHwndList);

    if (TabOrderHwndList.GetSize() == 0)
    {
        // in case the list is empty
        return;
    }

    int FocusIndex;

    if ((FocusIndex = TabOrderHwndList.Find(GetFocus())) == -1)
    {
        FocusIndex = 0; // focus the first window in the list
    }
    else
    {
        FocusIndex += direction;
        FocusIndex +=
            TabOrderHwndList.GetSize(); // FocusIndex might be negative. we don't want to mod a negative number
        FocusIndex %= TabOrderHwndList.GetSize();
    }

    ::SetFocus(TabOrderHwndList[FocusIndex]);
    return;
}
// **** CMainWindow ****

VOID
MainWindowLoop(CMainWindow *wnd, INT nShowCmd)
{
    HACCEL KeyBrd;
    MSG Msg;

    hMainWnd = wnd->Create();
    if (!hMainWnd)
        return;

    /* Maximize it if we must */
    wnd->ShowWindow((SettingsInfo.bSaveWndPos && SettingsInfo.Maximized) ? SW_MAXIMIZE : nShowCmd);
    wnd->UpdateWindow();

    /* Load the menu hotkeys */
    KeyBrd = LoadAcceleratorsW(NULL, MAKEINTRESOURCEW(HOTKEYS));

    /* Message Loop */
    while (GetMessageW(&Msg, NULL, 0, 0))
    {
        if (!TranslateAcceleratorW(hMainWnd, KeyBrd, &Msg))
        {
            if (Msg.message == WM_CHAR && Msg.wParam == VK_TAB)
            {
                // Move backwards if shift is held down
                int direction = (GetKeyState(VK_SHIFT) & 0x8000) ? -1 : 1;

                wnd->HandleTabOrder(direction);
                continue;
            }

            TranslateMessage(&Msg);
            DispatchMessageW(&Msg);
        }
    }
}<|MERGE_RESOLUTION|>--- conflicted
+++ resolved
@@ -274,13 +274,8 @@
     if (!InstalledApp)
         return FALSE;
 
-<<<<<<< HEAD
+    if (MessageBoxW(szMsgText, szMsgTitle, MB_YESNO | MB_ICONQUESTION) == IDYES)
         return m_Db->RemoveInstalledAppFromRegistry(InstalledApp) == ERROR_SUCCESS;
-    }
-=======
-    if (MessageBoxW(szMsgText, szMsgTitle, MB_YESNO | MB_ICONQUESTION) == IDYES)
-        return m_Db->RemoveInstalledAppFromRegistry(InstalledApp);
->>>>>>> 2ec785b1
 
     return FALSE;
 }
