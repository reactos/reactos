--- conflicted
+++ resolved
@@ -19,21 +19,12 @@
     IDS_ERROR_NOMEM "Za mało pamięci do ukończenia tej operacji."
     IDS_ERROR_NOFONT "Plik %1 nie jest poprawnym plikiem czcionki."
     IDS_ERROR_NOCLASS "Nie udało się zainicjować klasy window."
-<<<<<<< HEAD
     IDS_ERROR_ISINSTALLED "Ta czcionka jest już zainstalowana!" 
     IDS_ERROR_FONTCPY "Nie można skopiować pliku czcionki!"
-    IDS_ERROR_OPENKEY "Nie można otworzyć klucza czcionek!"
+    IDS_ERROR_OPENKEY "Nie można otworzyć klucza rejestru czcionek!"
     IDS_ERROR_REGISTER "Nie można zarejestrować nowej czcionki!"
     IDS_SUCCESS "Sukces"
     IDS_COMPLETED "Instalacja czcionki zakończona."
-=======
-    IDS_ERROR_ISINSTALLED "This font is already installed!" 
-    IDS_ERROR_FONTCPY "Failed to copy the font file!"
-    IDS_ERROR_OPENKEY "Failed to open the fonts registry key!"
-    IDS_ERROR_REGISTER "Failed to register the new font!"
-    IDS_SUCCESS "Success"
-    IDS_COMPLETED "Font installation completed."
->>>>>>> bfdb012f
     IDS_FILTER_LIST "Wszystkie obsługiwane czcionki (*.fon;*.fnt;*.ttf;*.ttc;*.otf;*.otc)\0*.fon;*.fnt;*.ttf;*.ttc;*.otf;*.otc\0\
 Plik czcionki (*.fon;*.fnt)\0*.fon;*.fnt\0\
 Czcionka TrueType (*.ttf)\0*.ttf\0\
