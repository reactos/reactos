--- conflicted
+++ resolved
@@ -1,18 +1,10 @@
 /*
-<<<<<<< HEAD
- *    Translated by Caemyr - Olaf Siejka (Feb, 2008; Jul, 2012)
- *    Translated by piotrhwz - Piotr Hetnarowicz (June, 2023)
- *    Use ReactOS forum PM or IRC to contact me
- *    https://reactos.org
- *    IRC: irc.freenode.net #reactos-pl;
- *    UTF-8 conversion by Caemyr (May, 2011)
-=======
  * PROJECT:     ReactOS Font Viewer
  * LICENSE:     GPL-2.0-or-later (https://spdx.org/licenses/GPL-2.0-or-later)
  * PURPOSE:     Polish resource file
  * TRANSLATORS: Copyright 2008-2012 Olaf Siejka <caemyr@gmail.com>
  *              Copyright 2017-2018 Adam Słaboń <asaillen456esx@gmail.com>
->>>>>>> d09433a2
+ *              Copyright 2023 Piotr Hetnarowicz <piotrhwz@gmail.com>
  */
 
 LANGUAGE LANG_POLISH, SUBLANG_DEFAULT
