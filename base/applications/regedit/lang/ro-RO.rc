/*
 * PROJECT:     ReactOS Registry Editor
 * LICENSE:     LGPL-2.1-or-later (https://spdx.org/licenses/LGPL-2.1-or-later)
 * PURPOSE:     Romanian resource file
 * TRANSLATORS: Copyright 2011-2018 Ștefan Fulea <stefan.fulea@mail.com>
 *              Copyright 2023-2024 Andrei Miloiu <miloiuandrei@gmail.com>
 */
//FIXME: Replace all the ț and ș and Ș. See romanian translation notes
LANGUAGE LANG_ROMANIAN, SUBLANG_NEUTRAL

ID_ACCEL ACCELERATORS
BEGIN
    "D", ID_ADDRESS_FOCUS, VIRTKEY, ALT
    VK_DELETE, ID_EDIT_DELETE, VIRTKEY, NOINVERT
    "^F", ID_EDIT_FIND
    VK_F1, ID_HELP_HELPTOPICS, VIRTKEY, NOINVERT
    VK_F2, ID_EDIT_RENAME, VIRTKEY, NOINVERT
    VK_F3, ID_EDIT_FINDNEXT, VIRTKEY, NOINVERT
    VK_F4, ID_ADDRESS_FOCUS, VIRTKEY, NOINVERT
    VK_F5, ID_VIEW_REFRESH, VIRTKEY, NOINVERT
END

/* Command-line strings */
STRINGTABLE
BEGIN
    STRING_USAGE "Utilizare:\n\
  regedit [options] [filename] [reg_key]\n\n\
Opțiuni:\n\
  [no option]    Lansează versiunea grafică a programului.\n\
  /L:system.dat  Locația fișierului system.dat urmează să fie modificată.\n\
                 Compatibil cu orice alt comutator. Ignorat.\n\
  /R:user.dat    Locația fișierului user.dat urmează să fie modificată.\n\
                 Compatibil cu orice alt comutator. Ignorat.\n\
  /C             Importă conținutul unui fișier de registru.\n\
  /D             Șterge o cheie de registru specificată.\n\
  /E             Exportă conținutul unei chei de registru specificată într-un\n\
                 fișier. Dacă nu este nicio cheie specificată, este exportat\n\
                 întregul registru.\n\
  /S             Modul silențios. Nu sunt afișate mesaje.\n\
  /V             Lansează interfața grafică (GUI) în modul avansat. Ignorat.\n\
  /?             Afișează informații și părăsește programul.\n\
  [filename]     Locația fișierului ce conține informații despre registrul ce\n\
                 urmează să fie importat. Când e folosit cu [/E], această\n\
                 opțiune specifică locația fișierului în care informațiile\n\
                 despre registru vor fi exportate.\n\
  [reg_key]      Cheie de registru ce urmează să fie modificată.\n\
\n\
Exemple de utilizări:\n\
  regedit ""import.reg""\n\
  regedit /E ""export.reg"" ""HKEY_CURRENT_USER\\Consolă""\n\
  regedit /D ""HKEY_LOCAL_MACHINE\\Eroare\\Cale""\n"
    STRING_INVALID_SWITCH "regedit: Comutatorul este nevalid sau nerecunoscut [%1]\n"
    STRING_HELP "Scrieți ""regedit /?"" pentru ajutor.\n"
    STRING_NO_FILENAME "regedit: Niciun nume de fișier nu a fost specificat.\n"
    STRING_NO_REG_KEY "regedit: Nicio cheie de registru nu a fost specificată pentru ștergere.\n"
    STRING_FILE_NOT_FOUND "regedit: Fișierul '%1' nu a fost găsit.\n"
    STRING_CANNOT_OPEN_FILE "regedit: Nu s-a putut deschide fișierul '%1'.\n"
    STRING_UNHANDLED_ACTION "regedit: Acțiune necontrolată.\n"
    STRING_OUT_OF_MEMORY "regedit: Fără memorie! (%1!S!, linia %2!u!)\n"
    STRING_INVALID_HEX "regedit: Valoare hexazecimală nevalidă.\n"
    STRING_CSV_HEX_ERROR "regedit: Datele hexazecimale nu au putut fi transformate. O valoare nevalidă a fost întâlnită la '%1'.\n"
    STRING_ESCAPE_SEQUENCE "regedit: Secvență de evadare nerecunoscută [\\%1!c!]\n"
    STRING_UNKNOWN_DATA_FORMAT "regedit: Tipul de date de registru [0x%1!x!] e nesuportat\n"
    STRING_UNEXPECTED_EOL "regedit: Capăt de linie neașteptat în '%1'.\n"
    STRING_UNRECOGNIZED_LINE "regedit: Linia '%1' nu a fost recunoscută.\n"
    STRING_SETVALUE_FAILED "regedit: Valoarea de registru '%1' nu a putut fi adăugată la '%2'.\n"
    STRING_OPEN_KEY_FAILED "regedit: Nu s-a putut deschide cheia de registru '%1'.\n"
    STRING_UNSUPPORTED_TYPE "regedit: Tipul de date de registru [0x%1!x!] nesuportat a apărut în '%2'.\n"
    STRING_EXPORT_AS_BINARY "regedit: Valoarea de registru '%1' va fi exportată ca date binare.\n"
    STRING_INVALID_SYSTEM_KEY "regedit: Cheia de sistem [%1] este nevalidă\n"
    STRING_REG_KEY_NOT_FOUND "regedit: Nu s-a putut  exporta '%1'. Cheia de registru specificată nu a fost găsită.\n"
    STRING_DELETE_FAILED "regedit: Cheia de registru nu a putut fi ștearsă '%1'.\n"
    STRING_UNKNOWN_TYPE "Tip necunoscut"
    STRING_INVALID_LINE_SYNTAX, "regedit: Linia conține sintaxă nevalidă.\n"
END

/* Menus */

IDR_REGEDIT_MENU MENU
BEGIN
    POPUP "&Fișier"
    BEGIN
        MENUITEM "Imp&ortare…", ID_REGISTRY_IMPORTREGISTRYFILE
        MENUITEM "E&xportare…", ID_REGISTRY_EXPORTREGISTRYFILE
        MENUITEM SEPARATOR
        MENUITEM "Î&ncărcare a registrului…", ID_REGISTRY_LOADHIVE, GRAYED
        MENUITEM "Descărcare a &registrului …", ID_REGISTRY_UNLOADHIVE, GRAYED
        MENUITEM SEPARATOR
        MENUITEM "&Conectare la un registru din rețea…", ID_REGISTRY_CONNECTNETWORKREGISTRY
        MENUITEM "&Deconectare de la registrui din rețea…", ID_REGISTRY_DISCONNECTNETWORKREGISTRY, GRAYED
        MENUITEM SEPARATOR
        MENUITEM "I&mprimare…\tCtrl+P", ID_REGISTRY_PRINT, GRAYED
        MENUITEM SEPARATOR
        MENUITEM "I&eșire", ID_REGISTRY_EXIT
    END
    POPUP "&Editare"
    BEGIN
        MENUITEM "&Modificare", ID_EDIT_MODIFY
        MENUITEM SEPARATOR
        POPUP "&Nou"
        BEGIN
            MENUITEM "&Cheie", ID_EDIT_NEW_KEY
            MENUITEM SEPARATOR
            MENUITEM "&Valoare de tip șir", ID_EDIT_NEW_STRINGVALUE
            MENUITEM "Valoare de 1 &bit", ID_EDIT_NEW_BINARYVALUE
            MENUITEM "Valoare de 32 de biți (4 &octeți)", ID_EDIT_NEW_DWORDVALUE
            MENUITEM "Valoare de șir &multiplu", ID_EDIT_NEW_MULTISTRINGVALUE
            MENUITEM "Valoare de șir e&xtensibil", ID_EDIT_NEW_EXPANDABLESTRINGVALUE
        END
        MENUITEM SEPARATOR
        MENUITEM "&Permisiuni…", ID_EDIT_PERMISSIONS
        MENUITEM SEPARATOR
        MENUITEM "Ș&tergere\tDel", ID_EDIT_DELETE
        MENUITEM "&Redenumire", ID_EDIT_RENAME
        MENUITEM SEPARATOR
        MENUITEM "&Copiere a numelui cheii", ID_EDIT_COPYKEYNAME
        MENUITEM SEPARATOR
        MENUITEM "&Găsire…\tCtrl+F", ID_EDIT_FIND
        MENUITEM "Gă&sire următorul\tF3", ID_EDIT_FINDNEXT
    END
    POPUP "&Afișare"
    BEGIN
        MENUITEM "&Bara de stare", ID_VIEW_STATUSBAR
        MENUITEM SEPARATOR
        MENUITEM "&Reglare a separatorului", ID_VIEW_SPLIT
        MENUITEM SEPARATOR
        MENUITEM "Î&mprospătare\tF5", ID_VIEW_REFRESH
    END
    POPUP "Fa&vorite"
    BEGIN
        MENUITEM "&Adăugare la favorite", ID_FAVOURITES_ADDTOFAVOURITES, GRAYED
        MENUITEM "&Eliminare favorite", ID_FAVOURITES_REMOVEFAVOURITE, GRAYED
    END
    POPUP "A&jutor"
    BEGIN
        MENUITEM "Termeni de &ajutor\tF1", ID_HELP_HELPTOPICS
        MENUITEM SEPARATOR
        MENUITEM "&Despre…", ID_HELP_ABOUT
    END
END

IDR_POPUP_MENUS MENU
BEGIN
    POPUP ""
    BEGIN
        MENUITEM "&Modificare", ID_EDIT_MODIFY
        MENUITEM "Modificare a datei &binare", ID_EDIT_MODIFY_BIN
        MENUITEM SEPARATOR
        MENUITEM "Ș&tergere\tDel", ID_EDIT_DELETE
        MENUITEM "&Redenumire", ID_EDIT_RENAME
    END
    POPUP ""
    BEGIN
        POPUP "&Nou"
        BEGIN
            MENUITEM "&Cheie", ID_EDIT_NEW_KEY
            MENUITEM SEPARATOR
            MENUITEM "&Valoare de tip șir", ID_EDIT_NEW_STRINGVALUE
            MENUITEM "Valoare de 1 &bit", ID_EDIT_NEW_BINARYVALUE
            MENUITEM "Valoare de 32 de biți (4 &octeți)", ID_EDIT_NEW_DWORDVALUE
            MENUITEM "Valoare de șir &multiplu", ID_EDIT_NEW_MULTISTRINGVALUE
            MENUITEM "Valoare de șir e&xtensibil", ID_EDIT_NEW_EXPANDABLESTRINGVALUE
        END
    END
    POPUP ""
    BEGIN
        MENUITEM "&Extin&de/Restrânge", ID_TREE_EXPANDBRANCH
        POPUP "&Nouă"
        BEGIN
            MENUITEM "&Cheie", ID_EDIT_NEW_KEY
            MENUITEM SEPARATOR
            MENUITEM "&Valoare de tip șir", ID_EDIT_NEW_STRINGVALUE
            MENUITEM "Valoare de 1 &bit", ID_EDIT_NEW_BINARYVALUE
            MENUITEM "Valoare de 32 de biți (4 &octeți)", ID_EDIT_NEW_DWORDVALUE
            MENUITEM "Valoare de șir &multiplu", ID_EDIT_NEW_MULTISTRINGVALUE
            MENUITEM "Valoare de șir e&xtensibil", ID_EDIT_NEW_EXPANDABLESTRINGVALUE
        END
        MENUITEM "&Găsire…", ID_EDIT_FIND
        MENUITEM SEPARATOR
        MENUITEM "Ș&tergere", ID_TREE_DELETE
        MENUITEM "&Redenumire", ID_TREE_RENAME
        MENUITEM SEPARATOR
        MENUITEM "E&xportare", ID_TREE_EXPORT
        MENUITEM "Permisiuni…", ID_TREE_PERMISSIONS
        MENUITEM SEPARATOR
        MENUITEM "&Copiere a numelui cheii", ID_EDIT_COPYKEYNAME
    END
    POPUP ""
    BEGIN
        MENUITEM "&Extindere/Restrângere", ID_TREE_EXPANDBRANCH
        MENUITEM SEPARATOR
        MENUITEM "E&xportare", ID_TREE_EXPORT
        MENUITEM SEPARATOR
        MENUITEM "&Descărcare a registrului…", ID_REGISTRY_UNLOADHIVE, GRAYED
    END
    POPUP ""
    BEGIN
        MENUITEM "&Decupare", ID_HEXEDIT_CUT
        MENUITEM "&Copiere", ID_HEXEDIT_COPY
        MENUITEM "&Lipire", ID_HEXEDIT_PASTE
        MENUITEM "Ș&tergere", ID_HEXEDIT_DELETE
        MENUITEM SEPARATOR
        MENUITEM "&Selectare totală", ID_HEXEDIT_SELECT_ALL
    END
END

/* Dialogs */

IDD_EDIT_STRING DIALOGEX 32, 24, 252, 84
<<<<<<< HEAD
STYLE DS_SHELLFONT | DS_MODALFRAME | DS_NOIDLEMSG | DS_CONTEXTHELP | WS_POPUP | WS_CAPTION | WS_SYSMENU
CAPTION "Editare șir"
=======
STYLE DS_SHELLFONT | DS_MODALFRAME | DS_NOIDLEMSG | DS_CONTEXTHELP | WS_POPUP | WS_VISIBLE | WS_CAPTION | WS_SYSMENU
CAPTION "Editare a șirului"
>>>>>>> 24517d52
FONT 8, "MS Shell Dlg"
BEGIN
    LTEXT "&Nume:", IDC_STATIC, 6, 6, 134, 8
    EDITTEXT IDC_VALUE_NAME, 6, 17, 240, 12, ES_AUTOHSCROLL | ES_READONLY
    LTEXT "&Date valorice:", IDC_STATIC, 6, 35, 161, 8
    EDITTEXT IDC_VALUE_DATA, 6, 46, 240, 12, ES_AUTOHSCROLL
    DEFPUSHBUTTON "OK", IDOK, 142, 64, 50, 14
    PUSHBUTTON "Revocare", IDCANCEL, 196, 64, 50, 14
END

IDD_EDIT_MULTI_STRING DIALOGEX 32, 24, 252, 174
<<<<<<< HEAD
STYLE DS_SHELLFONT | DS_MODALFRAME | DS_NOIDLEMSG | DS_CONTEXTHELP | WS_POPUP | WS_CAPTION | WS_SYSMENU
CAPTION "Editare multi-șir"
=======
STYLE DS_SHELLFONT | DS_MODALFRAME | DS_NOIDLEMSG | DS_CONTEXTHELP | WS_POPUP | WS_VISIBLE | WS_CAPTION | WS_SYSMENU
CAPTION "Editare a șirului multiplu"
>>>>>>> 24517d52
FONT 8, "MS Shell Dlg"
BEGIN
    LTEXT "&Nume:", IDC_STATIC, 6, 6, 134, 8
    EDITTEXT IDC_VALUE_NAME, 6, 17, 240, 12, ES_AUTOHSCROLL | ES_READONLY
    LTEXT "&Date valorice:", IDC_STATIC, 6, 35, 161, 8
    EDITTEXT IDC_VALUE_DATA, 6, 46, 240, 102, ES_AUTOHSCROLL | ES_MULTILINE |
             ES_WANTRETURN | ES_AUTOVSCROLL | WS_VSCROLL
    DEFPUSHBUTTON "OK", IDOK, 142, 154, 50, 14
    PUSHBUTTON "Revocare", IDCANCEL, 196, 154, 50, 14
END

IDD_EDIT_BIN_DATA DIALOGEX 32, 24, 252, 174
STYLE DS_SHELLFONT | DS_MODALFRAME | DS_NOIDLEMSG | DS_CONTEXTHELP | WS_POPUP | WS_CAPTION | WS_SYSMENU
CAPTION "Editare binară"
FONT 8, "MS Shell Dlg"
BEGIN
    LTEXT "&Nume:", IDC_STATIC, 6, 6, 134, 8
    EDITTEXT IDC_VALUE_NAME, 6, 17, 240, 12, ES_AUTOHSCROLL | ES_READONLY
    LTEXT "&Date valorice:", IDC_STATIC, 6, 35, 161, 8
    CONTROL "", IDC_VALUE_DATA, "HexEdit32", WS_VSCROLL | WS_BORDER | WS_TABSTOP, 6, 46, 240, 102
    DEFPUSHBUTTON "OK", IDOK, 142, 154, 50, 14
    PUSHBUTTON "Revocare", IDCANCEL, 196, 154, 50, 14
END

IDD_EDIT_DWORD DIALOGEX 32, 24, 252, 104
<<<<<<< HEAD
STYLE DS_SHELLFONT | DS_MODALFRAME | DS_NOIDLEMSG | DS_CONTEXTHELP | WS_POPUP | WS_CAPTION | WS_SYSMENU
CAPTION "Editare date 32 biți"
=======
STYLE DS_SHELLFONT | DS_MODALFRAME | DS_NOIDLEMSG | DS_CONTEXTHELP | WS_POPUP | WS_VISIBLE | WS_CAPTION | WS_SYSMENU
CAPTION "Editare a datelor de 32 de biți"
>>>>>>> 24517d52
FONT 8, "MS Shell Dlg"
BEGIN
    LTEXT "&Nume:", IDC_STATIC, 6, 6, 134, 8
    EDITTEXT IDC_VALUE_NAME, 6, 17, 240, 12, ES_AUTOHSCROLL | ES_READONLY
    LTEXT "&Date valorice:", IDC_STATIC, 6, 35, 161, 8
    EDITTEXT IDC_VALUE_DATA, 6, 46, 116, 12, ES_AUTOHSCROLL
    GROUPBOX "Baza", IDC_STATIC, 130, 35, 116, 39
    AUTORADIOBUTTON "&Hexazecimală", IDC_FORMAT_HEX, 141, 46, 60, 10, WS_GROUP
    AUTORADIOBUTTON "&Zecimală", IDC_FORMAT_DEC, 141, 59, 60, 10
    DEFPUSHBUTTON "OK", IDOK, 142, 82, 50, 14
    PUSHBUTTON "Revocare", IDCANCEL, 196, 82, 50, 14
END

IDD_EDIT_RESOURCE_LIST DIALOGEX 32, 24, 170, 120
STYLE DS_SHELLFONT | DS_MODALFRAME | DS_NOIDLEMSG | DS_CONTEXTHELP | WS_POPUP | WS_CAPTION | WS_SYSMENU
CAPTION "Lista resurselor"
FONT 8, "MS Shell Dlg"
BEGIN
    CONTROL "", IDC_RESOURCE_LIST, "SysListView32", LVS_REPORT | LVS_NOSORTHEADER |
            LVS_SINGLESEL | LVS_SHOWSELALWAYS | WS_BORDER | WS_TABSTOP, 10, 10, 150, 75
    DEFPUSHBUTTON "Î&nchidere", IDOK, 27, 100, 50, 14
    PUSHBUTTON "&Afișare…", IDC_SHOW_RESOURCE, 93, 100, 50, 14, WS_DISABLED
END

IDD_EDIT_RESOURCE DIALOGEX 6, 18, 281, 283
STYLE DS_SHELLFONT | DS_MODALFRAME | DS_NOIDLEMSG | DS_CONTEXTHELP | WS_POPUP | WS_CAPTION | WS_SYSMENU
CAPTION "Resurse"
FONT 8, "MS Shell Dlg"
BEGIN
    LTEXT "DMA:", IDC_STATIC, 10, 5, 20, 8
    CONTROL "", IDC_DMA_LIST, "SysListView32", LVS_REPORT | LVS_NOSORTHEADER |
            LVS_SINGLESEL | LVS_SHOWSELALWAYS | WS_BORDER | WS_TABSTOP, 10, 15, 261, 31
    LTEXT "Întreruperi:", IDC_STATIC, 10, 48, 35, 8
    CONTROL "", IDC_IRQ_LIST, "SysListView32", LVS_REPORT | LVS_NOSORTHEADER |
            LVS_SINGLESEL | LVS_SHOWSELALWAYS | WS_BORDER | WS_TABSTOP, 10, 58, 261, 31
    LTEXT "Memorie:", IDC_STATIC, 10, 91, 32, 8
    CONTROL "", IDC_MEMORY_LIST, "SysListView32", LVS_REPORT | LVS_NOSORTHEADER |
            LVS_SINGLESEL | LVS_SHOWSELALWAYS | WS_BORDER | WS_TABSTOP, 10, 101, 261, 31
    LTEXT "Porturi:", IDC_STATIC, 10, 134, 38, 8
    CONTROL "", IDC_PORT_LIST, "SysListView32", LVS_REPORT | LVS_NOSORTHEADER |
            LVS_SINGLESEL | LVS_SHOWSELALWAYS | WS_BORDER | WS_TABSTOP, 10, 144, 261, 31
    LTEXT "Date specifice dispozitivului:", IDC_STATIC, 10, 177, 180, 8
    CONTROL "", IDC_DEVICE_LIST, "SysListView32", LVS_REPORT | LVS_NOSORTHEADER |
            LVS_SINGLESEL | LVS_SHOWSELALWAYS | WS_BORDER | WS_TABSTOP, 10, 188, 261, 31
    GROUPBOX "Dispoziție de partajare", IDC_STATIC, 10, 219, 143, 39
    LTEXT "Nedeterminată", IDC_UNDETERMINED, 18, 230, 50, 8, WS_DISABLED
    LTEXT "Partajată", IDC_SHARED, 18, 240, 48, 8, WS_DISABLED
    LTEXT "Dispozitiv, exclusivă", IDC_DEVICE_EXCLUSIVE, 75, 230, 74, 8, WS_DISABLED
    LTEXT "Driver, exclusivă", IDC_DRIVER_EXCLUSIVE, 75, 240, 74, 8, WS_DISABLED
    RTEXT "Tipul interfeței:", IDC_STATIC, 158, 220, 57, 8
    LTEXT "", IDC_INTERFACETYPE, 218, 220, 66, 8
    RTEXT "Număr magistrală:", IDC_STATIC, 155, 230, 60, 8
    LTEXT "", IDC_BUSNUMBER, 218, 230, 66, 8
    RTEXT "Versiune:", IDC_STATIC, 164, 240, 51, 8
    LTEXT "", IDC_VERSION, 218, 240, 66, 8
    RTEXT "Revizie:", IDC_STATIC, 164, 250, 51, 8
    LTEXT "", IDC_REVISION, 218, 250, 66, 8
    DEFPUSHBUTTON "Î&nchide", IDOK, 92, 263, 40, 14
    PUSHBUTTON "&Date…", IDC_SHOW_RESOURCE_DATA, 148, 263, 40, 14, WS_DISABLED
END

IDD_EDIT_REQUIREMENTS_LIST DIALOGEX 32, 24, 220, 135
STYLE DS_SHELLFONT | DS_MODALFRAME | DS_NOIDLEMSG | DS_CONTEXTHELP | WS_POPUP | WS_CAPTION | WS_SYSMENU
CAPTION "Listă de cerințe"
FONT 8, "MS Shell Dlg"
BEGIN
    CONTROL "", IDC_REQUIREMENTS_LIST, "SysListView32", LVS_REPORT | LVS_NOSORTHEADER |
            LVS_SINGLESEL | LVS_SHOWSELALWAYS | WS_BORDER | WS_TABSTOP, 10, 10, 200, 66
    RTEXT "Tipul interfeței:", IDC_STATIC, 10, 80, 62, 8
    LTEXT "", IDC_REQINTERFACETYPE, 77, 80, 76, 8
    RTEXT "Numărul magistralei:", IDC_STATIC, 10, 90, 62, 8
    LTEXT "", IDC_REQBUSNUMBER, 77, 90, 76, 8
    RTEXT "Tipul slotului:", IDC_STATIC, 10, 100, 62, 8
    LTEXT "", IDC_REQSLOTNUMBER, 77, 100, 76, 8
    DEFPUSHBUTTON "OK", IDOK, 62, 115, 50, 14
    PUSHBUTTON "Arată...", IDC_SHOW_REQUIREMENT, 118, 115, 50, 14, WS_DISABLED
END

IDD_EDIT_REQUIREMENTS_PORT DIALOGEX 32, 24, 158, 135
STYLE DS_SHELLFONT | DS_MODALFRAME | DS_NOIDLEMSG | DS_CONTEXTHELP | WS_POPUP | WS_CAPTION | WS_SYSMENU
CAPTION "Port"
FONT 8, "MS Shell Dlg"
BEGIN
    RTEXT "Tip:", IDC_STATIC, 10, 10, 61, 8
    LTEXT "", IDC_REQ_PORT_TYPE, 77, 10, 76, 8
    RTEXT "Lungime:", IDC_STATIC, 10, 20, 61, 8
    LTEXT "", IDC_REQ_PORT_LENGTH, 77, 20, 76, 8
    RTEXT "Aliniere:", IDC_STATIC, 10, 30, 61, 8
    LTEXT "", IDC_REQ_PORT_ALIGN, 77, 30, 76, 8
    RTEXT "Adresă minimă:", IDC_STATIC, 10, 40, 61, 8
    LTEXT "", IDC_REQ_PORT_MIN, 77, 40, 76, 8
    RTEXT "Adresă maximă:", IDC_STATIC, 10, 50, 61, 8
    LTEXT "", IDC_REQ_PORT_MAX, 77, 50, 76, 8
    RTEXT "Dispoziție de partajare:", IDC_STATIC, 10, 60, 61, 8
    LTEXT "", IDC_REQ_PORT_SHARE, 77, 60, 76, 8
    GROUPBOX "Opțiuni", IDC_STATIC, 10, 72, 83, 39
    LTEXT "Alternativ", IDC_REQ_PORT_ALTERNATIVE, 34, 86, 37, 8, WS_DISABLED
    LTEXT "Preferat", IDC_REQ_PORT_PREFERRED, 34, 96, 37, 8, WS_DISABLED
    DEFPUSHBUTTON "OK", IDOK, 58, 117, 40, 14
END

IDD_EDIT_REQUIREMENTS_MEMORY DIALOGEX 32, 24, 158, 135
STYLE DS_SHELLFONT | DS_MODALFRAME | DS_NOIDLEMSG | DS_CONTEXTHELP | WS_POPUP | WS_CAPTION | WS_SYSMENU
CAPTION "Memorie"
FONT 8, "MS Shell Dlg"
BEGIN
    RTEXT "Acces:", IDC_STATIC, 10, 10, 61, 8
    LTEXT "", IDC_REQ_MEMORY_ACCESS, 77, 10, 76, 8
    RTEXT "Lungime:", IDC_STATIC, 10, 20, 61, 8
    LTEXT "", IDC_REQ_MEMORY_LENGTH, 77, 20, 76, 8
    RTEXT "Aliniere:", IDC_STATIC, 10, 30, 61, 8
    LTEXT "", IDC_REQ_MEMORY_ALIGN, 77, 30, 76, 8
    RTEXT "Adresă minimă:", IDC_STATIC, 10, 40, 61, 8
    LTEXT "", IDC_REQ_MEMORY_MIN, 77, 40, 76, 8
    RTEXT "Adresă maximă:", IDC_STATIC, 10, 50, 61, 8
    LTEXT "", IDC_REQ_MEMORY_MAX, 77, 50, 76, 8
    RTEXT "Dispoziție de partajare:", IDC_STATIC, 10, 60, 61, 8
    LTEXT "", IDC_REQ_MEMORY_SHARE, 77, 60, 76, 8
    GROUPBOX "Opțiuni", IDC_STATIC, 10, 72, 83, 39
    LTEXT "Alternativ", IDC_REQ_MEMORY_ALTERNATIVE, 34, 86, 37, 8, WS_DISABLED
    LTEXT "Preferat", IDC_REQ_MEMORY_PREFERRED, 34, 96, 37, 8, WS_DISABLED
    DEFPUSHBUTTON "OK", IDOK, 58, 117, 40, 14
END

IDD_EDIT_REQUIREMENTS_INT DIALOGEX 32, 24, 158, 135
STYLE DS_SHELLFONT | DS_MODALFRAME | DS_NOIDLEMSG | DS_CONTEXTHELP | WS_POPUP | WS_CAPTION | WS_SYSMENU
CAPTION "Întrerupere"
FONT 8, "MS Shell Dlg"
BEGIN
    RTEXT "Tip:", IDC_STATIC, 10, 10, 61, 8
    LTEXT "", IDC_REQ_INT_TYPE, 77, 10, 76, 8
    RTEXT "Vectorul minim:", IDC_STATIC, 10, 20, 61, 8
    LTEXT "", IDC_REQ_INT_MIN, 77, 20, 76, 8
    RTEXT "Vectorul maxim:", IDC_STATIC, 10, 30, 61, 8
    LTEXT "", IDC_REQ_INT_MAX, 77, 30, 76, 8
    RTEXT "Dispoziție de partajare:", IDC_STATIC, 10, 40, 61, 8
    LTEXT "", IDC_REQ_INT_SHARE, 77, 40, 76, 8
    GROUPBOX "Opțiuni", IDC_STATIC, 10, 72, 83, 39
    LTEXT "Alternativ", IDC_REQ_INT_ALTERNATIVE, 34, 86, 37, 8, WS_DISABLED
    LTEXT "Preferat", IDC_REQ_INT_PREFERRED, 34, 96, 37, 8, WS_DISABLED
    DEFPUSHBUTTON "OK", IDOK, 58, 117, 40, 14
END

IDD_EDIT_REQUIREMENTS_DMA DIALOGEX 32, 24, 158, 135
STYLE DS_SHELLFONT | DS_MODALFRAME | DS_NOIDLEMSG | DS_CONTEXTHELP | WS_POPUP | WS_CAPTION | WS_SYSMENU
CAPTION "DMA"
FONT 8, "MS Shell Dlg"
BEGIN
    RTEXT "Canalul minim:", IDC_STATIC, 10, 10, 61, 8
    LTEXT "", IDC_REQ_DMA_MIN, 77, 10, 76, 8
    RTEXT "Canalul maxim:", IDC_STATIC, 10, 20, 61, 8
    LTEXT "", IDC_REQ_DMA_MAX, 77, 20, 76, 8
    RTEXT "Dispoziție de partajare:", IDC_STATIC, 10, 30, 61, 8
    LTEXT "", IDC_REQ_DMA_SHARE, 77, 30, 76, 8
    GROUPBOX "Opțiuni", IDC_STATIC, 10, 72, 83, 39
    LTEXT "Alternativ", IDC_REQ_DMA_ALTERNATIVE, 34, 86, 37, 8, WS_DISABLED
    LTEXT "Preferat", IDC_REQ_DMA_PREFERRED, 34, 96, 37, 8, WS_DISABLED
    DEFPUSHBUTTON "OK", IDOK, 58, 117, 40, 14
END

/* String Tables */

STRINGTABLE
BEGIN
    IDS_LIST_COLUMN_NAME "Nume"
    IDS_LIST_COLUMN_TYPE "Tip"
    IDS_LIST_COLUMN_DATA "Date"
END

STRINGTABLE
BEGIN
    IDS_APP_TITLE "Editor de registru"
    IDC_REGEDIT "REGEDIT"
    IDC_REGEDIT_FRAME "REGEDIT_FRAME"
END

STRINGTABLE
BEGIN
    ID_REGISTRY_MENU "Conține comenzi pentru lucrul cu întregul registru"
    ID_EDIT_MENU "Conține comenzi pentru editarea valorilor și cheilor"
    ID_VIEW_MENU "Conține comenzi pentru particularizarea ferestrei editorului de registru"
    ID_FAVOURITES_MENU "Conține comenzi pentru accesarea cheilor frecvent utilizate"
    ID_HELP_MENU "Conține comenzi pentru reprezentarea ajutorului și informațiilor despre editorul de registru"
    ID_EDIT_NEW_MENU "Conține comenzi pentru crearea noilor chei sau valori"
END

STRINGTABLE
BEGIN
    ID_EDIT_MODIFY "Modifică datele unei valori"
    ID_EDIT_NEW_KEY "Adaugă o nouă cheie"
    ID_EDIT_NEW_STRINGVALUE "Adaugă o nouă valoare șir"
    ID_EDIT_NEW_BINARYVALUE "Adaugă o nouă valoare de 1 bit"
    ID_EDIT_NEW_DWORDVALUE "Adaugă o nouă valoare de 32 de biți"
    ID_REGISTRY_IMPORTREGISTRYFILE "Importă registru dintr-un fișier"
    ID_REGISTRY_EXPORTREGISTRYFILE "Exportă registrul total sau parțial într-un fișier"
    ID_REGISTRY_LOADHIVE "Încarcă un fișier binar în registru"
    ID_REGISTRY_UNLOADHIVE "Eliberează conținutul unui fișier binar din registru"
    ID_REGISTRY_CONNECTNETWORKREGISTRY "Conectare la registrul unui calculator din rețea"
    ID_REGISTRY_DISCONNECTNETWORKREGISTRY "Deconectare de la registrul calculatorului din rețea"
    ID_REGISTRY_PRINT "Imprimă toate părțile unui registru"
//    ID_HELP_HELPTOPICS "Deschide manualul editorului de registru"
    ID_HELP_ABOUT "Prezintă informații despre program, numărul versiunii și drepturi de autor"
END

STRINGTABLE
BEGIN
    ID_REGISTRY_EXIT "Ieșire din editorul de registru"
    ID_FAVOURITES_ADDTOFAVOURITES "Adaugă chei către lista de favorite"
    ID_FAVOURITES_REMOVEFAVOURITE "Elimină chei din lista de favorite"
    ID_VIEW_STATUSBAR "Afișează sau ascunde bara de stare"
    ID_VIEW_SPLIT "Schimbă poziția separatorului dintre două panele"
    ID_VIEW_REFRESH "Împrospătează fereastra"
    ID_EDIT_DELETE "Șterge selecția"
    ID_EDIT_RENAME "Redenumește selecția"
    ID_EDIT_COPYKEYNAME "Copiază în memorie numele cheii selectate"
    ID_EDIT_FIND "Găsește un text în șirul unei chei, valori sau date"
    ID_EDIT_FINDNEXT "Găsește următoarea apariție a textului specificat în căutarea precedentă"
END

STRINGTABLE
BEGIN
    IDS_ERROR "Eroare"
    IDS_WARNING "Avertisment"
    IDS_BAD_KEY "Cheia '%s' nu poate fi citită"
    IDS_BAD_VALUE "Valoarea '%s' nu poate fi citită"
    IDS_UNSUPPORTED_TYPE "Acest tip de cheie (%ld) nu poate fi editat"
    IDS_TOO_BIG_VALUE "Valoarea este prea mare (%ld)"
    IDS_MULTI_SZ_EMPTY_STRING "Data de tip REG_MULTI_SZ nu poate conține șiruri goale.\nȘirurile goale au fost eliminate din listă."
    IDS_QUERY_DELETE_KEY_ONE "Sigur doriți ștergerea acestei chei?"
    IDS_QUERY_DELETE_KEY_MORE "Sigur doriți ștergerea acestor chei?"
    IDS_QUERY_DELETE_KEY_CONFIRM "Confirmați ștergerea de chei"
    IDS_QUERY_DELETE_ONE "Sigur doriți ștergerea acestei valori?"
    IDS_QUERY_DELETE_MORE "Sigur doriți ștergerea acestor valori?"
    IDS_QUERY_DELETE_CONFIRM "Confirmați ștergerea de valori"
    IDS_ERR_DELVAL_CAPTION "Eroare la ștergerea de valori"
    IDS_ERR_DELETEVALUE "Nu s-au putut șterse toate valorile specificate!"
    IDS_ERR_RENVAL_CAPTION "Eroare la redenumirea de valori"
    IDS_ERR_RENVAL_TOEMPTY "%s nu poate fi redenumită. Numele valorii specificate este gol. Încercați introducerea unui alt nume."
    IDS_QUERY_IMPORT_HIVE_CAPTION "Confirmați restaurarea cheii"
    IDS_QUERY_IMPORT_HIVE_MSG "O cheie va fi restaurată peste cheia curent selectată.\nToate valorile și subcheile acestei chei vor fi eliminate.\nConfirmați continuarea operației?"
    IDS_NEW_KEY "Cheia nouă #%d"
    IDS_NEW_VALUE "Valoarea nouă #%d"
END

STRINGTABLE
BEGIN
    IDS_BINARY_EMPTY "(valoare binară)"
    IDS_DEFAULT_VALUE_NAME "(Implicit)"
    IDS_VALUE_NOT_SET "(valoare nestabilită)"
    IDS_UNKNOWN_TYPE "Tip necunoscut: (0x%lx)"
    IDS_MY_COMPUTER "Calculatorul meu"
    IDS_IMPORT_REG_FILE "Importă registru din fișier"
    IDS_EXPORT_REG_FILE "Exportă registru în fișier"
    IDS_LOAD_HIVE "Încarcă registru (binar)"
    IDS_UNLOAD_HIVE "Eliberează registru (binar)"
    IDS_INVALID_DWORD "(valoare de 32 de biți nevalidă)"
END

STRINGTABLE
BEGIN
    IDS_FLT_REGFILE "Fișier de registru"
    IDS_FLT_REGFILES "Fișiere de registru (*.reg)"
    IDS_FLT_REGFILES_FLT "*.reg"
    IDS_FLT_HIVFILES "Fișiere de registru (*.*)"
    IDS_FLT_HIVFILES_FLT "*.*"
    IDS_FLT_REGEDIT4 "Fișiere de registru Win9x/NT4 (REGEDIT4) (*.reg)"
    IDS_FLT_REGEDIT4_FLT "*.reg"
    IDS_FLT_ALLFILES "Orice fișier (*.*)"
    IDS_FLT_ALLFILES_FLT "*.*"
    IDS_FLT_TXTFILES "Fișiere text (*.txt)"
    IDS_FLT_TXTFILES_FLT "*.txt"
END

STRINGTABLE
BEGIN
    IDS_ACCESS_FULLCONTROL "Control deplin"
    IDS_ACCESS_READ "Citire"
    IDS_ACCESS_QUERYVALUE "Citire valoare"
    IDS_ACCESS_SETVALUE "Scriere valoare"
    IDS_ACCESS_CREATESUBKEY "Creare subcheie"
    IDS_ACCESS_ENUMERATESUBKEYS "Enumerare subchei"
    IDS_ACCESS_NOTIFY "Notificare"
    IDS_ACCESS_CREATELINK "Creare legătură"
    IDS_ACCESS_DELETE "Ștergere"
    IDS_ACCESS_WRITEDAC "Scriere DAC"
    IDS_ACCESS_WRITEOWNER "Scriere posesor"
    IDS_ACCESS_READCONTROL "Citire control"
END

STRINGTABLE
BEGIN
    IDS_INHERIT_THISKEYONLY "Doar această cheie"
    IDS_INHERIT_THISKEYANDSUBKEYS "Cheia și subcheile"
    IDS_INHERIT_SUBKEYSONLY "Doar subcheile"
END

STRINGTABLE
BEGIN
    IDS_EXPAND "&Extindere"
    IDS_COLLAPSE "&Restrângere"
    IDS_GOTO_SUGGESTED_KEY "S&alt la '%s'"
    IDS_FINISHEDFIND "Căutarea în registru a fost finalizată."
END

STRINGTABLE
BEGIN
    IDS_IMPORT_PROMPT "Adăugarea de informații poate în mod neintenționat modifica sau șterge valori (de registru) și cauza funcționare incorectă. Dacă nu aveți încredere în sursa acestei informații din '%s', nu o adăugați în registru.\n\nSigur doriți să continuați?"
    IDS_IMPORT_OK "Cheile și valorile conținute în '%s' au fost adăugate cu succes în registru."
    IDS_IMPORT_ERROR "Nu s-a putut importa '%s' : Eroare la deschiderea fișierului. Poate fi o problemă a discului, a sistemului de fișiere sau fișierul în cauză să nu existe."
    IDS_EXPORT_ERROR "Nu s-a putut exporta '%s': Eroare la crearea sau scrierea în fișier. Poate fi o problemă a discului sau a sistemului de fișiere."
END

STRINGTABLE
BEGIN
    IDS_BUSNUMBER "Număr magistrală"
    IDS_INTERFACE "Interfață"
    IDS_DMA_CHANNEL "Canal"
    IDS_DMA_PORT "Port"
    IDS_INTERRUPT_VECTOR "Vector"
    IDS_INTERRUPT_LEVEL "Nivel"
    IDS_INTERRUPT_AFFINITY "Afinitate"
    IDS_INTERRUPT_TYPE "Tip"
    IDS_MEMORY_ADDRESS "Adresă fizică"
    IDS_MEMORY_LENGTH "Lungime"
    IDS_MEMORY_ACCESS "Acces"
    IDS_PORT_ADDRESS "Adresă fizică"
    IDS_PORT_LENGTH "Lungime"
    IDS_PORT_ACCESS "Acces"
    IDS_SPECIFIC_RESERVED1 "Rezervat 1"
    IDS_SPECIFIC_RESERVED2 "Rezervat 2"
    IDS_SPECIFIC_DATASIZE "Dimensiune date"
END

STRINGTABLE
BEGIN
    IDS_PORT_PORT_IO "Port"
    IDS_PORT_MEMORY_IO "Memorie"
    IDS_INTERRUPT_EDGE_SENSITIVE "Senzitiv la pantă"
    IDS_INTERRUPT_LEVEL_SENSITIVE "Senzitiv la nivel"
    IDS_MEMORY_READ_ONLY "Doar citire"
    IDS_MEMORY_WRITE_ONLY "Doar scriere"
    IDS_MEMORY_READ_WRITE "Citire / Scriere"
END

STRINGTABLE
BEGIN
    IDS_BUS_UNDEFINED "Nedefinită"
    IDS_BUS_INTERNAL "Internă"
    IDS_BUS_ISA "ISA"
    IDS_BUS_EISA "EISA"
    IDS_BUS_MICROCHANNEL "Microcanal"
    IDS_BUS_TURBOCHANNEL "Turbocanal"
    IDS_BUS_PCIBUS "PCI"
    IDS_BUS_VMEBUS "VME"
    IDS_BUS_NUBUS "NuBus"
    IDS_BUS_PCMCIABUS "PCMCIA"
    IDS_BUS_CBUS "C-Bus"
    IDS_BUS_MPIBUS "MPI-Bus"
    IDS_BUS_MPSABUS "MPSA-Bus"
    IDS_BUS_PROCESSORINTERNAL "Procesor intern"
    IDS_BUS_INTERNALPOWERBUS "Alimentare internă"
    IDS_BUS_PNPISABUS "PnP-ISA Bus"
    IDS_BUS_PNPBUS "PnP Bus"
    IDS_BUS_UNKNOWNTYPE "Nespecificat"
END

STRINGTABLE
BEGIN
    IDS_FIELD_KEY_NAME "Numele cheii:"
    IDS_FIELD_CLASS_NAME "Numele clasei:"
    IDS_NO_CLASS_NAME "<NO CLASS (nicio clasă)>"
    IDS_NULL_TIMESTAMP "<NULL (nul)>"
    IDS_FIELD_NAME "  Nume:"
    IDS_FIELD_TYPE "  Tip:"
    IDS_FIELD_DATA "  Dată:"
    IDS_FIELD_LASTWRITE "Ultima dată a scrierii:"
    IDS_UNKNOWN "<UNKNOWN (necunoscut)>"
    IDS_VALUE_INDEX "Valoare %d"
END

STRINGTABLE
BEGIN
    IDS_REQALTERNATIVELIST "Listă alternativă"
    IDS_REQRESOURCELIST "Listă de resurse"
    IDS_REQDESCRIPTOR "Descriptor"
    IDS_REQDEVICETYPE "Tip de dispozitiv"
    IDS_TYPE_PORT "Port"
    IDS_TYPE_INTERRUPT "Intrerupere"
    IDS_TYPE_MEMORY "Memorie"
    IDS_TYPE_DMA "DMA"
    IDS_SHARE_DEVICE_EXCLUSIVE "Dispozitiv exclusiv"
    IDS_SHARE_DRIVER_EXCLUSIVE "Driver exclusiv"
    IDS_SHARE_SHARED "Partajat"
    IDS_SHARE_UNDETERMINED "Nedeterminat"
END

/*****************************************************************/

/* Dialogs */

IDD_EXPORTRANGE DIALOGEX 50, 50, 370, 50
STYLE DS_SHELLFONT | DS_CONTROL | WS_CHILD | WS_CLIPSIBLINGS | WS_BORDER
FONT 8, "MS Shell Dlg"
BEGIN
    GROUPBOX "Domeniul de export", IDC_STATIC, 2, 0, 366, 48
    AUTORADIOBUTTON "&Tot registrul", IDC_EXPORT_ALL, 10, 10, 99, 11, WS_GROUP | WS_TABSTOP
    AUTORADIOBUTTON "&Doar ramura selectată", IDC_EXPORT_BRANCH, 10, 22, 99, 11
    EDITTEXT IDC_EXPORT_BRANCH_TEXT, 30, 34, 335, 12
END

IDD_LOADHIVE DIALOGEX 0, 0, 193, 34
STYLE DS_SHELLFONT | DS_MODALFRAME | WS_POPUP | WS_CAPTION | WS_SYSMENU
CAPTION "Încărcare de registru"
FONT 8, "MS Shell Dlg"
BEGIN
    LTEXT "&Cheie:", IDC_STATIC, 4, 4, 15, 8, SS_LEFT
    EDITTEXT IDC_EDIT_KEY, 23, 2, 167, 13
    DEFPUSHBUTTON "OK", IDOK, 140, 17, 50, 14
    PUSHBUTTON "Revocare", IDCANCEL, 89, 17, 50, 14
END

IDD_ADDFAVORITES DIALOGEX 0, 0, 186, 46
STYLE DS_SHELLFONT | DS_MODALFRAME | WS_POPUP | WS_CAPTION | WS_SYSMENU
CAPTION "Adăugare la favorite"
FONT 8, "MS Shell Dlg"
BEGIN
    DEFPUSHBUTTON "OK", IDOK, 129, 7, 50, 14
    PUSHBUTTON "Revocare", IDCANCEL, 129, 24, 50, 14
    LTEXT "Nume &favorit:", IDC_STATIC, 7, 7, 70, 10
    EDITTEXT IDC_FAVORITENAME, 7, 26, 110, 13, ES_AUTOHSCROLL
END

IDD_REMOVEFAVORITES DIALOGEX 0, 0, 164, 135
STYLE DS_SHELLFONT | DS_MODALFRAME | WS_POPUP | WS_CAPTION | WS_SYSMENU
CAPTION "Eliminare favorite"
FONT 8, "MS Shell Dlg"
BEGIN
    DEFPUSHBUTTON "OK", IDOK, 107, 114, 50, 14
    PUSHBUTTON "Revocare", IDCANCEL, 7, 114, 50, 14
    CONTROL "", IDC_FAVORITESLIST, "SysListView32", LVS_LIST | WS_BORDER |
            WS_TABSTOP, 7, 20, 150, 90
    LTEXT "Alege favorit(e):", IDC_STATIC, 7, 7, 99, 12
END

IDD_FIND DIALOGEX 0, 0, 254, 82
STYLE DS_SHELLFONT | DS_MODALFRAME | WS_POPUP | WS_CAPTION | WS_SYSMENU
CAPTION "Găsire"
FONT 8, "MS Shell Dlg"
BEGIN
    DEFPUSHBUTTON "&Găsire", IDOK, 197, 7, 50, 14
    PUSHBUTTON "Revocare", IDCANCEL, 197, 24, 50, 14
    GROUPBOX "Căutare la", IDC_STATIC, 7, 25, 42, 51
    LTEXT "&Căutare a conținutului:", IDC_STATIC, 7, 8, 57, 10
    EDITTEXT IDC_FINDWHAT, 67, 7, 120, 13, ES_AUTOHSCROLL
    CONTROL "C&hei", IDC_LOOKAT_KEYS, "Button", BS_AUTOCHECKBOX |
            WS_TABSTOP, 14, 36, 30, 8
    CONTROL "&Valori", IDC_LOOKAT_VALUES, "Button", BS_AUTOCHECKBOX |
            WS_TABSTOP, 14, 48, 30, 8
    CONTROL "&Date", IDC_LOOKAT_DATA, "Button", BS_AUTOCHECKBOX |
            WS_TABSTOP, 14, 60, 30, 8
    CONTROL "&Potrivire numai a șirului întreg", IDC_MATCHSTRING, "Button", BS_AUTOCHECKBOX |
            WS_TABSTOP, 58, 32, 94, 13
    CONTROL "Potrivire &majuscule", IDC_MATCHCASE, "Button", BS_AUTOCHECKBOX |
            WS_TABSTOP, 58, 48, 90, 12
END

IDD_FINDING DIALOGEX 0, 0, 145, 50
STYLE DS_SHELLFONT | DS_MODALFRAME | DS_CENTER | WS_POPUP | WS_CAPTION | WS_SYSMENU
CAPTION "Găsire"
FONT 8, "MS Shell Dlg", 400, 0, 0x1
BEGIN
    ICON IDI_REGEDIT, IDC_STATIC, 7, 7, 20, 20
    DEFPUSHBUTTON "Revocare", IDCANCEL, 93, 29, 45, 14
    LTEXT "Căutare în registru…", IDC_STATIC, 33, 12, 83, 8
END<|MERGE_RESOLUTION|>--- conflicted
+++ resolved
@@ -207,13 +207,8 @@
 /* Dialogs */
 
 IDD_EDIT_STRING DIALOGEX 32, 24, 252, 84
-<<<<<<< HEAD
-STYLE DS_SHELLFONT | DS_MODALFRAME | DS_NOIDLEMSG | DS_CONTEXTHELP | WS_POPUP | WS_CAPTION | WS_SYSMENU
-CAPTION "Editare șir"
-=======
-STYLE DS_SHELLFONT | DS_MODALFRAME | DS_NOIDLEMSG | DS_CONTEXTHELP | WS_POPUP | WS_VISIBLE | WS_CAPTION | WS_SYSMENU
+STYLE DS_SHELLFONT | DS_MODALFRAME | DS_NOIDLEMSG | DS_CONTEXTHELP | WS_POPUP | WS_CAPTION | WS_SYSMENU
 CAPTION "Editare a șirului"
->>>>>>> 24517d52
 FONT 8, "MS Shell Dlg"
 BEGIN
     LTEXT "&Nume:", IDC_STATIC, 6, 6, 134, 8
@@ -225,13 +220,8 @@
 END
 
 IDD_EDIT_MULTI_STRING DIALOGEX 32, 24, 252, 174
-<<<<<<< HEAD
-STYLE DS_SHELLFONT | DS_MODALFRAME | DS_NOIDLEMSG | DS_CONTEXTHELP | WS_POPUP | WS_CAPTION | WS_SYSMENU
-CAPTION "Editare multi-șir"
-=======
-STYLE DS_SHELLFONT | DS_MODALFRAME | DS_NOIDLEMSG | DS_CONTEXTHELP | WS_POPUP | WS_VISIBLE | WS_CAPTION | WS_SYSMENU
+STYLE DS_SHELLFONT | DS_MODALFRAME | DS_NOIDLEMSG | DS_CONTEXTHELP | WS_POPUP | WS_CAPTION | WS_SYSMENU
 CAPTION "Editare a șirului multiplu"
->>>>>>> 24517d52
 FONT 8, "MS Shell Dlg"
 BEGIN
     LTEXT "&Nume:", IDC_STATIC, 6, 6, 134, 8
@@ -257,13 +247,8 @@
 END
 
 IDD_EDIT_DWORD DIALOGEX 32, 24, 252, 104
-<<<<<<< HEAD
-STYLE DS_SHELLFONT | DS_MODALFRAME | DS_NOIDLEMSG | DS_CONTEXTHELP | WS_POPUP | WS_CAPTION | WS_SYSMENU
-CAPTION "Editare date 32 biți"
-=======
-STYLE DS_SHELLFONT | DS_MODALFRAME | DS_NOIDLEMSG | DS_CONTEXTHELP | WS_POPUP | WS_VISIBLE | WS_CAPTION | WS_SYSMENU
+STYLE DS_SHELLFONT | DS_MODALFRAME | DS_NOIDLEMSG | DS_CONTEXTHELP | WS_POPUP | WS_CAPTION | WS_SYSMENU
 CAPTION "Editare a datelor de 32 de biți"
->>>>>>> 24517d52
 FONT 8, "MS Shell Dlg"
 BEGIN
     LTEXT "&Nume:", IDC_STATIC, 6, 6, 134, 8
