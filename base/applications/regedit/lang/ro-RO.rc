--- conflicted
+++ resolved
@@ -444,21 +444,12 @@
     ID_EDIT_NEW_DWORDVALUE "Adaugă o nouă valoare de 32 de biți"
     ID_REGISTRY_IMPORTREGISTRYFILE "Importă regiștri dintr-un fișier"
     ID_REGISTRY_EXPORTREGISTRYFILE "Exportă registrul total sau parțial într-un fișier"
-<<<<<<< HEAD
-    ID_REGISTRY_LOADHIVE "Încarcă un fișier binar în regiștri"
-    ID_REGISTRY_UNLOADHIVE "Eliberează conținutul unui fișier binar din regiștri"
-    ID_REGISTRY_CONNECTNETWORKREGISTRY "Conectare la regiștrii unui calculator din rețea"
-    ID_REGISTRY_DISCONNECTNETWORKREGISTRY "Deconectare de la regiștrii calculatorului din rețea"
-    ID_REGISTRY_PRINT "Imprimă tot sau o parte din regiștri"
-/*    ID_HELP_HELPTOPICS "Deschide termenii de ajutor a editorului de regiștri" */
-=======
     ID_REGISTRY_LOADHIVE "Încarcă un fișier binar în registru"
     ID_REGISTRY_UNLOADHIVE "Eliberează conținutul unui fișier binar din registru"
     ID_REGISTRY_CONNECTNETWORKREGISTRY "Conectare la registrul unui calculator din rețea"
     ID_REGISTRY_DISCONNECTNETWORKREGISTRY "Deconectare de la registrul calculatorului din rețea"
     ID_REGISTRY_PRINT "Imprimă toate părțile unui registru"
 //    ID_HELP_HELPTOPICS "Deschide manualul editorului de registru"
->>>>>>> 6e86daa7
     ID_HELP_ABOUT "Prezintă informații despre program, numărul versiunii și drepturi de autor"
 END
 
@@ -730,21 +721,6 @@
 FONT 8, "MS Shell Dlg", 400, 0, 0x1
 BEGIN
     ICON IDI_REGEDIT, IDC_STATIC, 7, 7, 20, 20
-<<<<<<< HEAD
     DEFPUSHBUTTON "Revocare", IDCANCEL, 93, 29, 45, 14
     LTEXT "Căutare în regiștri…", IDC_STATIC, 33, 12, 83, 8
 END
-
-/* String Table */
-/*
- *STRINGTABLE
- *BEGIN
- *    ID_HELP_HELPTOPICS "Deschide Ajutor pentru Editorul de regiștri."
- *    ID_HELP_ABOUT "Afișează informații despre program, numărul versiunii și marca înregistrată."
- *END
- */
-=======
-    DEFPUSHBUTTON "Anulare", IDCANCEL, 93, 29, 45, 14
-    LTEXT "Căutare în registru…", IDC_STATIC, 33, 12, 83, 8
-END
->>>>>>> 6e86daa7
