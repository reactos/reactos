/* TRANSLATOR: 2015 Erdem Ersoy (eersoy93) (erdemersoy [at] erdemersoy [dot] net) */

LANGUAGE LANG_TURKISH, SUBLANG_NEUTRAL

STRINGTABLE
{
    STRING_USAGE, "Kullanım: taskkill [/?] [/f] [/im işlem adı | /pid işlem kimliği] [/t]\n"
    STRING_INVALID_OPTION, "Hata: Bilinmeyen veya geçersiz komut satırı seçeneği belirtildi.\n"
    STRING_INVALID_PARAM, "Hata: Geçersiz komut satırı değişkeni belirtildi.\n"
    STRING_MISSING_OPTION, "Hata: /im ve /pid seçeneklerinden biri belirtilmeli.\n"
    STRING_MISSING_PARAM, "Hata: %1 seçeneği bir komut satırı değişkeni bekler.\n"
    STRING_MUTUAL_EXCLUSIVE, "Hata: /im ve /pid seçenekleri birbirini dışlayandır.\n"
    STRING_CLOSE_PID_SEARCH, "PID'i %1!u! olan işlemin üst düzey penceresine kapatma talimatı gönderildi.\n"
    STRING_CLOSE_PROC_SRCH, "PID'i %2!u! olan ""%1"" işleminin üst düzey penceresine kapatma talimatı gönderildi.\n"
    STRING_TERM_PID_SEARCH, "PID'i %1!u! olan işlem zorla sonlandırıldı.\n"
    STRING_TERM_PROC_SEARCH, "PID'i %2!u! olan ""%1"" işlemi zorla sonlandırıldı.\n"
    STRING_SEARCH_FAILED, "Hata: ""%1"" işlemi bulunamadı.\n"
    STRING_ENUM_FAILED, "Hata: İşlem numaralandırılamıyor.\n"
    STRING_TERMINATE_FAILED, "Hata: ""%1"" işlemi sonlandırılamıyor.\n"
    STRING_SELF_TERMINATION, "Hata: İşlemi kendi kendine sonlandırmaya izin verilmedi.\n"
<<<<<<< HEAD
    STRING_CLOSE_CHILD, "PID %1!u! numaralı işlemin üst düzey pencerelerine kapatma mesajı gönderildi, PID %2!u! numaralı işlemin alt işlemi.\n"
    STRING_TERM_CHILD, "PID %1!u! numaralı işlem zorla sonlandırıldı, PID %2!u! numaralı işlemin alt işlemi.\n"
    STRING_TERM_CHILD_FAILED, "Hata: PID %1!u! numaralı işlem sonlandırılamadı, PID %2!u! numaralı işlemin alt işlemi.\n"
    STRING_PARAM_TOO_MUCH, "Hata: Geçersiz sözdizimi. '%1' seçeneğine '%2!d!'den fazla kez izin verilmiyor.\n"
=======
    // STRING_CLOSE_CHILD, "Sent termination signal to process with PID %1!u!, child of PID %2!u!.\n"
    STRING_CLOSE_CHILD, "Close message sent to top-level windows of process with PID %1!u!, child of PID %2!u!.\n"
    STRING_TERM_CHILD, "The process with PID %1!u! (child process of PID %2!u!) has been terminated.\n"
    STRING_TERM_CHILD_FAILED, "Error: Unable to terminate process with PID %1!u!, child of PID %2!u!.\n"
    STRING_PARAM_TOO_MUCH, "Hata: Geçersiz sözdizimi. '%1' seçeneğine '%2!d!'den fazla kez izin verilmiyor..\n"
>>>>>>> 5022a451
    STRING_INVALID_SYNTAX, "Hata: Geçersiz sözdizimi.\n"
}<|MERGE_RESOLUTION|>--- conflicted
+++ resolved
@@ -18,17 +18,10 @@
     STRING_ENUM_FAILED, "Hata: İşlem numaralandırılamıyor.\n"
     STRING_TERMINATE_FAILED, "Hata: ""%1"" işlemi sonlandırılamıyor.\n"
     STRING_SELF_TERMINATION, "Hata: İşlemi kendi kendine sonlandırmaya izin verilmedi.\n"
-<<<<<<< HEAD
-    STRING_CLOSE_CHILD, "PID %1!u! numaralı işlemin üst düzey pencerelerine kapatma mesajı gönderildi, PID %2!u! numaralı işlemin alt işlemi.\n"
+    // STRING_CLOSE_CHILD, "PID %1!u! numaralı işlemin üst düzey pencerelerine kapatma mesajı gönderildi, PID %2!u! numaralı işlemin alt işlemi.\n"
+    STRING_CLOSE_CHILD, "PID %2!u!'nun alt işlemi PID %1!u!'ya sahip işlem en üst düzey pencerelerine gönderilen iletiyi kapatıldı.\n"
     STRING_TERM_CHILD, "PID %1!u! numaralı işlem zorla sonlandırıldı, PID %2!u! numaralı işlemin alt işlemi.\n"
     STRING_TERM_CHILD_FAILED, "Hata: PID %1!u! numaralı işlem sonlandırılamadı, PID %2!u! numaralı işlemin alt işlemi.\n"
     STRING_PARAM_TOO_MUCH, "Hata: Geçersiz sözdizimi. '%1' seçeneğine '%2!d!'den fazla kez izin verilmiyor.\n"
-=======
-    // STRING_CLOSE_CHILD, "Sent termination signal to process with PID %1!u!, child of PID %2!u!.\n"
-    STRING_CLOSE_CHILD, "Close message sent to top-level windows of process with PID %1!u!, child of PID %2!u!.\n"
-    STRING_TERM_CHILD, "The process with PID %1!u! (child process of PID %2!u!) has been terminated.\n"
-    STRING_TERM_CHILD_FAILED, "Error: Unable to terminate process with PID %1!u!, child of PID %2!u!.\n"
-    STRING_PARAM_TOO_MUCH, "Hata: Geçersiz sözdizimi. '%1' seçeneğine '%2!d!'den fazla kez izin verilmiyor..\n"
->>>>>>> 5022a451
     STRING_INVALID_SYNTAX, "Hata: Geçersiz sözdizimi.\n"
 }