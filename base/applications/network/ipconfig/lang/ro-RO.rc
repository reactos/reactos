/*
 * PROJECT:     ReactOS ipconfig utility
 * LICENSE:     GPL-2.0-or-later (https://spdx.org/licenses/GPL-2.0-or-later)
 * PURPOSE:     Romanian resource file
 * TRANSLATORS: Copyright 2011-2018 Ștefan Fulea <stefan.fulea@mail.com>
 *              Copyright 2023 Andrei Miloiu <miloiuandrei@gmail.com>
 */

LANGUAGE LANG_ROMANIAN, SUBLANG_NEUTRAL

STRINGTABLE
BEGIN
<<<<<<< HEAD
    IDS_HEADER "\nConfigurația IP ReactOS IP\n\n"
    IDS_HOSTNAME            "\tNumele gazdei . . . . . . . . . . : %hs\n"
    IDS_PRIMARYDNSSUFFIX    "\tSufixul primar DNS. . . . . . . . : %hs\n"
    IDS_NODETYPE            "\tTipul nodului . . . . . . . . . . : "
    IDS_IPROUTINGNO         "\tRutarea IP activată . . . . . . . : Nu\n"
    IDS_IPROUTINGYES        "\tRutarea IP activată . . . . . . . : Da\n"
    IDS_WINSPROXYNO         "\tProxy-ul WINS activat . . . . . . : Nu\n"
    IDS_WINSPROXYYES        "\tProxy-ul WINS activat . . . . . . : Da\n"
    IDS_DNSSUFFIXLIST       "\tLista de căutare a sufixului DNS. : %hs\n"
=======
    IDS_HEADER "\nReactOS IP Configuration\n\n"
    IDS_HOSTNAME            "\tHost Name . . . . . . . . . . . . : %hs\n"
    IDS_PRIMARYDNSSUFFIX    "\tPrimary DNS Suffix. . . . . . . . : %hs\n"
    IDS_NODETYPEBCAST       "\tNode Type . . . . . . . . . . . . : Difuzare\n"
    IDS_NODETYPEP2P         "\tNode Type . . . . . . . . . . . . : Egal la egal\n"
    IDS_NODETYPEMIXED       "\tNode Type . . . . . . . . . . . . : Mixtă\n"
    IDS_NODETYPEHYBRID      "\tNode Type . . . . . . . . . . . . : Hibridă\n"
    IDS_NODETYPEUNKNOWN     "\tNode Type . . . . . . . . . . . . : necunoscută\n"
    IDS_IPROUTINGNO         "\tIP Routing Enabled. . . . . . . . : No\n"
    IDS_IPROUTINGYES        "\tIP Routing Enabled. . . . . . . . : Yes\n"
    IDS_WINSPROXYNO         "\tWINS Proxy enabled. . . . . . . . : No\n"
    IDS_WINSPROXYYES        "\tWINS Proxy enabled. . . . . . . . : Yes\n"
    IDS_DNSSUFFIXLIST       "\tDNS Suffix Search List. . . . . . : %hs\n"
>>>>>>> 0d0bd954
    IDS_EMPTYLINE           "\t                                    %hs\n"
    IDS_MEDIADISCONNECTED   "\tStarea media. . . . . . . . . . . : Media deconectată\n"
    IDS_CONNECTIONDNSSUFFIX "\tSufixul DNS specific conexiunii . : %hs\n"
    IDS_DESCRIPTION         "\tDescriere . . . . . . . . . . . . : "
    IDS_PHYSICALADDRESS     "\tAdresă fizică . . . . . . . . . . : %hs\n"
    IDS_DHCPNO              "\tDHCP activat. . . . . . . . . . . : Nu\n"
    IDS_DHCPYES             "\tDHCP activat. . . . . . . . . . . : Da\n"
    IDS_AUTOCONFIGNO        "\tAutoconfigurare activată. . . . . : Nu\n"
    IDS_AUTOCONFIGYES       "\tAutoconfigurare activată. . . . . : Da\n"
    IDS_IPADDRESS           "\tAdresa IP . . . . . . . . . . . . : %hs\n"
    IDS_SUBNETMASK          "\tMasca subrețelei. . . . . . . . . : %hs\n"
    IDS_DEFAULTGATEWAY      "\tPoarta de acces implicită . . . . : %hs\n"
    IDS_DHCPSERVER          "\tServerul DHCP . . . . . . . . . . : %hs\n"
    IDS_DNSSERVERS          "\tServerele DNS . . . . . . . . . . : %hs\n"
    IDS_PRIMARYWINSSERVER   "\tServer WINS primar. . . . . . . . : %hs\n"
    IDS_SECONDARYWINSSERVER "\tServer WINS secundar. . . . . . . : %hs\n"
    IDS_LEASEOBTAINED       "\tAtribuire obținută. . . . . . . . : %s\n"
    IDS_LEASEEXPIRES        "\tAtribuire expiră. . . . . . . . . : %s\n"
END

STRINGTABLE
BEGIN
<<<<<<< HEAD
    IDS_BCAST "Difuzare"
    IDS_P2P "Egal la egal"
    IDS_MIXED "Mixtă"
    IDS_HYBRID "Hibridă"
    IDS_UNKNOWN "necunoscută"
END

STRINGTABLE
BEGIN
    IDS_UNKNOWNADAPTER "Adaptor necunoscut: %ls\n"
    IDS_OTHER "\nAlt tip de adaptor: %ls\n"
    IDS_ETH "\nAdaptor Ethernet: %ls\n"
    IDS_TOKEN "\nAdaptor Token Ring: %ls\n"
    IDS_FDDI "\nAdaptor FDDI: %ls\n"
    IDS_PPP "\nAdaptor PPP: %ls\n"
    IDS_LOOP "\nAdaptor Loopback: %ls\n"
    IDS_SLIP "\nAdaptor SLIP: %ls\n"
    IDS_WIFI "\nAdaptor de rețea fără fir: %ls\n"
=======
    IDS_UNKNOWNADAPTER "\nUnknown Adapter: %ls\n"
    IDS_OTHER "\nalt tip de adaptor: %ls\n"
    IDS_ETH "\nadaptor Ethernet: %ls\n"
    IDS_TOKEN "\nadaptor Token Ring: %ls\n"
    IDS_FDDI "\nadaptor FDDI: %ls\n"
    IDS_PPP "\nadaptor PPP: %ls\n"
    IDS_LOOP "\nadaptor Loopback: %ls\n"
    IDS_SLIP "\nadaptor SLIP: %ls\n"
    IDS_WIFI "\nWireless Network Adapter: %ls\n"
>>>>>>> 0d0bd954
END

STRINGTABLE
BEGIN
    IDS_DNSNAME              "\t%ls\n"
    IDS_DNSLINE              "\t----------------------------------------\n"
    IDS_DNSRECORDNAME        "\tNume de înregistrare. . : %ls\n"
    IDS_DNSRECORDTYPE        "\tTipul de înregistrare . : %hu\n"
    IDS_DNSRECORDTTL         "\tValabilitate (TTL). . . : %lu\n"
    IDS_DNSRECORDLENGTH      "\tLungimea datelor. . . . : %hu\n"
    IDS_DNSSECTIONQUESTION   "\tSecțiune. . . . . . . . : Întrebare\n"
    IDS_DNSSECTIONANSWER     "\tSecțiune. . . . . . . . : Răspuns\n"
    IDS_DNSSECTIONAUTHORITY  "\tSecțiune. . . . . . . . : Autoritate\n"
    IDS_DNSSECTIONADDITIONAL "\tSecțiune. . . . . . . . : Suplimentar\n"
    IDS_DNSTYPEA             "\tÎnregistrarea (gazdei) A: %ls\n"
    IDS_DNSTYPENS            "\tÎnregistrarea NS. . . . : %ls\n"
    IDS_DNSTYPECNAME         "\tÎnregistrarea CNAME . . : %ls\n"
    IDS_DNSTYPESOA           "\tÎnregistrarea SOA . . . : \n"
    IDS_DNSTYPEPTR           "\tÎnregistrarea PTR . . . : %ls\n"
    IDS_DNSTYPEMX            "\tÎnregistrarea MX. . . . : \n"
    IDS_DNSTYPEAAAA          "\tÎnregistrarea AAAA. . . : %ls\n"
    IDS_DNSTYPEATMA          "\tÎnregistrarea ATMA. . . : \n"
    IDS_DNSTYPESRV           "\tÎnregistrarea SRV . . . : \n"
END

STRINGTABLE
BEGIN
/* Please keep the spacing/formatting as per En.rc when translating */
    IDS_USAGE
    "\nUTILIZARE:\n\
        ipconfig [/? | /all | /renew [adaptor] | /release [adaptor] |\n\
                  /flushdns | /displaydns | /registerdns |\n\
                  /showclassid adaptor |\n\
                  /setclassid adaptor [id_clasă] ]\n\
\n\
    unde\n\
        adaptor         Numele conexiunii\n\
                       (sunt permise metacaracterele * și ?, vezi exemple)\n\
\n\
        Opțiuni:\n\
           /?           Afișează acest manual.\n\
           /all         Afișează toată informația de configurare.\n\
           /release     Detașează adresa IP pentru adaptorul specificat.\n\
           /renew       Reînnoiește adresa IP pentru adaptorul specificat.\n\
           /flushdns    Curăță memoria rezolvatorului DNS.\n\
           /registerdns Reîmprospătează toate alocările DHCP și\n\
                        repetă înregistrarea numelor DNS.\n\
           /displaydns  Afișează conținutul memoriei rezolvatorului DNS.\n\
           /showclassid Afișează toate identitățile de clasă dhcp permise\n\
                        pentru adaptor.\n\
           /setclassid  Modifică identitatea de clasă (id_clasă) dhcp.\n\
\n\
    În mod implicit sunt afișate doar adresa IP, masca de subrețea și\n\
    ieșirea ""gateway"" implicită pentru fiecare adaptor ce suportă TCP/IP.\n\
\n\
    Pentru ""Release"" și ""Renew"", dacă nu este specificat nici un adaptor,\n\
    atunci vor fi detașate sau reînnoite toate alocările de adrese IP pentru\n\
    toate adaptoarele care suportă TCP/IP.\n\
\n\
    Dacă pentru setclassid nu este specificată și identitatea de clasă, atunci\n\
    identitatea de clasă este eliminată.\n\
\n\
    Exemple:\n\
        > ipconfig                   ... Afișează informații.\n\
        > ipconfig /all              ... Afișează informații detaliate.\n\
        > ipconfig /renew            ... Reînnoiește toate adaptoarele.\n\
        > ipconfig /renew EL*        ... Reînnoiește toate conexiunile care\n\
                                         au numele începând cu ""EL"".\n\
        > ipconfig /release *Con*    ... Detașează conexiunile care conțin în\n\
                                         numele lor secvența ""Con"".\n\
                                         ex. ""Local Area Connection 1"" sau\n\
                                             ""Local Area Connection 2""\n"
END<|MERGE_RESOLUTION|>--- conflicted
+++ resolved
@@ -10,31 +10,19 @@
 
 STRINGTABLE
 BEGIN
-<<<<<<< HEAD
-    IDS_HEADER "\nConfigurația IP ReactOS IP\n\n"
+    IDS_HEADER "\nConfigurația IP a ReactOS\n\n"
     IDS_HOSTNAME            "\tNumele gazdei . . . . . . . . . . : %hs\n"
     IDS_PRIMARYDNSSUFFIX    "\tSufixul primar DNS. . . . . . . . : %hs\n"
-    IDS_NODETYPE            "\tTipul nodului . . . . . . . . . . : "
+    IDS_NODETYPE            "\tTipul nodului . . . . . . . . . . : Difuzare\n"
+    IDS_NODETYPEP2P         "\tTipul nodului . . . . . . . . . . : Egal la egal\n"    
+    IDS_NODETYPEMIXED       "\tTipul nodului . . . . . . . . . . : Mixtă\n"
+    IDS_NODETYPEHYBRID      "\tTipul nodului . . . . . . . . . . : Hibridă\n"
+    IDS_NODETYPEUNKNOWN     "\tTipul nodului . . . . . . . . . . : necunoscută\n"    
     IDS_IPROUTINGNO         "\tRutarea IP activată . . . . . . . : Nu\n"
     IDS_IPROUTINGYES        "\tRutarea IP activată . . . . . . . : Da\n"
     IDS_WINSPROXYNO         "\tProxy-ul WINS activat . . . . . . : Nu\n"
     IDS_WINSPROXYYES        "\tProxy-ul WINS activat . . . . . . : Da\n"
     IDS_DNSSUFFIXLIST       "\tLista de căutare a sufixului DNS. : %hs\n"
-=======
-    IDS_HEADER "\nReactOS IP Configuration\n\n"
-    IDS_HOSTNAME            "\tHost Name . . . . . . . . . . . . : %hs\n"
-    IDS_PRIMARYDNSSUFFIX    "\tPrimary DNS Suffix. . . . . . . . : %hs\n"
-    IDS_NODETYPEBCAST       "\tNode Type . . . . . . . . . . . . : Difuzare\n"
-    IDS_NODETYPEP2P         "\tNode Type . . . . . . . . . . . . : Egal la egal\n"
-    IDS_NODETYPEMIXED       "\tNode Type . . . . . . . . . . . . : Mixtă\n"
-    IDS_NODETYPEHYBRID      "\tNode Type . . . . . . . . . . . . : Hibridă\n"
-    IDS_NODETYPEUNKNOWN     "\tNode Type . . . . . . . . . . . . : necunoscută\n"
-    IDS_IPROUTINGNO         "\tIP Routing Enabled. . . . . . . . : No\n"
-    IDS_IPROUTINGYES        "\tIP Routing Enabled. . . . . . . . : Yes\n"
-    IDS_WINSPROXYNO         "\tWINS Proxy enabled. . . . . . . . : No\n"
-    IDS_WINSPROXYYES        "\tWINS Proxy enabled. . . . . . . . : Yes\n"
-    IDS_DNSSUFFIXLIST       "\tDNS Suffix Search List. . . . . . : %hs\n"
->>>>>>> 0d0bd954
     IDS_EMPTYLINE           "\t                                    %hs\n"
     IDS_MEDIADISCONNECTED   "\tStarea media. . . . . . . . . . . : Media deconectată\n"
     IDS_CONNECTIONDNSSUFFIX "\tSufixul DNS specific conexiunii . : %hs\n"
@@ -57,16 +45,6 @@
 
 STRINGTABLE
 BEGIN
-<<<<<<< HEAD
-    IDS_BCAST "Difuzare"
-    IDS_P2P "Egal la egal"
-    IDS_MIXED "Mixtă"
-    IDS_HYBRID "Hibridă"
-    IDS_UNKNOWN "necunoscută"
-END
-
-STRINGTABLE
-BEGIN
     IDS_UNKNOWNADAPTER "Adaptor necunoscut: %ls\n"
     IDS_OTHER "\nAlt tip de adaptor: %ls\n"
     IDS_ETH "\nAdaptor Ethernet: %ls\n"
@@ -76,17 +54,15 @@
     IDS_LOOP "\nAdaptor Loopback: %ls\n"
     IDS_SLIP "\nAdaptor SLIP: %ls\n"
     IDS_WIFI "\nAdaptor de rețea fără fir: %ls\n"
-=======
-    IDS_UNKNOWNADAPTER "\nUnknown Adapter: %ls\n"
-    IDS_OTHER "\nalt tip de adaptor: %ls\n"
-    IDS_ETH "\nadaptor Ethernet: %ls\n"
-    IDS_TOKEN "\nadaptor Token Ring: %ls\n"
-    IDS_FDDI "\nadaptor FDDI: %ls\n"
-    IDS_PPP "\nadaptor PPP: %ls\n"
-    IDS_LOOP "\nadaptor Loopback: %ls\n"
-    IDS_SLIP "\nadaptor SLIP: %ls\n"
-    IDS_WIFI "\nWireless Network Adapter: %ls\n"
->>>>>>> 0d0bd954
+    IDS_UNKNOWNADAPTER "\nAdaptor necunoscut: %ls\n"
+    IDS_OTHER "\nAlt tip de adaptor: %ls\n"
+    IDS_ETH "\nAdaptor Ethernet: %ls\n"
+    IDS_TOKEN "\nAdaptor Token Ring: %ls\n"
+    IDS_FDDI "\nAdaptor FDDI: %ls\n"
+    IDS_PPP "\nAdaptor PPP: %ls\n"
+    IDS_LOOP "\nAdaptor Loopback: %ls\n"
+    IDS_SLIP "\nAdaptor SLIP: %ls\n"
+    IDS_WIFI "\nAdaptor de rețea fără fir: %ls\n"
 END
 
 STRINGTABLE
