--- conflicted
+++ resolved
@@ -41,15 +41,6 @@
 
 STRINGTABLE
 BEGIN
-<<<<<<< HEAD
-    IDS_YES "Da"
-    IDS_NO  "Nu"
-END
-
-STRINGTABLE
-BEGIN
-=======
->>>>>>> d737153a
     IDS_BCAST "Difuzare"
     IDS_P2P "Egal la egal"
     IDS_MIXED "Mixtă"
