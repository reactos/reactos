/*
 * PROJECT:     ReactOS ipconfig utility
 * LICENSE:     GPL-2.0-or-later (https://spdx.org/licenses/GPL-2.0-or-later)
 * PURPOSE:     Romanian resource file
 * TRANSLATORS: Copyright 2011-2018 Ștefan Fulea <stefan.fulea@mail.com>
 *              Copyright 2023 Andrei Miloiu <miloiuandrei@gmail.com>
 */

LANGUAGE LANG_ROMANIAN, SUBLANG_NEUTRAL

STRINGTABLE
BEGIN
    IDS_HEADER "\nConfigurația IP a ReactOS\n\n"
    IDS_HOSTNAME            "\tNumele gazdei . . . . . . . . . . : %hs\n"
    IDS_PRIMARYDNSSUFFIX    "\tSufixul primar DNS. . . . . . . . : %hs\n"
    IDS_NODETYPEBCAST       "\tTipul nodului . . . . . . . . . . : Difuzare\n"
    IDS_NODETYPEP2P         "\tTipul nodului . . . . . . . . . . : Egal la egal\n"
    IDS_NODETYPEMIXED       "\tTipul nodului . . . . . . . . . . : Mixtă\n"
    IDS_NODETYPEHYBRID      "\tTipul nodului . . . . . . . . . . : Hibridă\n"
    IDS_NODETYPEUNKNOWN     "\tTipul nodului . . . . . . . . . . : necunoscut\n"
    IDS_IPROUTINGNO         "\tRutarea IP activată . . . . . . . : Nu\n"
    IDS_IPROUTINGYES        "\tRutarea IP activată . . . . . . . : Da\n"
    IDS_WINSPROXYNO         "\tProxy-ul WINS activat . . . . . . : Nu\n"
    IDS_WINSPROXYYES        "\tProxy-ul WINS activat . . . . . . : Da\n"
    IDS_DNSSUFFIXLIST       "\tLista de căutare a sufixului DNS. : %hs\n"
    IDS_EMPTYLINE           "\t                                    %hs\n"
    IDS_MEDIADISCONNECTED   "\tStarea mediului . . . . . . . . . : Mediu deconectat\n"
    IDS_CONNECTIONDNSSUFFIX "\tSufixul DNS specific conexiunii . : %hs\n"
    IDS_DESCRIPTION         "\tDescriere . . . . . . . . . . . . : "
    IDS_PHYSICALADDRESS     "\tAdresă fizică . . . . . . . . . . : %hs\n"
    IDS_DHCPNO              "\tDHCP activat. . . . . . . . . . . : Nu\n"
    IDS_DHCPYES             "\tDHCP activat. . . . . . . . . . . : Da\n"
    IDS_AUTOCONFIGNO        "\tAutoconfigurare activată. . . . . : Nu\n"
    IDS_AUTOCONFIGYES       "\tAutoconfigurare activată. . . . . : Da\n"
    IDS_IPADDRESS           "\tAdresa IP . . . . . . . . . . . . : %hs\n"
    IDS_SUBNETMASK          "\tMasca subrețelei. . . . . . . . . : %hs\n"
    IDS_DEFAULTGATEWAY      "\tPoarta de acces implicită . . . . : %hs\n"
    IDS_DHCPSERVER          "\tServerul DHCP . . . . . . . . . . : %hs\n"
    IDS_DNSSERVERS          "\tServerele DNS . . . . . . . . . . : %hs\n"
    IDS_PRIMARYWINSSERVER   "\tServer WINS primar. . . . . . . . : %hs\n"
    IDS_SECONDARYWINSSERVER "\tServer WINS secundar. . . . . . . : %hs\n"
    IDS_LEASEOBTAINED       "\tAtribuire obținută. . . . . . . . : %s\n"
    IDS_LEASEEXPIRES        "\tAtribuire expiră. . . . . . . . . : %s\n"
END

STRINGTABLE
BEGIN
    IDS_UNKNOWNADAPTER "\nAdaptor necunoscut: %ls\n\n"
    IDS_OTHER "\nAlt tip de adaptor: %ls\n\n"
    IDS_ETH "\nAdaptor Ethernet: %ls\n\n"
    IDS_TOKEN "\nAdaptor Token Ring: %ls\n\n"
    IDS_FDDI "\nAdaptor FDDI: %ls\n\n"
    IDS_PPP "\nAdaptor PPP: %ls\n\n"
    IDS_LOOP "\nAdaptor Loopback: %ls\n\n"
    IDS_SLIP "\nAdaptor SLIP: %ls\n\n"
    IDS_WIFI "\nAdaptor de rețea fără fir: %ls\n\n"
END

STRINGTABLE
BEGIN
    IDS_DNSNAME              "\t%ls\n"
    IDS_DNSLINE              "\t----------------------------------------\n"
    IDS_DNSRECORDNAME        "\tNume de înregistrare. . : %ls\n"
    IDS_DNSRECORDTYPE        "\tTipul de înregistrare . : %hu\n"
    IDS_DNSRECORDTTL         "\tValabilitate (TTL). . . : %lu\n"
    IDS_DNSRECORDLENGTH      "\tLungimea datelor. . . . : %hu\n"
    IDS_DNSSECTIONQUESTION   "\tSecțiune. . . . . . . . : Întrebare\n"
    IDS_DNSSECTIONANSWER     "\tSecțiune. . . . . . . . : Răspuns\n"
    IDS_DNSSECTIONAUTHORITY  "\tSecțiune. . . . . . . . : Autoritate\n"
    IDS_DNSSECTIONADDITIONAL "\tSecțiune. . . . . . . . : Suplimentar\n"
    IDS_DNSTYPEA             "\tÎnregistrarea (gazdei) A: %ls\n"
    IDS_DNSTYPENS            "\tÎnregistrarea NS. . . . : %ls\n"
    IDS_DNSTYPECNAME         "\tÎnregistrarea CNAME . . : %ls\n"
    IDS_DNSTYPESOA1          "\tÎnregistrarea SOA . . . : %ls\n\t                        %ls\n\t                        %lu\n"
    IDS_DNSTYPESOA2          "\t                        %lu\n\t                        %lu\n\t                        %lu\n\t                        %lu\n"
    IDS_DNSTYPEPTR           "\tÎnregistrarea PTR . . . : %ls\n"
    IDS_DNSTYPEMX            "\tÎnregistrarea MX. . . . : %ls\n\t                        %hu\n\t                        %hu\n"
    IDS_DNSTYPEAAAA          "\tÎnregistrarea AAAA. . . : %ls\n"
    IDS_DNSTYPEATMA          "\tÎnregistrarea ATMA. . . : \n"
    IDS_DNSTYPESRV           "\tÎnregistrarea SRV . . . : %ls\n\t                        %hu\n\t                        %hu\n\t                        %hu\n"
END

STRINGTABLE
BEGIN
<<<<<<< HEAD
    IDS_DNSNORECORD         "\tNu sunt înregistrări de tipul %ls\n\n"
    IDS_DNSNONAME           "\tNumele nu există.\n\n"
    IDS_DNSFLUSHERROR       "Memoria de depozitare a resolverului DNS nu a putut fi golită: "
    IDS_DNSFLUSHSUCCESS     "Memoria de depozitare a resolverului DNS a fost golită cu succes.\n"
    IDS_DHCPNOTCONNECTED    "Nu poate fi efectuată nicio operațiune %ls atât timp cât mediul este deconectat.\n"
    IDS_DHCPNOTENABLED      "Adaptorul %ls nu este activat pentru DHCP.\n"
    IDS_DHCPNOADAPTER       "Operațiunea a eșuat pentru că adaptorul nu este în stadiul admisibil \npentru această operațiune.\n"
    IDS_DHCPRELEASED        "Adresa IP pentru adaptorul %ls a fost deja eliberată.\n"
=======
    IDS_DNSNORECORD         "\tNo records of type %ls\n\n"
    IDS_DNSNONAME           "\tName does not exist.\n\n"
    IDS_DNSFLUSHERROR       "Could not flush the DNS Resolver Cache: "
    IDS_DNSFLUSHSUCCESS     "Successfully flushed the DNS Resolver Cache.\n"
    IDS_DHCPNOTCONNECTED    "No operation can be performed on %ls while it has its media disconnected.\n"
    IDS_DHCPNOTENABLED      "Adapter %ls is not enabled for DHCP.\n"
    IDS_DHCPNOADAPTER       "The operation failed as no adapter is in the state permissible for \nthis operation.\n"
    IDS_DHCPRELEASED        "IP Address for adapter %ls has already been released.\n"
    IDS_DHCPRELEASEERROR    "An error occurred while releasing interface %ls: "
    IDS_DHCPRENEWERROR      "An error occurred while renewing interface %ls: "
>>>>>>> e369caef
END

STRINGTABLE
BEGIN
/* Please keep the spacing/formatting as per En.rc when translating */
    IDS_USAGE
    "\nUTILIZARE:\n\
        ipconfig [/? | /all | /renew [adaptor] | /release [adaptor] |\n\
                  /flushdns | /displaydns | /registerdns |\n\
                  /showclassid adaptor |\n\
                  /setclassid adaptor [id_clasă] ]\n\
\n\
    unde\n\
        adaptor         Numele conexiunii\n\
                       (sunt permise metacaracterele * și ?, vezi exemple)\n\
\n\
        Opțiuni:\n\
           /?           Afișează acest manual.\n\
           /all         Afișează toată informația de configurare.\n\
           /release     Detașează adresa IP pentru adaptorul specificat.\n\
           /renew       Reînnoiește adresa IP pentru adaptorul specificat.\n\
           /flushdns    Curăță memoria rezolvatorului DNS.\n\
           /registerdns Reîmprospătează toate alocările DHCP și\n\
                        repetă înregistrarea numelor DNS.\n\
           /displaydns  Afișează conținutul memoriei rezolvatorului DNS.\n\
           /showclassid Afișează toate identitățile de clasă dhcp permise\n\
                        pentru adaptor.\n\
           /setclassid  Modifică identitatea de clasă (id_clasă) dhcp.\n\
\n\
    În mod implicit sunt afișate doar adresa IP, masca de subrețea și\n\
    ieșirea ""gateway"" implicită pentru fiecare adaptor ce suportă TCP/IP.\n\
\n\
    Pentru ""Release"" și ""Renew"", dacă nu este specificat nici un adaptor,\n\
    atunci vor fi detașate sau reînnoite toate alocările de adrese IP pentru\n\
    toate adaptoarele care suportă TCP/IP.\n\
\n\
    Dacă pentru setclassid nu este specificată și identitatea de clasă, atunci\n\
    identitatea de clasă este eliminată.\n\
\n\
    Exemple:\n\
        > ipconfig                   ... Afișează informații.\n\
        > ipconfig /all              ... Afișează informații detaliate.\n\
        > ipconfig /renew            ... Reînnoiește toate adaptoarele.\n\
        > ipconfig /renew EL*        ... Reînnoiește toate conexiunile care\n\
                                         au numele începând cu ""EL"".\n\
        > ipconfig /release *Con*    ... Detașează conexiunile care conțin în\n\
                                         numele lor secvența ""Con"".\n\
                                         ex. ""Local Area Connection 1"" sau\n\
                                             ""Local Area Connection 2""\n"
END<|MERGE_RESOLUTION|>--- conflicted
+++ resolved
@@ -82,7 +82,6 @@
 
 STRINGTABLE
 BEGIN
-<<<<<<< HEAD
     IDS_DNSNORECORD         "\tNu sunt înregistrări de tipul %ls\n\n"
     IDS_DNSNONAME           "\tNumele nu există.\n\n"
     IDS_DNSFLUSHERROR       "Memoria de depozitare a resolverului DNS nu a putut fi golită: "
@@ -91,18 +90,8 @@
     IDS_DHCPNOTENABLED      "Adaptorul %ls nu este activat pentru DHCP.\n"
     IDS_DHCPNOADAPTER       "Operațiunea a eșuat pentru că adaptorul nu este în stadiul admisibil \npentru această operațiune.\n"
     IDS_DHCPRELEASED        "Adresa IP pentru adaptorul %ls a fost deja eliberată.\n"
-=======
-    IDS_DNSNORECORD         "\tNo records of type %ls\n\n"
-    IDS_DNSNONAME           "\tName does not exist.\n\n"
-    IDS_DNSFLUSHERROR       "Could not flush the DNS Resolver Cache: "
-    IDS_DNSFLUSHSUCCESS     "Successfully flushed the DNS Resolver Cache.\n"
-    IDS_DHCPNOTCONNECTED    "No operation can be performed on %ls while it has its media disconnected.\n"
-    IDS_DHCPNOTENABLED      "Adapter %ls is not enabled for DHCP.\n"
-    IDS_DHCPNOADAPTER       "The operation failed as no adapter is in the state permissible for \nthis operation.\n"
-    IDS_DHCPRELEASED        "IP Address for adapter %ls has already been released.\n"
-    IDS_DHCPRELEASEERROR    "An error occurred while releasing interface %ls: "
-    IDS_DHCPRENEWERROR      "An error occurred while renewing interface %ls: "
->>>>>>> e369caef
+    IDS_DHCPRELEASEERROR    "A apărut o eroare în timpul eliberării interfeței %ls: "
+    IDS_DHCPRENEWERROR      "A apărut o eroare în timpul reînnoirii interfeței %ls: "
 END
 
 STRINGTABLE
