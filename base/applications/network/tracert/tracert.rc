--- conflicted
+++ resolved
@@ -12,17 +12,12 @@
 #pragma code_page(65001)
 
 #ifdef LANGUAGE_BG_BG
-<<<<<<< HEAD
     #include "lang/bg-BG.rc"
-=======
-#include "lang/bg-BG.rc"
->>>>>>> e2337596
 #endif
 #ifdef LANGUAGE_CS_CZ
-#include "lang/cs-CZ.rc"
+    #include "lang/cs-CZ.rc"
 #endif
 #ifdef LANGUAGE_DE_DE
-<<<<<<< HEAD
     #include "lang/de-DE.rc"
 #endif
 #ifdef LANGUAGE_EN_US
@@ -63,46 +58,4 @@
 #endif
 #ifdef LANGUAGE_ZH_TW
     #include "lang/zh-TW.rc"
-=======
-#include "lang/de-DE.rc"
-#endif
-#ifdef LANGUAGE_EN_US
-#include "lang/en-US.rc"
-#endif
-#ifdef LANGUAGE_ES_ES
-#include "lang/es-ES.rc"
-#endif
-#ifdef LANGUAGE_FR_FR
-#include "lang/fr-FR.rc"
-#endif
-#ifdef LANGUAGE_IT_IT
-#include "lang/it-IT.rc"
-#endif
-#ifdef LANGUAGE_PL_PL
-#include "lang/pl-PL.rc"
-#endif
-#ifdef LANGUAGE_RO_RO
-#include "lang/ro-RO.rc"
-#endif
-#ifdef LANGUAGE_RU_RU
-#include "lang/ru-RU.rc"
-#endif
-#ifdef LANGUAGE_SV_SE
-#include "lang/sv-SE.rc"
-#endif
-#ifdef LANGUAGE_SQ_AL
-#include "lang/sq-AL.rc"
-#endif
-#ifdef LANGUAGE_TR_TR
-#include "lang/tr-TR.rc"
-#endif
-#ifdef LANGUAGE_UK_UA
-#include "lang/uk-UA.rc"
-#endif
-#ifdef LANGUAGE_ZH_CN
-#include "lang/zh-CN.rc"
-#endif
-#ifdef LANGUAGE_ZH_TW
-#include "lang/zh-TW.rc"
->>>>>>> e2337596
 #endif