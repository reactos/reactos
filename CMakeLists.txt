--- conflicted
+++ resolved
@@ -140,7 +140,6 @@
         if(MSVC_VERSION GREATER 1699)
             add_definitions(/D_ALLOW_KEYWORD_MACROS)
         endif()
-<<<<<<< HEAD
         if(NOT USE_CLANG_CL)
             # FIXME: Inspect
             add_definitions(/Dinline=__inline)
@@ -149,8 +148,6 @@
         add_compile_options(-Wno-incompatible-pointer-types-discards-qualifiers
             -Wno-typedef-redefinition -Wno-pragma-pack -Wno-tautological-constant-out-of-range-compare
             -Wno-format -Wno-shift-negative-value)
-=======
->>>>>>> d30e5eb5
     endif()
     add_subdirectory(sdk/include/host)
 
