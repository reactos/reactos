/*
 * PROJECT:         ReactOS Kernel
 * LICENSE:         GPL - See COPYING in the top level directory
 * FILE:            ntoskrnl/ex/handle.c
 * PURPOSE:         Generic Executive Handle Tables
 * PROGRAMMERS:     Alex Ionescu (alex.ionescu@reactos.org)
 *                  Thomas Weidenmueller <w3seek@reactos.com>
 */

/* INCLUDES ******************************************************************/

#include <ntoskrnl.h>
#define NDEBUG
#include <debug.h>

/* GLOBALS *******************************************************************/

LIST_ENTRY HandleTableListHead;
EX_PUSH_LOCK HandleTableListLock;
#define SizeOfHandle(x) (sizeof(HANDLE) * (x))
<<<<<<< HEAD
#define MAKE_HANDLE(x) ((x) << 2)
#define CLEAR_HANDLE(x) MAKE_HANDLE(x.Index)
=======
#define INDEX_TO_HANDLE_VALUE(x) ((x) << HANDLE_TAG_BITS)
>>>>>>> cbc4cfee

/* PRIVATE FUNCTIONS *********************************************************/

VOID
NTAPI
INIT_FUNCTION
ExpInitializeHandleTables(VOID)
{
    /* Initialize the list of handle tables and the lock */
    InitializeListHead(&HandleTableListHead);
    ExInitializePushLock(&HandleTableListLock);
}

PHANDLE_TABLE_ENTRY
NTAPI
ExpLookupHandleTableEntry(IN PHANDLE_TABLE HandleTable,
                          IN EXHANDLE Handle)
{
    ULONG TableLevel;
    ULONG_PTR TableBase;
    PHANDLE_TABLE_ENTRY HandleArray, Entry;
    PVOID *PointerArray;

    /* Clear the tag bits */
    Handle.TagBits = 0;

    /* Check if the handle is in the allocated range */
    if (Handle.Value >= HandleTable->NextHandleNeedingPool)
    {
        return NULL;
    }

    /* Get the table code */
    TableBase = HandleTable->TableCode;

    /* Extract the table level and actual table base */
    TableLevel = (ULONG)(TableBase & 3);
    TableBase &= ~3;

    PointerArray = (PVOID*)TableBase;
    HandleArray = (PHANDLE_TABLE_ENTRY)TableBase;

    /* Check what level we're running at */
    switch (TableLevel)
    {
        case 2:

            /* Get the mid level pointer array */
            PointerArray = PointerArray[Handle.HighIndex];
<<<<<<< HEAD
            ASSERT(PointerArray == NULL);
=======
            ASSERT(PointerArray != NULL);
>>>>>>> cbc4cfee

            /* Fall through */
        case 1:

            /* Get the handle array */
            HandleArray = PointerArray[Handle.MidIndex];
<<<<<<< HEAD
            ASSERT(HandleArray == NULL);
=======
            ASSERT(HandleArray != NULL);
>>>>>>> cbc4cfee

            /* Fall through */
        case 0:

            /* Get the entry using the low index */
            Entry = &HandleArray[Handle.LowIndex];

            /* All done */
            break;

        default:

            ASSERT(FALSE);
            Entry = NULL;
    }

    /* Return the handle entry */
    return Entry;
}

PVOID
NTAPI
ExpAllocateTablePagedPool(IN PEPROCESS Process OPTIONAL,
                          IN SIZE_T Size)
{
    PVOID Buffer;

    /* Do the allocation */
    Buffer = ExAllocatePoolWithTag(PagedPool, Size, TAG_OBJECT_TABLE);
    if (Buffer)
    {
        /* Clear the memory */
        RtlZeroMemory(Buffer, Size);

        /* Check if we have a process to charge quota */
        if (Process)
        {
            /* FIXME: Charge quota */
        }
    }

    /* Return the allocated memory */
    return Buffer;
}

PVOID
NTAPI
ExpAllocateTablePagedPoolNoZero(IN PEPROCESS Process OPTIONAL,
                                IN SIZE_T Size)
{
    PVOID Buffer;

    /* Do the allocation */
    Buffer = ExAllocatePoolWithTag(PagedPool, Size, TAG_OBJECT_TABLE);
    if (Buffer)
    {
        /* Check if we have a process to charge quota */
        if (Process)
        {
            /* FIXME: Charge quota */
        }
    }

    /* Return the allocated memory */
    return Buffer;
}

VOID
NTAPI
ExpFreeTablePagedPool(IN PEPROCESS Process OPTIONAL,
                      IN PVOID Buffer,
                      IN SIZE_T Size)
{
    /* Free the buffer */
    ExFreePoolWithTag(Buffer, TAG_OBJECT_TABLE);
    if (Process)
    {
        /* FIXME: Release quota */
    }
}

VOID
NTAPI
ExpFreeLowLevelTable(IN PEPROCESS Process,
                     IN PHANDLE_TABLE_ENTRY TableEntry)
{
    /* Check if we have an entry */
    if (TableEntry[0].Object)
    {
        /* Free the entry */
        ExpFreeTablePagedPool(Process,
                              TableEntry[0].Object,
                              LOW_LEVEL_ENTRIES *
                              sizeof(HANDLE_TABLE_ENTRY_INFO));
    }

    /* Free the table */
    ExpFreeTablePagedPool(Process, TableEntry, PAGE_SIZE);
}

VOID
NTAPI
ExpFreeHandleTable(IN PHANDLE_TABLE HandleTable)
{
    PEPROCESS Process = HandleTable->QuotaProcess;
    ULONG i, j;
    ULONG_PTR TableCode = HandleTable->TableCode;
    ULONG_PTR TableBase = TableCode & ~3;
    ULONG TableLevel = (ULONG)(TableCode & 3);
    PHANDLE_TABLE_ENTRY Level1, *Level2, **Level3;
    PAGED_CODE();

    /* Check which level we're at */
    if (TableLevel == 0)
    {
        /* Select the first level table base and just free it */
        Level1 = (PVOID)TableBase;
        ExpFreeLowLevelTable(Process, Level1);
    }
    else if (TableLevel == 1)
    {
        /* Select the second level table base */
        Level2 = (PVOID)TableBase;

        /* Loop each mid level entry */
        for (i = 0; i < MID_LEVEL_ENTRIES; i++)
        {
            /* Leave if we've reached the last entry */
            if (!Level2[i]) break;

            /* Free the second level table */
            ExpFreeLowLevelTable(Process, Level2[i]);
        }

        /* Free the second level table */
        ExpFreeTablePagedPool(Process, Level2, PAGE_SIZE);
    }
    else
    {
        /* Select the third level table base */
        Level3 = (PVOID)TableBase;

        /* Loop each high level entry */
        for (i = 0; i < HIGH_LEVEL_ENTRIES; i++)
        {
            /* Leave if we've reached the last entry */
            if (!Level3[i]) break;

            /* Loop each mid level entry */
            for (j = 0; j < MID_LEVEL_ENTRIES; j++)
            {
                /* Leave if we've reached the last entry */
                if (!Level3[i][j]) break;

                /* Free the second level table */
                ExpFreeLowLevelTable(Process, Level3[i][j]);
            }

            /* Free the third level table entry */
            ExpFreeTablePagedPool(Process, Level3[i], PAGE_SIZE);
        }

        /* Free the third level table */
        ExpFreeTablePagedPool(Process,
                              Level3,
                              SizeOfHandle(HIGH_LEVEL_ENTRIES));
    }

    /* Free the actual table and check if we need to release quota */
    ExFreePoolWithTag(HandleTable, TAG_OBJECT_TABLE);
    if (Process)
    {
        /* FIXME: TODO */
    }
}

VOID
NTAPI
ExpFreeHandleTableEntry(IN PHANDLE_TABLE HandleTable,
                        IN EXHANDLE Handle,
                        IN PHANDLE_TABLE_ENTRY HandleTableEntry)
{
    ULONG OldValue, *Free;
    ULONG LockIndex;
    PAGED_CODE();

    /* Sanity checks */
    ASSERT(HandleTableEntry->Object == NULL);
    ASSERT(HandleTableEntry == ExpLookupHandleTableEntry(HandleTable, Handle));

    /* Decrement the handle count */
    InterlockedDecrement(&HandleTable->HandleCount);

    /* Mark the handle as free */
<<<<<<< HEAD
    NewValue = (ULONG)CLEAR_HANDLE(Handle);
=======
    Handle.TagBits = 0;
>>>>>>> cbc4cfee

    /* Check if we're FIFO */
    if (!HandleTable->StrictFIFO)
    {
        /* Select a lock index */
<<<<<<< HEAD
        i = Handle.Index % 4;
=======
        LockIndex = Handle.Index % 4;
>>>>>>> cbc4cfee

        /* Select which entry to use */
        Free = (HandleTable->HandleTableLock[LockIndex].Locked) ?
                &HandleTable->FirstFree : &HandleTable->LastFree;
    }
    else
    {
        /* No need to worry about locking, take the last entry */
        Free = &HandleTable->LastFree;
    }

    /* Start value change loop */
    for (;;)
    {
        /* Get the current value and write */
        OldValue = *Free;
        HandleTableEntry->NextFreeTableEntry = OldValue;
        if (InterlockedCompareExchange((PLONG)Free, Handle.AsULONG, OldValue) == OldValue)
        {
            /* Break out, we're done. Make sure the handle value makes sense */
            ASSERT((OldValue & FREE_HANDLE_MASK) <
                   HandleTable->NextHandleNeedingPool);
            break;
        }
    }
}

PHANDLE_TABLE
NTAPI
ExpAllocateHandleTable(IN PEPROCESS Process OPTIONAL,
                       IN BOOLEAN NewTable)
{
    PHANDLE_TABLE HandleTable;
    PHANDLE_TABLE_ENTRY HandleTableTable, HandleEntry;
    ULONG i;
    PAGED_CODE();

    /* Allocate the table */
    HandleTable = ExAllocatePoolWithTag(PagedPool,
                                        sizeof(HANDLE_TABLE),
                                        TAG_OBJECT_TABLE);
    if (!HandleTable) return NULL;

    /* Check if we have a process */
    if (Process)
    {
        /* FIXME: Charge quota */
    }

    /* Clear the table */
    RtlZeroMemory(HandleTable, sizeof(HANDLE_TABLE));

    /* Now allocate the first level structures */
    HandleTableTable = ExpAllocateTablePagedPoolNoZero(Process, PAGE_SIZE);
    if (!HandleTableTable)
    {
        /* Failed, free the table */
        ExFreePoolWithTag(HandleTable, TAG_OBJECT_TABLE);
        return NULL;
    }

    /* Write the pointer to our first level structures */
    HandleTable->TableCode = (ULONG_PTR)HandleTableTable;

    /* Initialize the first entry */
    HandleEntry = &HandleTableTable[0];
    HandleEntry->NextFreeTableEntry = -2;
    HandleEntry->Value = 0;

    /* Check if this is a new table */
    if (NewTable)
    {
        /* Go past the root entry */
        HandleEntry++;

        /* Loop every low level entry */
        for (i = 1; i < (LOW_LEVEL_ENTRIES - 1); i++)
        {
            /* Set up the free data */
            HandleEntry->Value = 0;
<<<<<<< HEAD
            HandleEntry->NextFreeTableEntry = MAKE_HANDLE(i + 1);
=======
            HandleEntry->NextFreeTableEntry = INDEX_TO_HANDLE_VALUE(i + 1);
>>>>>>> cbc4cfee

            /* Move to the next entry */
            HandleEntry++;
        }

        /* Terminate the last entry */
        HandleEntry->Value = 0;
        HandleEntry->NextFreeTableEntry = 0;
<<<<<<< HEAD
        HandleTable->FirstFree = MAKE_HANDLE(1);
    }

    /* Set the next handle needing pool after our allocated page from above */
    HandleTable->NextHandleNeedingPool = MAKE_HANDLE(LOW_LEVEL_ENTRIES);
=======
        HandleTable->FirstFree = INDEX_TO_HANDLE_VALUE(1);
    }

    /* Set the next handle needing pool after our allocated page from above */
    HandleTable->NextHandleNeedingPool = INDEX_TO_HANDLE_VALUE(LOW_LEVEL_ENTRIES);
>>>>>>> cbc4cfee

    /* Setup the rest of the handle table data */
    HandleTable->QuotaProcess = Process;
    HandleTable->UniqueProcessId = PsGetCurrentProcess()->UniqueProcessId;
    HandleTable->Flags = 0;

    /* Loop all the handle table locks */
    for (i = 0; i < 4; i++)
    {
        /* Initialize the handle table lock */
        ExInitializePushLock(&HandleTable->HandleTableLock[i]);
    }

    /* Initialize the contention event lock and return the lock */
    ExInitializePushLock(&HandleTable->HandleContentionEvent);
    return HandleTable;
}

PHANDLE_TABLE_ENTRY
NTAPI
ExpAllocateLowLevelTable(IN PHANDLE_TABLE HandleTable,
                         IN BOOLEAN DoInit)
{
    ULONG i, Base;
    PHANDLE_TABLE_ENTRY Low, HandleEntry;

    /* Allocate the low level table */
    Low = ExpAllocateTablePagedPoolNoZero(HandleTable->QuotaProcess,
                                          PAGE_SIZE);
    if (!Low) return NULL;

    /* Setup the initial entry */
    HandleEntry = &Low[0];
    HandleEntry->NextFreeTableEntry = -2;
    HandleEntry->Value = 0;

    /* Check if we're initializing */
    if (DoInit)
    {
        /* Go to the next entry and the base entry */
        HandleEntry++;
<<<<<<< HEAD
        Base = HandleTable->NextHandleNeedingPool + MAKE_HANDLE(2);

        /* Loop each entry */
        for (i = Base;
             i < Base + MAKE_HANDLE(LOW_LEVEL_ENTRIES - 2);
             i += MAKE_HANDLE(1))
=======
        Base = HandleTable->NextHandleNeedingPool + INDEX_TO_HANDLE_VALUE(2);

        /* Loop each entry */
        for (i = Base;
             i < Base + INDEX_TO_HANDLE_VALUE(LOW_LEVEL_ENTRIES - 2);
             i += INDEX_TO_HANDLE_VALUE(1))
>>>>>>> cbc4cfee
        {
            /* Free this entry and move on to the next one */
            HandleEntry->NextFreeTableEntry = i;
            HandleEntry->Value = 0;
            HandleEntry++;
        }

        /* Terminate the last entry */
        HandleEntry->NextFreeTableEntry = 0;
        HandleEntry->Value = 0;
    }

    /* Return the low level table */
    return Low;
}

PHANDLE_TABLE_ENTRY*
NTAPI
ExpAllocateMidLevelTable(IN PHANDLE_TABLE HandleTable,
                         IN BOOLEAN DoInit,
                         OUT PHANDLE_TABLE_ENTRY *LowTableEntry)
{
    PHANDLE_TABLE_ENTRY *Mid, Low;

    /* Allocate the mid level table */
    Mid = ExpAllocateTablePagedPool(HandleTable->QuotaProcess, PAGE_SIZE);
    if (!Mid) return NULL;

    /* Allocate a new low level for it */
    Low = ExpAllocateLowLevelTable(HandleTable, DoInit);
    if (!Low)
    {
        /* We failed, free the mid table */
        ExpFreeTablePagedPool(HandleTable->QuotaProcess, Mid, PAGE_SIZE);
        return NULL;
    }

    /* Link the tables and return the pointer */
    Mid[0] = Low;
    *LowTableEntry = Low;
    return Mid;
}

BOOLEAN
NTAPI
ExpAllocateHandleTableEntrySlow(IN PHANDLE_TABLE HandleTable,
                                IN BOOLEAN DoInit)
{
    ULONG i, j, Index;
    PHANDLE_TABLE_ENTRY Low = NULL, *Mid, **High, *SecondLevel, **ThirdLevel;
    ULONG NewFree, FirstFree;
    PVOID Value;
    ULONG_PTR TableCode = HandleTable->TableCode;
    ULONG_PTR TableBase = TableCode & ~3;
    ULONG TableLevel = (ULONG)(TableCode & 3);
    PAGED_CODE();

    /* Check how many levels we already have */
    if (TableLevel == 0)
    {
        /* Allocate a mid level, since we only have a low level */
        Mid = ExpAllocateMidLevelTable(HandleTable, DoInit, &Low);
        if (!Mid) return FALSE;

        /* Link up the tables */
        Mid[1] = Mid[0];
        Mid[0] = (PVOID)TableBase;

        /* Write the new level and attempt to change the table code */
        TableBase = ((ULONG_PTR)Mid) | 1;
        Value = InterlockedExchangePointer((PVOID*)&HandleTable->TableCode, (PVOID)TableBase);
    }
    else if (TableLevel == 1)
    {
        /* Setup the 2nd level table */
        SecondLevel = (PVOID)TableBase;

        /* Get if the next index can fit in the table */
        i = HandleTable->NextHandleNeedingPool /
<<<<<<< HEAD
            MAKE_HANDLE(LOW_LEVEL_ENTRIES);
=======
            INDEX_TO_HANDLE_VALUE(LOW_LEVEL_ENTRIES);
>>>>>>> cbc4cfee
        if (i < MID_LEVEL_ENTRIES)
        {
            /* We need to allocate a new table */
            Low = ExpAllocateLowLevelTable(HandleTable, DoInit);
            if (!Low) return FALSE;

            /* Update the table */
            Value = InterlockedExchangePointer((PVOID*)&SecondLevel[i], Low);
            ASSERT(Value == NULL);
        }
        else
        {
            /* We need a new high level table */
            High = ExpAllocateTablePagedPool(HandleTable->QuotaProcess,
                                             SizeOfHandle(HIGH_LEVEL_ENTRIES));
            if (!High) return FALSE;

            /* Allocate a new mid level table as well */
            Mid = ExpAllocateMidLevelTable(HandleTable, DoInit, &Low);
            if (!Mid)
            {
                /* We failed, free the high level table as well */
                ExpFreeTablePagedPool(HandleTable->QuotaProcess,
                                      High,
                                      SizeOfHandle(HIGH_LEVEL_ENTRIES));
                return FALSE;
            }

            /* Link up the tables */
            High[0] = (PVOID)TableBase;
            High[1] = Mid;

            /* Write the new table and change the table code */
            TableBase = ((ULONG_PTR)High) | 2;
            Value = InterlockedExchangePointer((PVOID*)&HandleTable->TableCode,
                                               (PVOID)TableBase);
        }
    }
    else if (TableLevel == 2)
    {
        /* Setup the 3rd level table */
        ThirdLevel = (PVOID)TableBase;

        /* Get the index and check if it can fit */
<<<<<<< HEAD
        i = HandleTable->NextHandleNeedingPool / MAKE_HANDLE(MAX_MID_INDEX);
=======
        i = HandleTable->NextHandleNeedingPool / INDEX_TO_HANDLE_VALUE(MAX_MID_INDEX);
>>>>>>> cbc4cfee
        if (i >= HIGH_LEVEL_ENTRIES) return FALSE;

        /* Check if there's no mid-level table */
        if (!ThirdLevel[i])
        {
            /* Allocate a new mid level table */
            Mid = ExpAllocateMidLevelTable(HandleTable, DoInit, &Low);
            if (!Mid) return FALSE;

            /* Update the table pointer */
            Value = InterlockedExchangePointer((PVOID*)&ThirdLevel[i], Mid);
            ASSERT(Value == NULL);
        }
        else
        {
            /* We have one, check at which index we should insert our entry */
<<<<<<< HEAD
            Index = (HandleTable->NextHandleNeedingPool / MAKE_HANDLE(1)) -
=======
            Index = (HandleTable->NextHandleNeedingPool / INDEX_TO_HANDLE_VALUE(1)) -
>>>>>>> cbc4cfee
                     i * MAX_MID_INDEX;
            j = Index / LOW_LEVEL_ENTRIES;

            /* Allocate a new low level */
            Low = ExpAllocateLowLevelTable(HandleTable, DoInit);
            if (!Low) return FALSE;

            /* Update the table pointer */
            Value = InterlockedExchangePointer((PVOID*)&ThirdLevel[i][j], Low);
            ASSERT(Value == NULL);
        }
    }
    else
    {
        /* Something is really broken */
        ASSERT(FALSE);
    }

    /* Update the index of the next handle */
    Index = InterlockedExchangeAdd((PLONG) &HandleTable->NextHandleNeedingPool,
<<<<<<< HEAD
                                   MAKE_HANDLE(LOW_LEVEL_ENTRIES));
=======
                                   INDEX_TO_HANDLE_VALUE(LOW_LEVEL_ENTRIES));
>>>>>>> cbc4cfee

    /* Check if need to initialize the table */
    if (DoInit)
    {
        /* Create a new index number */
<<<<<<< HEAD
        Index += MAKE_HANDLE(1);
=======
        Index += INDEX_TO_HANDLE_VALUE(1);
>>>>>>> cbc4cfee

        /* Start free index change loop */
        for (;;)
        {
            /* Setup the first free index */
            FirstFree = HandleTable->FirstFree;
            Low[LOW_LEVEL_ENTRIES - 1].NextFreeTableEntry = FirstFree;

            /* Change the index */
            NewFree = InterlockedCompareExchange((PLONG) &HandleTable->FirstFree,
                                                 Index,
                                                 FirstFree);
            if (NewFree == FirstFree) break;
        }
    }

    /* All done */
    return TRUE;
}

ULONG
NTAPI
ExpMoveFreeHandles(IN PHANDLE_TABLE HandleTable)
{
    ULONG LastFree, i;

    /* Clear the last free index */
    LastFree = InterlockedExchange((PLONG) &HandleTable->LastFree, 0);

    /* Check if we had no index */
    if (!LastFree) return LastFree;

    /* Acquire the locks we need */
    for (i = 1; i < 4; i++)
    {
        /* Acquire this lock exclusively */
        ExWaitOnPushLock(&HandleTable->HandleTableLock[i]);
    }

    /* Check if we're not strict FIFO */
    if (!HandleTable->StrictFIFO)
    {
        /* Update the first free index */
        if (!InterlockedCompareExchange((PLONG) &HandleTable->FirstFree, LastFree, 0))
        {
            /* We're done, exit */
            return LastFree;
        }
    }

    /* We are strict FIFO, we need to reverse the entries */
    ASSERT(FALSE);
    return LastFree;
}

PHANDLE_TABLE_ENTRY
NTAPI
ExpAllocateHandleTableEntry(IN PHANDLE_TABLE HandleTable,
                            OUT PEXHANDLE NewHandle)
{
    ULONG OldValue, NewValue, NewValue1;
    PHANDLE_TABLE_ENTRY Entry;
    EXHANDLE Handle, OldHandle;
    BOOLEAN Result;
    ULONG i;

    /* Start allocation loop */
    for (;;)
    {
        /* Get the current link */
        OldValue = HandleTable->FirstFree;
        while (!OldValue)
        {
            /* No free entries remain, lock the handle table */
            KeEnterCriticalRegion();
            ExAcquirePushLockExclusive(&HandleTable->HandleTableLock[0]);

            /* Check the value again */
            OldValue = HandleTable->FirstFree;
            if (OldValue)
            {
                /* Another thread has already created a new level, bail out */
                ExReleasePushLockExclusive(&HandleTable->HandleTableLock[0]);
                KeLeaveCriticalRegion();
                break;
            }

            /* Now move any free handles */
            OldValue = ExpMoveFreeHandles(HandleTable);
            if (OldValue)
            {
                /* Another thread has already moved them, bail out */
                ExReleasePushLockExclusive(&HandleTable->HandleTableLock[0]);
                KeLeaveCriticalRegion();
                break;
            }

            /* We're the first one through, so do the actual allocation */
            Result = ExpAllocateHandleTableEntrySlow(HandleTable, TRUE);

            /* Unlock the table and get the value now */
            ExReleasePushLockExclusive(&HandleTable->HandleTableLock[0]);
            KeLeaveCriticalRegion();
            OldValue = HandleTable->FirstFree;

            /* Check if allocation failed */
            if (!Result)
            {
                /* Check if nobody else went through here */
                if (!OldValue)
                {
                    /* We're still the only thread around, so fail */
                    NewHandle->GenericHandleOverlay = NULL;
                    return NULL;
                }
            }
        }

        /* We made it, write the current value */
        Handle.Value = (OldValue & FREE_HANDLE_MASK);

        /* Lookup the entry for this handle */
        Entry = ExpLookupHandleTableEntry(HandleTable, Handle);

        /* Get an available lock and acquire it */
        OldHandle.Value = OldValue;
        i = OldHandle.Index % 4;
        KeEnterCriticalRegion();
        ExAcquirePushLockShared(&HandleTable->HandleTableLock[i]);

        /* Check if the value changed after acquiring the lock */
        if (OldValue != *(volatile ULONG*)&HandleTable->FirstFree)
        {
            /* It did, so try again */
            ExReleasePushLockShared(&HandleTable->HandleTableLock[i]);
            KeLeaveCriticalRegion();
            continue;
        }

        /* Now get the next value and do the compare */
        NewValue = *(volatile ULONG*)&Entry->NextFreeTableEntry;
        NewValue1 = InterlockedCompareExchange((PLONG) &HandleTable->FirstFree,
                                               NewValue,
                                               OldValue);

        /* The change was done, so release the lock */
        ExReleasePushLockShared(&HandleTable->HandleTableLock[i]);
        KeLeaveCriticalRegion();

        /* Check if the compare was successful */
        if (NewValue1 == OldValue)
        {
            /* Make sure that the new handle is in range, and break out */
            ASSERT((NewValue & FREE_HANDLE_MASK) <
                   HandleTable->NextHandleNeedingPool);
            break;
        }
        else
        {
            /* The compare failed, make sure we expected it */
            ASSERT((NewValue1 & FREE_HANDLE_MASK) !=
                   (OldValue & FREE_HANDLE_MASK));
        }
    }

    /* Increase the number of handles */
    InterlockedIncrement(&HandleTable->HandleCount);

    /* Return the handle and the entry */
    *NewHandle = Handle;
    return Entry;
}

PHANDLE_TABLE
NTAPI
ExCreateHandleTable(IN PEPROCESS Process OPTIONAL)
{
    PHANDLE_TABLE HandleTable;
    PAGED_CODE();

    /* Allocate the handle table */
    HandleTable = ExpAllocateHandleTable(Process, TRUE);
    if (!HandleTable) return NULL;

    /* Acquire the handle table lock */
    KeEnterCriticalRegion();
    ExAcquirePushLockExclusive(&HandleTableListLock);

    /* Insert it into the list */
    InsertTailList(&HandleTableListHead, &HandleTable->HandleTableList);

    /* Release the lock */
    ExReleasePushLockExclusive(&HandleTableListLock);
    KeLeaveCriticalRegion();

    /* Return the handle table */
    return HandleTable;
}

HANDLE
NTAPI
ExCreateHandle(IN PHANDLE_TABLE HandleTable,
               IN PHANDLE_TABLE_ENTRY HandleTableEntry)
{
    EXHANDLE Handle;
    PHANDLE_TABLE_ENTRY NewEntry;
    PAGED_CODE();

    /* Start with a clean handle */
    Handle.GenericHandleOverlay = NULL;

    /* Allocate a new entry */
    NewEntry = ExpAllocateHandleTableEntry(HandleTable, &Handle);
    if (NewEntry)
    {
        /* Enter a critical region */
        KeEnterCriticalRegion();

        /* Write the entry */
        *NewEntry = *HandleTableEntry;

        /* Unlock it and leave the critical region */
        ExUnlockHandleTableEntry(HandleTable, NewEntry);
        KeLeaveCriticalRegion();
    }

    /* Return the handle value */
    return Handle.GenericHandleOverlay;
}

VOID
NTAPI
ExpBlockOnLockedHandleEntry(IN PHANDLE_TABLE HandleTable,
                            IN PHANDLE_TABLE_ENTRY HandleTableEntry)
{
    LONG_PTR OldValue;
    EX_PUSH_LOCK_WAIT_BLOCK WaitBlock;

    /* Block on the pushlock */
    ExBlockPushLock(&HandleTable->HandleContentionEvent, &WaitBlock);

    /* Get the current value and check if it's been unlocked */
    OldValue = HandleTableEntry->Value;
    if (!(OldValue) || (OldValue & EXHANDLE_TABLE_ENTRY_LOCK_BIT))
    {
        /* Unblock the pushlock and return */
        ExfUnblockPushLock(&HandleTable->HandleContentionEvent, &WaitBlock);
    }
    else
    {
        /* Wait for it to be unblocked */
        ExWaitForUnblockPushLock(&HandleTable->HandleContentionEvent,
                                 &WaitBlock);
    }
}

BOOLEAN
NTAPI
ExpLockHandleTableEntry(IN PHANDLE_TABLE HandleTable,
                        IN PHANDLE_TABLE_ENTRY HandleTableEntry)
{
    LONG_PTR NewValue, OldValue;

    /* Sanity check */
    ASSERT((KeGetCurrentThread()->CombinedApcDisable != 0) ||
           (KeGetCurrentIrql() == APC_LEVEL));

    /* Start lock loop */
    for (;;)
    {
        /* Get the current value and check if it's locked */
        OldValue = *(volatile LONG_PTR *)&HandleTableEntry->Object;
        if (OldValue & EXHANDLE_TABLE_ENTRY_LOCK_BIT)
        {
            /* It's not locked, remove the lock bit to lock it */
            NewValue = OldValue & ~EXHANDLE_TABLE_ENTRY_LOCK_BIT;
            if (InterlockedCompareExchangePointer(&HandleTableEntry->Object,
                                                  (PVOID)NewValue,
                                                  (PVOID)OldValue) == (PVOID)OldValue)
            {
                /* We locked it, get out */
                return TRUE;
            }
        }
        else
        {
            /* We couldn't lock it, bail out if it's been freed */
            if (!OldValue) return FALSE;
        }

        /* It's locked, wait for it to be unlocked */
        ExpBlockOnLockedHandleEntry(HandleTable, HandleTableEntry);
    }
}

VOID
NTAPI
ExUnlockHandleTableEntry(IN PHANDLE_TABLE HandleTable,
                         IN PHANDLE_TABLE_ENTRY HandleTableEntry)
{
    LONG_PTR OldValue;
    PAGED_CODE();

    /* Sanity check */
    ASSERT((KeGetCurrentThread()->CombinedApcDisable != 0) ||
           (KeGetCurrentIrql() == APC_LEVEL));

    /* Set the lock bit and make sure it wasn't earlier */
    OldValue = InterlockedOr((PLONG) &HandleTableEntry->Value,
                             EXHANDLE_TABLE_ENTRY_LOCK_BIT);
    ASSERT((OldValue & EXHANDLE_TABLE_ENTRY_LOCK_BIT) == 0);

    /* Unblock any waiters */
    ExfUnblockPushLock(&HandleTable->HandleContentionEvent, NULL);
}

VOID
NTAPI
ExRemoveHandleTable(IN PHANDLE_TABLE HandleTable)
{
    PAGED_CODE();

    /* Acquire the table lock */
    KeEnterCriticalRegion();
    ExAcquirePushLockExclusive(&HandleTableListLock);

    /* Remove the table and reset the list */
    RemoveEntryList(&HandleTable->HandleTableList);
    InitializeListHead(&HandleTable->HandleTableList);

    /* Release the lock */
    ExReleasePushLockExclusive(&HandleTableListLock);
    KeLeaveCriticalRegion();
}

VOID
NTAPI
ExDestroyHandleTable(IN PHANDLE_TABLE HandleTable,
                     IN PVOID DestroyHandleProcedure OPTIONAL)
{
    PAGED_CODE();

    /* Remove the handle from the list */
    ExRemoveHandleTable(HandleTable);

    /* Check if we have a destroy callback */
    if (DestroyHandleProcedure)
    {
        /* FIXME: */
        ASSERT(FALSE);
    }

    /* Free the handle table */
    ExpFreeHandleTable(HandleTable);
}

BOOLEAN
NTAPI
ExDestroyHandle(IN PHANDLE_TABLE HandleTable,
                IN HANDLE Handle,
                IN PHANDLE_TABLE_ENTRY HandleTableEntry OPTIONAL)
{
    EXHANDLE ExHandle;
    PVOID Object;
    PAGED_CODE();

    /* Setup the actual handle value */
    ExHandle.GenericHandleOverlay = Handle;

    /* Enter a critical region and check if we have to lookup the handle */
    KeEnterCriticalRegion();
    if (!HandleTableEntry)
    {
        /* Lookup the entry */
        HandleTableEntry = ExpLookupHandleTableEntry(HandleTable, ExHandle);

        /* Make sure that we found an entry, and that it's valid */
        if (!(HandleTableEntry) ||
            !(HandleTableEntry->Object) ||
            (HandleTableEntry->NextFreeTableEntry == -2))
        {
            /* Invalid handle, fail */
            KeLeaveCriticalRegion();
            return FALSE;
        }

        /* Lock the entry */
        if (!ExpLockHandleTableEntry(HandleTable, HandleTableEntry))
        {
            /* Couldn't lock, fail */
            KeLeaveCriticalRegion();
            return FALSE;
        }
    }
    else
    {
        /* Make sure the handle is locked */
        ASSERT((HandleTableEntry->Value & EXHANDLE_TABLE_ENTRY_LOCK_BIT) == 0);
    }

    /* Clear the handle */
    Object = InterlockedExchangePointer((PVOID*)&HandleTableEntry->Object, NULL);

    /* Sanity checks */
    ASSERT(Object != NULL);
    ASSERT((((ULONG_PTR)Object) & EXHANDLE_TABLE_ENTRY_LOCK_BIT) == 0);

    /* Unblock the pushlock */
    ExfUnblockPushLock(&HandleTable->HandleContentionEvent, NULL);

    /* Free the actual entry */
    ExpFreeHandleTableEntry(HandleTable, ExHandle, HandleTableEntry);

    /* If we got here, return success */
    KeLeaveCriticalRegion();
    return TRUE;
}

PHANDLE_TABLE_ENTRY
NTAPI
ExMapHandleToPointer(IN PHANDLE_TABLE HandleTable,
                     IN HANDLE Handle)
{
    EXHANDLE ExHandle;
    PHANDLE_TABLE_ENTRY HandleTableEntry;
    PAGED_CODE();

    /* Set the handle value */
    ExHandle.GenericHandleOverlay = Handle;

    /* Fail if we got an invalid index */
    if (!(ExHandle.Index & (LOW_LEVEL_ENTRIES - 1))) return NULL;

    /* Do the lookup */
    HandleTableEntry = ExpLookupHandleTableEntry(HandleTable, ExHandle);
    if (!HandleTableEntry) return NULL;

    /* Lock it */
    if (!ExpLockHandleTableEntry(HandleTable, HandleTableEntry)) return NULL;

    /* Return the entry */
    return HandleTableEntry;
}

PHANDLE_TABLE
NTAPI
ExDupHandleTable(IN PEPROCESS Process,
                 IN PHANDLE_TABLE HandleTable,
                 IN PEX_DUPLICATE_HANDLE_CALLBACK DupHandleProcedure,
                 IN ULONG_PTR Mask)
{
    PHANDLE_TABLE NewTable;
    EXHANDLE Handle;
    PHANDLE_TABLE_ENTRY HandleTableEntry, NewEntry;
    BOOLEAN Failed = FALSE;
    PAGED_CODE();

    /* Allocate the duplicated copy */
    NewTable = ExpAllocateHandleTable(Process, FALSE);
    if (!NewTable) return NULL;

    /* Loop each entry */
    while (NewTable->NextHandleNeedingPool <
           HandleTable->NextHandleNeedingPool)
    {
        /* Insert it into the duplicated copy */
        if (!ExpAllocateHandleTableEntrySlow(NewTable, FALSE))
        {
            /* Insert failed, free the new copy and return */
            ExpFreeHandleTable(NewTable);
            return NULL;
        }
    }

    /* Setup the initial handle table data */
    NewTable->HandleCount = 0;
    NewTable->ExtraInfoPages = 0;
    NewTable->FirstFree = 0;

    /* Setup the first handle value  */
<<<<<<< HEAD
    Handle.Value = MAKE_HANDLE(1);
=======
    Handle.Value = INDEX_TO_HANDLE_VALUE(1);
>>>>>>> cbc4cfee

    /* Enter a critical region and lookup the new entry */
    KeEnterCriticalRegion();
    while ((NewEntry = ExpLookupHandleTableEntry(NewTable, Handle)))
    {
        /* Lookup the old entry */
        HandleTableEntry = ExpLookupHandleTableEntry(HandleTable, Handle);

        /* Loop each entry */
        do
        {
            /* Check if it doesn't match the audit mask */
            if (!(HandleTableEntry->Value & Mask))
            {
                /* Free it since we won't use it */
                Failed = TRUE;
            }
            else
            {
                /* Lock the entry */
                if (!ExpLockHandleTableEntry(HandleTable, HandleTableEntry))
                {
                    /* Free it since we can't lock it, so we won't use it */
                    Failed = TRUE;
                }
                else
                {
                    /* Copy the handle value */
                    *NewEntry = *HandleTableEntry;

                    /* Call the duplicate callback */
                    if (DupHandleProcedure(Process,
                                           HandleTable,
                                           HandleTableEntry,
                                           NewEntry))
                    {
                        /* Clear failure flag */
                        Failed = FALSE;

                        /* Lock the entry, increase the handle count */
                        NewEntry->Value |= EXHANDLE_TABLE_ENTRY_LOCK_BIT;
                        NewTable->HandleCount++;
                    }
                    else
                    {
                        /* Duplication callback refused, fail */
                        Failed = TRUE;
                    }
                }
            }

            /* Check if we failed earlier and need to free */
            if (Failed)
            {
                /* Free this entry */
                NewEntry->Object = NULL;
                NewEntry->NextFreeTableEntry = NewTable->FirstFree;
                NewTable->FirstFree = (ULONG)Handle.Value;
            }

            /* Increase the handle value and move to the next entry */
<<<<<<< HEAD
            Handle.Value += MAKE_HANDLE(1);
            NewEntry++;
            HandleTableEntry++;
        } while (Handle.Value % MAKE_HANDLE(LOW_LEVEL_ENTRIES));

        /* We're done, skip the last entry */
        Handle.Value += MAKE_HANDLE(1);
=======
            Handle.Value += INDEX_TO_HANDLE_VALUE(1);
            NewEntry++;
            HandleTableEntry++;
        } while (Handle.Value % INDEX_TO_HANDLE_VALUE(LOW_LEVEL_ENTRIES));

        /* We're done, skip the last entry */
        Handle.Value += INDEX_TO_HANDLE_VALUE(1);
>>>>>>> cbc4cfee
    }

    /* Acquire the table lock and insert this new table into the list */
    ExAcquirePushLockExclusive(&HandleTableListLock);
    InsertTailList(&HandleTableListHead, &NewTable->HandleTableList);
    ExReleasePushLockExclusive(&HandleTableListLock);

    /* Leave the critical region we entered previously and return the table */
    KeLeaveCriticalRegion();
    return NewTable;
}

BOOLEAN
NTAPI
ExChangeHandle(IN PHANDLE_TABLE HandleTable,
               IN HANDLE Handle,
               IN PEX_CHANGE_HANDLE_CALLBACK ChangeRoutine,
               IN ULONG_PTR Context)
{
    EXHANDLE ExHandle;
    PHANDLE_TABLE_ENTRY HandleTableEntry;
    BOOLEAN Result = FALSE;
    PAGED_CODE();

    /* Set the handle value */
    ExHandle.GenericHandleOverlay = Handle;

    /* Find the entry for this handle */
    HandleTableEntry = ExpLookupHandleTableEntry(HandleTable, ExHandle);

    /* Make sure that we found an entry, and that it's valid */
    if (!(HandleTableEntry) ||
        !(HandleTableEntry->Object) ||
        (HandleTableEntry->NextFreeTableEntry == -2))
    {
        /* It isn't, fail */
        return FALSE;
    }

    /* Enter a critical region */
    KeEnterCriticalRegion();

    /* Try locking the handle entry */
    if (ExpLockHandleTableEntry(HandleTable, HandleTableEntry))
    {
        /* Call the change routine and unlock the entry */
        Result = ChangeRoutine(HandleTableEntry, Context);
        ExUnlockHandleTableEntry(HandleTable, HandleTableEntry);
    }

    /* Leave the critical region and return the callback result */
    KeLeaveCriticalRegion();
    return Result;
}

VOID
NTAPI
ExSweepHandleTable(IN PHANDLE_TABLE HandleTable,
                   IN PEX_SWEEP_HANDLE_CALLBACK EnumHandleProcedure,
                   IN PVOID Context)
{
    EXHANDLE Handle;
    PHANDLE_TABLE_ENTRY HandleTableEntry;
    PAGED_CODE();

    /* Set the initial value and loop the entries */
<<<<<<< HEAD
    Handle.Value = MAKE_HANDLE(1);
=======
    Handle.Value = INDEX_TO_HANDLE_VALUE(1);
>>>>>>> cbc4cfee
    while ((HandleTableEntry = ExpLookupHandleTableEntry(HandleTable, Handle)))
    {
        /* Loop each handle */
        do
        {
            /* Lock the entry */
            if (ExpLockHandleTableEntry(HandleTable, HandleTableEntry))
            {
                /* Notify the callback routine */
                EnumHandleProcedure(HandleTableEntry,
                                    Handle.GenericHandleOverlay,
                                    Context);
            }

            /* Go to the next handle and entry */
<<<<<<< HEAD
            Handle.Value += MAKE_HANDLE(1);
            HandleTableEntry++;
        } while (Handle.Value % MAKE_HANDLE(LOW_LEVEL_ENTRIES));

        /* Skip past the last entry */
        Handle.Value += MAKE_HANDLE(1);
=======
            Handle.Value += INDEX_TO_HANDLE_VALUE(1);
            HandleTableEntry++;
        } while (Handle.Value % INDEX_TO_HANDLE_VALUE(LOW_LEVEL_ENTRIES));

        /* Skip past the last entry */
        Handle.Value += INDEX_TO_HANDLE_VALUE(1);
>>>>>>> cbc4cfee
    }
}

/*
 * @implemented
 */
BOOLEAN
NTAPI
ExEnumHandleTable(IN PHANDLE_TABLE HandleTable,
                  IN PEX_ENUM_HANDLE_CALLBACK EnumHandleProcedure,
                  IN OUT PVOID Context,
                  OUT PHANDLE EnumHandle OPTIONAL)
{
    EXHANDLE Handle;
    PHANDLE_TABLE_ENTRY HandleTableEntry;
    BOOLEAN Result = FALSE;
    PAGED_CODE();

    /* Enter a critical region */
    KeEnterCriticalRegion();

    /* Set the initial value and loop the entries */
    Handle.Value = 0;
    while ((HandleTableEntry = ExpLookupHandleTableEntry(HandleTable, Handle)))
    {
        /* Validate the entry */
        if ((HandleTableEntry->Object) &&
            (HandleTableEntry->NextFreeTableEntry != -2))
        {
            /* Lock the entry */
            if (ExpLockHandleTableEntry(HandleTable, HandleTableEntry))
            {
                /* Notify the callback routine */
                Result = EnumHandleProcedure(HandleTableEntry,
                                             Handle.GenericHandleOverlay,
                                             Context);

                /* Unlock it */
                ExUnlockHandleTableEntry(HandleTable, HandleTableEntry);

                /* Was this the one looked for? */
                if (Result)
                {
                    /* If so, return it if requested */
                    if (EnumHandle) *EnumHandle = Handle.GenericHandleOverlay;
                    break;
                }
            }
        }

        /* Go to the next entry */
<<<<<<< HEAD
        Handle.Value += MAKE_HANDLE(1);
=======
        Handle.Value += INDEX_TO_HANDLE_VALUE(1);
>>>>>>> cbc4cfee
    }

    /* Leave the critical region and return callback result */
    KeLeaveCriticalRegion();
    return Result;
}<|MERGE_RESOLUTION|>--- conflicted
+++ resolved
@@ -18,12 +18,7 @@
 LIST_ENTRY HandleTableListHead;
 EX_PUSH_LOCK HandleTableListLock;
 #define SizeOfHandle(x) (sizeof(HANDLE) * (x))
-<<<<<<< HEAD
-#define MAKE_HANDLE(x) ((x) << 2)
-#define CLEAR_HANDLE(x) MAKE_HANDLE(x.Index)
-=======
 #define INDEX_TO_HANDLE_VALUE(x) ((x) << HANDLE_TAG_BITS)
->>>>>>> cbc4cfee
 
 /* PRIVATE FUNCTIONS *********************************************************/
 
@@ -73,22 +68,14 @@
 
             /* Get the mid level pointer array */
             PointerArray = PointerArray[Handle.HighIndex];
-<<<<<<< HEAD
-            ASSERT(PointerArray == NULL);
-=======
             ASSERT(PointerArray != NULL);
->>>>>>> cbc4cfee
 
             /* Fall through */
         case 1:
 
             /* Get the handle array */
             HandleArray = PointerArray[Handle.MidIndex];
-<<<<<<< HEAD
-            ASSERT(HandleArray == NULL);
-=======
             ASSERT(HandleArray != NULL);
->>>>>>> cbc4cfee
 
             /* Fall through */
         case 0:
@@ -283,21 +270,13 @@
     InterlockedDecrement(&HandleTable->HandleCount);
 
     /* Mark the handle as free */
-<<<<<<< HEAD
-    NewValue = (ULONG)CLEAR_HANDLE(Handle);
-=======
     Handle.TagBits = 0;
->>>>>>> cbc4cfee
 
     /* Check if we're FIFO */
     if (!HandleTable->StrictFIFO)
     {
         /* Select a lock index */
-<<<<<<< HEAD
-        i = Handle.Index % 4;
-=======
         LockIndex = Handle.Index % 4;
->>>>>>> cbc4cfee
 
         /* Select which entry to use */
         Free = (HandleTable->HandleTableLock[LockIndex].Locked) ?
@@ -378,11 +357,7 @@
         {
             /* Set up the free data */
             HandleEntry->Value = 0;
-<<<<<<< HEAD
-            HandleEntry->NextFreeTableEntry = MAKE_HANDLE(i + 1);
-=======
             HandleEntry->NextFreeTableEntry = INDEX_TO_HANDLE_VALUE(i + 1);
->>>>>>> cbc4cfee
 
             /* Move to the next entry */
             HandleEntry++;
@@ -391,19 +366,11 @@
         /* Terminate the last entry */
         HandleEntry->Value = 0;
         HandleEntry->NextFreeTableEntry = 0;
-<<<<<<< HEAD
-        HandleTable->FirstFree = MAKE_HANDLE(1);
-    }
-
-    /* Set the next handle needing pool after our allocated page from above */
-    HandleTable->NextHandleNeedingPool = MAKE_HANDLE(LOW_LEVEL_ENTRIES);
-=======
         HandleTable->FirstFree = INDEX_TO_HANDLE_VALUE(1);
     }
 
     /* Set the next handle needing pool after our allocated page from above */
     HandleTable->NextHandleNeedingPool = INDEX_TO_HANDLE_VALUE(LOW_LEVEL_ENTRIES);
->>>>>>> cbc4cfee
 
     /* Setup the rest of the handle table data */
     HandleTable->QuotaProcess = Process;
@@ -445,21 +412,12 @@
     {
         /* Go to the next entry and the base entry */
         HandleEntry++;
-<<<<<<< HEAD
-        Base = HandleTable->NextHandleNeedingPool + MAKE_HANDLE(2);
-
-        /* Loop each entry */
-        for (i = Base;
-             i < Base + MAKE_HANDLE(LOW_LEVEL_ENTRIES - 2);
-             i += MAKE_HANDLE(1))
-=======
         Base = HandleTable->NextHandleNeedingPool + INDEX_TO_HANDLE_VALUE(2);
 
         /* Loop each entry */
         for (i = Base;
              i < Base + INDEX_TO_HANDLE_VALUE(LOW_LEVEL_ENTRIES - 2);
              i += INDEX_TO_HANDLE_VALUE(1))
->>>>>>> cbc4cfee
         {
             /* Free this entry and move on to the next one */
             HandleEntry->NextFreeTableEntry = i;
@@ -539,11 +497,7 @@
 
         /* Get if the next index can fit in the table */
         i = HandleTable->NextHandleNeedingPool /
-<<<<<<< HEAD
-            MAKE_HANDLE(LOW_LEVEL_ENTRIES);
-=======
             INDEX_TO_HANDLE_VALUE(LOW_LEVEL_ENTRIES);
->>>>>>> cbc4cfee
         if (i < MID_LEVEL_ENTRIES)
         {
             /* We need to allocate a new table */
@@ -588,11 +542,7 @@
         ThirdLevel = (PVOID)TableBase;
 
         /* Get the index and check if it can fit */
-<<<<<<< HEAD
-        i = HandleTable->NextHandleNeedingPool / MAKE_HANDLE(MAX_MID_INDEX);
-=======
         i = HandleTable->NextHandleNeedingPool / INDEX_TO_HANDLE_VALUE(MAX_MID_INDEX);
->>>>>>> cbc4cfee
         if (i >= HIGH_LEVEL_ENTRIES) return FALSE;
 
         /* Check if there's no mid-level table */
@@ -609,11 +559,7 @@
         else
         {
             /* We have one, check at which index we should insert our entry */
-<<<<<<< HEAD
-            Index = (HandleTable->NextHandleNeedingPool / MAKE_HANDLE(1)) -
-=======
             Index = (HandleTable->NextHandleNeedingPool / INDEX_TO_HANDLE_VALUE(1)) -
->>>>>>> cbc4cfee
                      i * MAX_MID_INDEX;
             j = Index / LOW_LEVEL_ENTRIES;
 
@@ -634,21 +580,13 @@
 
     /* Update the index of the next handle */
     Index = InterlockedExchangeAdd((PLONG) &HandleTable->NextHandleNeedingPool,
-<<<<<<< HEAD
-                                   MAKE_HANDLE(LOW_LEVEL_ENTRIES));
-=======
                                    INDEX_TO_HANDLE_VALUE(LOW_LEVEL_ENTRIES));
->>>>>>> cbc4cfee
 
     /* Check if need to initialize the table */
     if (DoInit)
     {
         /* Create a new index number */
-<<<<<<< HEAD
-        Index += MAKE_HANDLE(1);
-=======
         Index += INDEX_TO_HANDLE_VALUE(1);
->>>>>>> cbc4cfee
 
         /* Start free index change loop */
         for (;;)
@@ -1129,11 +1067,7 @@
     NewTable->FirstFree = 0;
 
     /* Setup the first handle value  */
-<<<<<<< HEAD
-    Handle.Value = MAKE_HANDLE(1);
-=======
     Handle.Value = INDEX_TO_HANDLE_VALUE(1);
->>>>>>> cbc4cfee
 
     /* Enter a critical region and lookup the new entry */
     KeEnterCriticalRegion();
@@ -1195,15 +1129,6 @@
             }
 
             /* Increase the handle value and move to the next entry */
-<<<<<<< HEAD
-            Handle.Value += MAKE_HANDLE(1);
-            NewEntry++;
-            HandleTableEntry++;
-        } while (Handle.Value % MAKE_HANDLE(LOW_LEVEL_ENTRIES));
-
-        /* We're done, skip the last entry */
-        Handle.Value += MAKE_HANDLE(1);
-=======
             Handle.Value += INDEX_TO_HANDLE_VALUE(1);
             NewEntry++;
             HandleTableEntry++;
@@ -1211,7 +1136,6 @@
 
         /* We're done, skip the last entry */
         Handle.Value += INDEX_TO_HANDLE_VALUE(1);
->>>>>>> cbc4cfee
     }
 
     /* Acquire the table lock and insert this new table into the list */
@@ -1278,11 +1202,7 @@
     PAGED_CODE();
 
     /* Set the initial value and loop the entries */
-<<<<<<< HEAD
-    Handle.Value = MAKE_HANDLE(1);
-=======
     Handle.Value = INDEX_TO_HANDLE_VALUE(1);
->>>>>>> cbc4cfee
     while ((HandleTableEntry = ExpLookupHandleTableEntry(HandleTable, Handle)))
     {
         /* Loop each handle */
@@ -1298,21 +1218,12 @@
             }
 
             /* Go to the next handle and entry */
-<<<<<<< HEAD
-            Handle.Value += MAKE_HANDLE(1);
-            HandleTableEntry++;
-        } while (Handle.Value % MAKE_HANDLE(LOW_LEVEL_ENTRIES));
-
-        /* Skip past the last entry */
-        Handle.Value += MAKE_HANDLE(1);
-=======
             Handle.Value += INDEX_TO_HANDLE_VALUE(1);
             HandleTableEntry++;
         } while (Handle.Value % INDEX_TO_HANDLE_VALUE(LOW_LEVEL_ENTRIES));
 
         /* Skip past the last entry */
         Handle.Value += INDEX_TO_HANDLE_VALUE(1);
->>>>>>> cbc4cfee
     }
 }
 
@@ -1364,11 +1275,7 @@
         }
 
         /* Go to the next entry */
-<<<<<<< HEAD
-        Handle.Value += MAKE_HANDLE(1);
-=======
         Handle.Value += INDEX_TO_HANDLE_VALUE(1);
->>>>>>> cbc4cfee
     }
 
     /* Leave the critical region and return callback result */
