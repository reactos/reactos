--- conflicted
+++ resolved
@@ -779,13 +779,8 @@
         VidSolidColorFill(ProgressBarLeft,
                           ProgressBarTop,
                           ProgressBarLeft + FillCount,
-<<<<<<< HEAD
                           ProgressBarTop + ProgressBarHeight,
-                          15);
-=======
-                          ProgressBarTop + 12,
                           BV_COLOR_WHITE);
->>>>>>> 1017c73a
 
         /* Release the lock */
         InbvReleaseLock();
