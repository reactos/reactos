/*
 * Unit tests for mapping functions
 *
 * Copyright (c) 2005 Huw Davies
 * Copyright (c) 2008 Dmitry  Timoshkov
 *
 * This library is free software; you can redistribute it and/or
 * modify it under the terms of the GNU Lesser General Public
 * License as published by the Free Software Foundation; either
 * version 2.1 of the License, or (at your option) any later version.
 *
 * This library is distributed in the hope that it will be useful,
 * but WITHOUT ANY WARRANTY; without even the implied warranty of
 * MERCHANTABILITY or FITNESS FOR A PARTICULAR PURPOSE.  See the GNU
 * Lesser General Public License for more details.
 *
 * You should have received a copy of the GNU Lesser General Public
 * License along with this library; if not, write to the Free Software
 * Foundation, Inc., 51 Franklin St, Fifth Floor, Boston, MA 02110-1301, USA
 */

#include <stdio.h>
#include <math.h>

#include "wine/test.h"
#include "winbase.h"
#include "wingdi.h"
#include "winuser.h"
#include "winerror.h"

<<<<<<< HEAD
#define rough_match(got, expected) (abs((got) - (expected)) <= 5)
=======
static DWORD (WINAPI *pSetLayout)(HDC hdc, DWORD layout);
static DWORD (WINAPI *pGetLayout)(HDC hdc);
static INT (WINAPI *pGetRandomRgn)(HDC hDC, HRGN hRgn, INT iCode);
static BOOL (WINAPI *pGetTransform)(HDC, DWORD, XFORM *);
static BOOL (WINAPI *pSetVirtualResolution)(HDC, DWORD, DWORD, DWORD, DWORD);

#define rough_match(got, expected) (abs( MulDiv( (got) - (expected), 1000, (expected) )) <= 5)
>>>>>>> 2a8a0238

#define expect_LPtoDP(_hdc, _x, _y) \
{ \
    POINT _pt = { 1000, 1000 }; \
    LPtoDP(_hdc, &_pt, 1); \
    ok(rough_match(_pt.x, _x), "expected x %d, got %d\n", (_x), _pt.x); \
    ok(rough_match(_pt.y, _y), "expected y %d, got %d\n", (_y), _pt.y); \
}

#define expect_world_trasform(_hdc, _em11, _em22) \
{ \
    BOOL _ret; \
    XFORM _xform; \
    SetLastError(0xdeadbeef); \
    _ret = GetWorldTransform(_hdc, &_xform); \
    if (GetLastError() != ERROR_CALL_NOT_IMPLEMENTED) \
    { \
        ok(_ret, "GetWorldTransform error %u\n", GetLastError()); \
        ok(_xform.eM11 == (_em11), "expected %f, got %f\n", (_em11), _xform.eM11); \
        ok(_xform.eM12 == 0.0, "expected 0.0, got %f\n", _xform.eM12); \
        ok(_xform.eM21 == 0.0, "expected 0.0, got %f\n", _xform.eM21); \
        ok(_xform.eM22 == (_em22), "expected %f, got %f\n", (_em22), _xform.eM22); \
        ok(_xform.eDx == 0.0, "expected 0.0, got %f\n", _xform.eDx); \
        ok(_xform.eDy == 0.0, "expected 0.0, got %f\n", _xform.eDy); \
    } \
}

#define expect_dc_ext(_func, _hdc, _cx, _cy) \
{ \
    BOOL _ret; \
    SIZE _size; \
    SetLastError(0xdeadbeef); \
    _ret = _func(_hdc, &_size); \
    ok(_ret, #_func " error %u\n", GetLastError()); \
    ok(_size.cx == (_cx), "expected cx %d, got %d\n", (_cx), _size.cx); \
    ok(_size.cy == (_cy), "expected cy %d, got %d\n", (_cy), _size.cy); \
}

#define expect_viewport_ext(_hdc, _cx, _cy) expect_dc_ext(GetViewportExtEx, _hdc, _cx, _cy)
#define expect_window_ext(_hdc, _cx, _cy)  expect_dc_ext(GetWindowExtEx, _hdc, _cx, _cy)

static void test_world_transform(void)
{
    BOOL is_win9x;
    HDC hdc;
    INT ret, size_cx, size_cy, res_x, res_y, dpi_x, dpi_y;
    XFORM xform;
    SIZE size;

    SetLastError(0xdeadbeef);
    GetWorldTransform(0, NULL);
    is_win9x = GetLastError() == ERROR_CALL_NOT_IMPLEMENTED;

    hdc = CreateCompatibleDC(0);

    xform.eM11 = 1.0f;
    xform.eM12 = 0.0f;
    xform.eM21 = 0.0f;
    xform.eM22 = 1.0f;
    xform.eDx = 0.0f;
    xform.eDy = 0.0f;
    ret = SetWorldTransform(hdc, &xform);
    ok(!ret, "SetWorldTransform should fail in GM_COMPATIBLE mode\n");

    size_cx = GetDeviceCaps(hdc, HORZSIZE);
    size_cy = GetDeviceCaps(hdc, VERTSIZE);
    res_x = GetDeviceCaps(hdc, HORZRES);
    res_y = GetDeviceCaps(hdc, VERTRES);
    dpi_x = GetDeviceCaps(hdc, LOGPIXELSX);
    dpi_y = GetDeviceCaps(hdc, LOGPIXELSY);
    trace("dc size %d x %d, resolution %d x %d dpi %d x %d\n",
          size_cx, size_cy, res_x, res_y, dpi_x, dpi_y );

    expect_viewport_ext(hdc, 1, 1);
    expect_window_ext(hdc, 1, 1);
    expect_world_trasform(hdc, 1.0, 1.0);
    expect_LPtoDP(hdc, 1000, 1000);

    SetLastError(0xdeadbeef);
    ret = SetMapMode(hdc, MM_LOMETRIC);
    ok(ret == MM_TEXT, "expected MM_TEXT, got %d\n", ret);

    if (is_win9x)
    {
        expect_viewport_ext(hdc, dpi_x, dpi_y);
        expect_window_ext(hdc, 254, -254);
    }
    else
    {
        expect_viewport_ext(hdc, res_x, -res_y);
        ok( GetWindowExtEx( hdc, &size ), "GetWindowExtEx failed\n" );
        ok( size.cx == size_cx * 10 ||
            size.cx == MulDiv( res_x, 254, dpi_x ),  /* Vista uses a more precise method */
            "expected cx %d or %d, got %d\n", size_cx * 10, MulDiv( res_x, 254, dpi_x ), size.cx );
        ok( size.cy == size_cy * 10 ||
            size.cy == MulDiv( res_y, 254, dpi_y ),  /* Vista uses a more precise method */
            "expected cy %d or %d, got %d\n", size_cy * 10, MulDiv( res_y, 254, dpi_y ), size.cy );
    }
    expect_world_trasform(hdc, 1.0, 1.0);
    expect_LPtoDP(hdc, MulDiv(1000 / 10, res_x, size_cx), -MulDiv(1000 / 10, res_y, size_cy));

    SetLastError(0xdeadbeef);
    ret = SetMapMode(hdc, MM_TEXT);
    ok(ret == MM_LOMETRIC, "expected MM_LOMETRIC, got %d\n", ret);

    expect_viewport_ext(hdc, 1, 1);
    expect_window_ext(hdc, 1, 1);
    expect_world_trasform(hdc, 1.0, 1.0);
    expect_LPtoDP(hdc, 1000, 1000);

    ret = SetGraphicsMode(hdc, GM_ADVANCED);
    if (!ret)
    {
        DeleteDC(hdc);
        skip("GM_ADVANCED is not supported on this platform\n");
        return;
    }

    expect_viewport_ext(hdc, 1, 1);
    expect_window_ext(hdc, 1, 1);
    expect_world_trasform(hdc, 1.0, 1.0);
    expect_LPtoDP(hdc, 1000, 1000);

    /* The transform must conform to (eM11 * eM22 != eM12 * eM21) requirement */
    xform.eM11 = 1.0f;
    xform.eM12 = 2.0f;
    xform.eM21 = 1.0f;
    xform.eM22 = 2.0f;
    xform.eDx = 0.0f;
    xform.eDy = 0.0f;
    ret = SetWorldTransform(hdc, &xform);
    ok(!ret ||
       broken(ret), /* NT4 */
       "SetWorldTransform should fail with an invalid xform\n");

    xform.eM11 = 20.0f;
    xform.eM12 = 0.0f;
    xform.eM21 = 0.0f;
    xform.eM22 = 20.0f;
    xform.eDx = 0.0f;
    xform.eDy = 0.0f;
    SetLastError(0xdeadbeef);
    ret = SetWorldTransform(hdc, &xform);
    ok(ret, "SetWorldTransform error %u\n", GetLastError());

    expect_viewport_ext(hdc, 1, 1);
    expect_window_ext(hdc, 1, 1);
    expect_world_trasform(hdc, 20.0, 20.0);
    expect_LPtoDP(hdc, 20000, 20000);

    SetLastError(0xdeadbeef);
    ret = SetMapMode(hdc, MM_LOMETRIC);
    ok(ret == MM_TEXT, "expected MM_TEXT, got %d\n", ret);

    expect_viewport_ext(hdc, res_x, -res_y);
    ok( GetWindowExtEx( hdc, &size ), "GetWindowExtEx failed\n" );
    ok( size.cx == size_cx * 10 ||
        size.cx == MulDiv( res_x, 254, dpi_x ),  /* Vista uses a more precise method */
        "expected cx %d or %d, got %d\n", size_cx * 10, MulDiv( res_x, 254, dpi_x ), size.cx );
    ok( size.cy == size_cy * 10 ||
        size.cy == MulDiv( res_y, 254, dpi_y ),  /* Vista uses a more precise method */
        "expected cy %d or %d, got %d\n", size_cy * 10, MulDiv( res_y, 254, dpi_y ), size.cy );
    expect_world_trasform(hdc, 20.0, 20.0);
    expect_LPtoDP(hdc, MulDiv(20000, res_x, size.cx), -MulDiv(20000, res_y, size.cy));

    SetLastError(0xdeadbeef);
    ret = SetMapMode(hdc, MM_TEXT);
    ok(ret == MM_LOMETRIC, "expected MM_LOMETRIC, got %d\n", ret);

    expect_viewport_ext(hdc, 1, 1);
    expect_window_ext(hdc, 1, 1);
    expect_world_trasform(hdc, 20.0, 20.0);
    expect_LPtoDP(hdc, 20000, 20000);

    ret = SetGraphicsMode(hdc, GM_COMPATIBLE);
    ok(ret, "SetGraphicsMode(GM_COMPATIBLE) should not fail if DC has't an identity transform\n");
    ret = GetGraphicsMode(hdc);
    ok(ret == GM_COMPATIBLE, "expected GM_COMPATIBLE, got %d\n", ret);

    expect_viewport_ext(hdc, 1, 1);
    expect_window_ext(hdc, 1, 1);
<<<<<<< HEAD
    expect_world_trasform(hdc, 20.0, 20.0);
    expect_LPtoDP(hdc, 20000, 20000);
=======
    expect_world_transform(hdc, 1.0, 1.0);
    expect_LPtoDP(hdc, -1000 + 99, 1000);
    GetViewportOrgEx( hdc, &pt );
    ok( pt.x == 0 && pt.y == 0, "wrong origin %d,%d\n", pt.x, pt.y );
    GetWindowOrgEx( hdc, &pt );
    ok( pt.x == 0 && pt.y == 0, "wrong origin %d,%d\n", pt.x, pt.y );
    GetDCOrgEx( hdc, &pt );
    ok( pt.x == 0 && pt.y == 0, "wrong origin %d,%d\n", pt.x, pt.y );
    if (pGetTransform)
    {
        XFORM xform;
        BOOL ret = pGetTransform( hdc, 0x204, &xform ); /* World -> Device */
        ok( ret, "got %d\n", ret );
        ok( xform.eM11 == -1.0, "got %f\n", xform.eM11 );
        ok( xform.eM12 == 0.0, "got %f\n", xform.eM12 );
        ok( xform.eM21 == 0.0, "got %f\n", xform.eM21 );
        ok( xform.eM22 == 1.0, "got %f\n", xform.eM22 );
        ok( xform.eDx == 99.0, "got %f\n", xform.eDx );
        ok( xform.eDy == 0.0, "got %f\n", xform.eDy );
    }

    SetRect( &rc, 10, 10, 20, 20 );
    IntersectClipRect( hdc, 10, 10, 20, 20 );
    hrgn = CreateRectRgn( 0, 0, 0, 0 );
    GetClipRgn( hdc, hrgn );
    GetRgnBox( hrgn, &ret_rc );
    ok( EqualRect( &rc, &ret_rc ), "wrong clip box %s\n", wine_dbgstr_rect( &ret_rc ));
    pSetLayout( hdc, LAYOUT_LTR );
    SetRect( &rc, 80, 10, 90, 20 );
    GetClipRgn( hdc, hrgn );
    GetRgnBox( hrgn, &ret_rc );
    ok( EqualRect( &rc, &ret_rc ), "wrong clip box %s\n", wine_dbgstr_rect( &ret_rc ));
    GetClipBox( hdc, &ret_rc );
    ok( EqualRect( &rc, &ret_rc ), "wrong clip box %s\n", wine_dbgstr_rect( &ret_rc ));
    IntersectClipRect( hdc, 80, 10, 85, 20 );
    pSetLayout( hdc, LAYOUT_RTL );
    SetRect( &rc, 15, 10, 20, 20 );
    GetClipRgn( hdc, hrgn );
    GetRgnBox( hrgn, &ret_rc );
    ok( EqualRect( &rc, &ret_rc ), "wrong clip box %s\n", wine_dbgstr_rect( &ret_rc ));
    GetClipBox( hdc, &ret_rc );
    ok( EqualRect( &rc, &ret_rc ), "wrong clip box %s\n", wine_dbgstr_rect( &ret_rc ));
    SetRectRgn( hrgn, 60, 10, 80, 20 );
    pSetLayout( hdc, LAYOUT_LTR );
    ExtSelectClipRgn( hdc, hrgn, RGN_OR );
    pSetLayout( hdc, LAYOUT_RTL );
    SetRect( &rc, 15, 10, 40, 20 );
    GetClipRgn( hdc, hrgn );
    GetRgnBox( hrgn, &ret_rc );
    ok( EqualRect( &rc, &ret_rc ), "wrong clip box %s\n", wine_dbgstr_rect( &ret_rc ));
    GetClipBox( hdc, &ret_rc );
    ok( EqualRect( &rc, &ret_rc ), "wrong clip box %s\n", wine_dbgstr_rect( &ret_rc ));

    /* OffsetClipRgn mirrors too */
    OffsetClipRgn( hdc, 5, 5 );
    OffsetRect( &rc, 5, 5 );
    GetClipRgn( hdc, hrgn );
    GetRgnBox( hrgn, &ret_rc );
    ok( EqualRect( &rc, &ret_rc ), "wrong clip box %s\n", wine_dbgstr_rect( &ret_rc ));

    /* GetRandomRgn returns the raw region */
    if (pGetRandomRgn)
    {
        SetRect( &rc, 55, 15, 80, 25 );
        pGetRandomRgn( hdc, hrgn, 1 );
        GetRgnBox( hrgn, &ret_rc );
        ok( EqualRect( &rc, &ret_rc ), "wrong clip box %s\n", wine_dbgstr_rect( &ret_rc ));
    }

    SetMapMode(hdc, MM_LOMETRIC);
    ret = GetMapMode( hdc );
    ok(ret == MM_ANISOTROPIC, "expected MM_ANISOTROPIC, got %d\n", ret);

    expect_viewport_ext(hdc, res_x, -res_y);
    ok( GetWindowExtEx( hdc, &size ), "GetWindowExtEx failed\n" );
    ok( rough_match( size.cx, size_cx * 10 ) ||
        rough_match( size.cx, MulDiv( res_x, 254, dpi_x )),  /* Vista uses a more precise method */
        "expected cx %d or %d, got %d\n", size_cx * 10, MulDiv( res_x, 254, dpi_x ), size.cx );
    ok( rough_match( size.cy, size_cy * 10 ) ||
        rough_match( size.cy, MulDiv( res_y, 254, dpi_y )),  /* Vista uses a more precise method */
        "expected cy %d or %d, got %d\n", size_cy * 10, MulDiv( res_y, 254, dpi_y ), size.cy );
    expect_world_transform(hdc, 1.0, 1.0);
    expect_LPtoDP(hdc, -MulDiv(1000 / 10, res_x, size_cx) + 99, -MulDiv(1000 / 10, res_y, size_cy));

    SetMapMode(hdc, MM_TEXT);
    ret = GetMapMode( hdc );
    ok(ret == MM_ANISOTROPIC, "expected MM_ANISOTROPIC, got %d\n", ret);
    pSetLayout( hdc, LAYOUT_LTR );
    ret = GetMapMode( hdc );
    ok(ret == MM_ANISOTROPIC, "expected MM_ANISOTROPIC, got %d\n", ret);
    SetMapMode(hdc, MM_TEXT);
    ret = GetMapMode( hdc );
    ok(ret == MM_TEXT, "expected MM_TEXT, got %d\n", ret);
>>>>>>> 2a8a0238

    DeleteDC(hdc);
}

static void test_modify_world_transform(void)
{
    HDC hdc = GetDC(0);
    int ret;

    ret = SetGraphicsMode(hdc, GM_ADVANCED);
    if(!ret) /* running in win9x so quit */
    {
        ReleaseDC(0, hdc);
        skip("GM_ADVANCED is not supported on this platform\n");
        return;
    }

    ret = ModifyWorldTransform(hdc, NULL, MWT_IDENTITY);
    ok(ret, "ret = %d\n", ret);

    ret = ModifyWorldTransform(hdc, NULL, MWT_LEFTMULTIPLY);
    ok(!ret, "ret = %d\n", ret);

    ret = ModifyWorldTransform(hdc, NULL, MWT_RIGHTMULTIPLY);
    ok(!ret, "ret = %d\n", ret);

    ReleaseDC(0, hdc);
}

static void test_SetWindowExt(HDC hdc, LONG cx, LONG cy, LONG expected_vp_cx, LONG expected_vp_cy)
{
    SIZE windowExt, viewportExt;
    POINT windowOrg, windowOrgAfter, viewportOrg, viewportOrgAfter;

    GetWindowOrgEx(hdc, &windowOrg);
    GetViewportOrgEx(hdc, &viewportOrg);

    SetWindowExtEx(hdc, cx, cy, NULL);
    GetWindowExtEx(hdc, &windowExt);
    ok(windowExt.cx == cx && windowExt.cy == cy,
       "Window extension: Expected %dx%d, got %dx%d\n",
       cx, cy, windowExt.cx, windowExt.cy);

    GetViewportExtEx(hdc, &viewportExt);
    ok(rough_match(viewportExt.cx, expected_vp_cx) && rough_match(viewportExt.cy, expected_vp_cy),
        "Viewport extents have not been properly adjusted: Expected %dx%d, got %dx%d\n",
        expected_vp_cx, expected_vp_cy, viewportExt.cx, viewportExt.cy);

    GetWindowOrgEx(hdc, &windowOrgAfter);
    ok(windowOrg.x == windowOrgAfter.x && windowOrg.y == windowOrgAfter.y,
        "Window origin changed from (%d,%d) to (%d,%d)\n",
        windowOrg.x, windowOrg.y, windowOrgAfter.x, windowOrgAfter.y);

    GetViewportOrgEx(hdc, &viewportOrgAfter);
    ok(viewportOrg.x == viewportOrgAfter.x && viewportOrg.y == viewportOrgAfter.y,
        "Viewport origin changed from (%d,%d) to (%d,%d)\n",
        viewportOrg.x, viewportOrg.y, viewportOrgAfter.x, viewportOrgAfter.y);
}

static void test_SetViewportExt(HDC hdc, LONG cx, LONG cy, LONG expected_vp_cx, LONG expected_vp_cy)
{
    SIZE windowExt, windowExtAfter, viewportExt;
    POINT windowOrg, windowOrgAfter, viewportOrg, viewportOrgAfter;

    GetWindowOrgEx(hdc, &windowOrg);
    GetViewportOrgEx(hdc, &viewportOrg);
    GetWindowExtEx(hdc, &windowExt);

    SetViewportExtEx(hdc, cx, cy, NULL);
    GetViewportExtEx(hdc, &viewportExt);
    ok(rough_match(viewportExt.cx, expected_vp_cx) && rough_match(viewportExt.cy, expected_vp_cy),
        "Viewport extents have not been properly adjusted: Expected %dx%d, got %dx%d\n",
        expected_vp_cx, expected_vp_cy, viewportExt.cx, viewportExt.cy);

    GetWindowExtEx(hdc, &windowExtAfter);
    ok(windowExt.cx == windowExtAfter.cx && windowExt.cy == windowExtAfter.cy,
       "Window extension changed from %dx%d to %dx%d\n",
       windowExt.cx, windowExt.cy, windowExtAfter.cx, windowExtAfter.cy);

    GetWindowOrgEx(hdc, &windowOrgAfter);
    ok(windowOrg.x == windowOrgAfter.x && windowOrg.y == windowOrgAfter.y,
        "Window origin changed from (%d,%d) to (%d,%d)\n",
        windowOrg.x, windowOrg.y, windowOrgAfter.x, windowOrgAfter.y);

    GetViewportOrgEx(hdc, &viewportOrgAfter);
    ok(viewportOrg.x == viewportOrgAfter.x && viewportOrg.y == viewportOrgAfter.y,
        "Viewport origin changed from (%d,%d) to (%d,%d)\n",
        viewportOrg.x, viewportOrg.y, viewportOrgAfter.x, viewportOrgAfter.y);
}

static void test_isotropic_mapping(void)
{
    SIZE win, vp;
    HDC hdc = GetDC(0);
    
    SetMapMode(hdc, MM_ISOTROPIC);
    
    /* MM_ISOTROPIC is set up like MM_LOMETRIC.
       Initial values after SetMapMode():
       (1 inch = 25.4 mm)
       
                       Windows 9x:               Windows NT:
       Window Ext:     254 x -254                HORZSIZE*10 x VERTSIZE*10
       Viewport Ext:   LOGPIXELSX x LOGPIXELSY   HORZRES x -VERTRES
       
       To test without rounding errors, we have to use multiples of
       these values!
     */
    
    GetWindowExtEx(hdc, &win);
    GetViewportExtEx(hdc, &vp);
    
    test_SetViewportExt(hdc, 10 * vp.cx, 10 * vp.cy, 10 * vp.cx, 10 * vp.cy);
    test_SetWindowExt(hdc, win.cx, win.cy, 10 * vp.cx, 10 * vp.cy);
    test_SetWindowExt(hdc, 2 * win.cx, win.cy, 10 * vp.cx, 5 * vp.cy);
    test_SetWindowExt(hdc, win.cx, win.cy, 5 * vp.cx, 5 * vp.cy);
    test_SetViewportExt(hdc, 4 * vp.cx, 2 * vp.cy, 2 * vp.cx, 2 * vp.cy);
    test_SetViewportExt(hdc, vp.cx, 2 * vp.cy, vp.cx, vp.cy);
    test_SetViewportExt(hdc, 2 * vp.cx, 2 * vp.cy, 2 * vp.cx, 2 * vp.cy);
    test_SetViewportExt(hdc, 4 * vp.cx, 2 * vp.cy, 2 * vp.cx, 2 * vp.cy);
    test_SetWindowExt(hdc, 4 * win.cx, 2 * win.cy, 2 * vp.cx, vp.cy);
    test_SetViewportExt(hdc, -2 * vp.cx, -4 * vp.cy, -2 * vp.cx, -vp.cy);
    test_SetViewportExt(hdc, -2 * vp.cx, -1 * vp.cy, -2 * vp.cx, -vp.cy);    
    test_SetWindowExt(hdc, -4 * win.cx, -2 * win.cy, -2 * vp.cx, -vp.cy);
    test_SetWindowExt(hdc, 4 * win.cx, -4 * win.cy, -vp.cx, -vp.cy);
    
    ReleaseDC(0, hdc);
}

static void test_setvirtualresolution(void)
{
    HDC hdc = CreateICA("DISPLAY", NULL, NULL, NULL);
<<<<<<< HEAD
    DWORD r;
    DWORD (WINAPI *pSetVirtualResolution)(HDC, DWORD, DWORD, DWORD, DWORD);
=======
    BOOL r;
>>>>>>> 2a8a0238
    INT horz_res = GetDeviceCaps(hdc, HORZRES);
    INT horz_size = GetDeviceCaps(hdc, HORZSIZE);
    INT log_pixels_x = GetDeviceCaps(hdc, LOGPIXELSX);
    SIZE orig_lometric_vp, orig_lometric_wnd;

    pSetVirtualResolution = (void *)GetProcAddress(GetModuleHandleA("gdi32.dll"), "SetVirtualResolution");

    if(!pSetVirtualResolution)
    {
        win_skip("Don't have SetVirtualResolution\n");
        return;
    }

    /* Get the true resolution limits */
    SetMapMode(hdc, MM_LOMETRIC);
    GetViewportExtEx(hdc, &orig_lometric_vp);
    GetWindowExtEx(hdc, &orig_lometric_wnd);
    SetMapMode(hdc, MM_TEXT);

    r = pSetVirtualResolution(hdc, 4000, 1000, 400, 200); /* 10 pix/mm x 5 pix/mm */
    ok(r == TRUE, "got %d\n", r);
    expect_LPtoDP(hdc, 1000, 1000);
    expect_viewport_ext(hdc, 1, 1);
    expect_window_ext(hdc, 1, 1);

    SetMapMode(hdc, MM_LOMETRIC);
    expect_LPtoDP(hdc, 1000, -500);
    expect_viewport_ext(hdc, 4000, -1000);
    expect_window_ext(hdc, 4000, 2000);

    /* Doesn't change the device caps */
    ok(horz_res == GetDeviceCaps(hdc, HORZRES), "horz_res changed\n");
    ok(horz_size == GetDeviceCaps(hdc, HORZSIZE), "horz_size changed\n");
    ok(log_pixels_x == GetDeviceCaps(hdc, LOGPIXELSX), "log_pixels_x changed\n");

    r = pSetVirtualResolution(hdc, 8000, 1000, 400, 200); /* 20 pix/mm x 5 pix/mm */
    ok(r == TRUE, "got %d\n", r);
    expect_LPtoDP(hdc, 1000, -500); /* No change, need to re-set the mapping mode */
    SetMapMode(hdc, MM_TEXT);
    SetMapMode(hdc, MM_LOMETRIC);
    expect_LPtoDP(hdc, 2000, -500);
    expect_viewport_ext(hdc, 8000, -1000);
    expect_window_ext(hdc, 4000, 2000);

    r = pSetVirtualResolution(hdc, 8000, 1000, 200, 200); /* 40 pix/mm x 5 pix/mm */
    ok(r == TRUE, "got %d\n", r);
    SetMapMode(hdc, MM_TEXT);
    SetMapMode(hdc, MM_LOMETRIC);
    expect_LPtoDP(hdc, 4000, -500);
    expect_viewport_ext(hdc, 8000, -1000);
    expect_window_ext(hdc, 2000, 2000);

    r = pSetVirtualResolution(hdc, 8000, 1000, 200, 200); /* 40 pix/mm x 5 pix/mm */
    ok(r == TRUE, "got %d\n", r);
    SetMapMode(hdc, MM_TEXT);
    SetMapMode(hdc, MM_LOMETRIC);
    expect_LPtoDP(hdc, 4000, -500);
    expect_viewport_ext(hdc, 8000, -1000);
    expect_window_ext(hdc, 2000, 2000);

    r = pSetVirtualResolution(hdc, 8000, 2000, 200, 200); /* 40 pix/mm x 10 pix/mm */
    ok(r == TRUE, "got %d\n", r);
    SetMapMode(hdc, MM_TEXT);
    SetMapMode(hdc, MM_LOMETRIC);
    expect_LPtoDP(hdc, 4000, -1000);
    expect_viewport_ext(hdc, 8000, -2000);
    expect_window_ext(hdc, 2000, 2000);

    r = pSetVirtualResolution(hdc, 0, 0, 10, 0); /* Error */
    ok(r == FALSE, "got %d\n", r);
    SetMapMode(hdc, MM_TEXT);
    SetMapMode(hdc, MM_LOMETRIC);
    expect_LPtoDP(hdc, 4000, -1000);
    expect_viewport_ext(hdc, 8000, -2000);
    expect_window_ext(hdc, 2000, 2000);

    r = pSetVirtualResolution(hdc, 0, 0, 0, 0); /* Reset to true resolution */
    ok(r == TRUE, "got %d\n", r);
    SetMapMode(hdc, MM_TEXT);
    SetMapMode(hdc, MM_LOMETRIC);
    expect_viewport_ext(hdc, orig_lometric_vp.cx, orig_lometric_vp.cy);
    expect_window_ext(hdc, orig_lometric_wnd.cx, orig_lometric_wnd.cy);

    DeleteDC(hdc);
}


static inline void expect_identity(int line, XFORM *xf)
{
    ok(xf->eM11 == 1.0, "%d: got %f\n", line, xf->eM11);
    ok(xf->eM12 == 0.0, "%d: got %f\n", line, xf->eM12);
    ok(xf->eM21 == 0.0, "%d: got %f\n", line, xf->eM21);
    ok(xf->eM22 == 1.0, "%d: got %f\n", line, xf->eM22);
    ok(xf->eDx == 0.0, "%d: got %f\n", line, xf->eDx);
    ok(xf->eDy == 0.0, "%d: got %f\n", line, xf->eDy);
}

static inline void xform_near_match(int line, XFORM *got, XFORM *expect)
{
    ok(fabs(got->eM11 - expect->eM11) < 0.001, "%d: got %f expect %f\n", line, got->eM11, expect->eM11);
    ok(fabs(got->eM12 - expect->eM12) < 0.001, "%d: got %f expect %f\n", line, got->eM12, expect->eM12);
    ok(fabs(got->eM21 - expect->eM21) < 0.001, "%d: got %f expect %f\n", line, got->eM21, expect->eM21);
    ok(fabs(got->eM22 - expect->eM22) < 0.001, "%d: got %f expect %f\n", line, got->eM22, expect->eM22);
    ok(fabs(got->eDx - expect->eDx) < 0.001, "%d: got %f expect %f\n", line, got->eDx, expect->eDx);
    ok(fabs(got->eDy - expect->eDy) < 0.001, "%d: got %f expect %f\n", line, got->eDy, expect->eDy);
}


static void test_gettransform(void)
{
    HDC hdc = CreateICA("DISPLAY", NULL, NULL, NULL);
    BOOL (WINAPI *pGetTransform)(HDC, DWORD, XFORM *);
    XFORM xform, expect;
    BOOL r;
    SIZE lometric_vp, lometric_wnd;

    pGetTransform = (void *)GetProcAddress(GetModuleHandleA("gdi32.dll"), "GetTransform");

    if(!pGetTransform)
    {
        win_skip("Don't have GetTransform\n");
        return;
    }

    r = pGetTransform(hdc, 0x203, &xform); /* World -> Page */
    ok(r == TRUE, "got %d\n", r);
    expect_identity(__LINE__, &xform);
    r = pGetTransform(hdc, 0x304, &xform); /* Page -> Device */
    ok(r == TRUE, "got %d\n", r);
    expect_identity(__LINE__, &xform);
    r = pGetTransform(hdc, 0x204, &xform); /* World -> Device */
    ok(r == TRUE, "got %d\n", r);
    expect_identity(__LINE__, &xform);
    r = pGetTransform(hdc, 0x402, &xform); /* Device -> World */
    ok(r == TRUE, "got %d\n", r);
    expect_identity(__LINE__, &xform);

    SetMapMode(hdc, MM_LOMETRIC);
    GetViewportExtEx(hdc, &lometric_vp);
    GetWindowExtEx(hdc, &lometric_wnd);

    r = pGetTransform(hdc, 0x203, &xform); /* World -> Page */
    ok(r == TRUE, "got %d\n", r);
    expect_identity(__LINE__, &xform);

    r = pGetTransform(hdc, 0x304, &xform); /* Page -> Device */
    ok(r == TRUE, "got %d\n", r);
    expect.eM11 = (FLOAT) lometric_vp.cx / lometric_wnd.cx;
    expect.eM12 = expect.eM21 = 0.0;
    expect.eM22 = (FLOAT) lometric_vp.cy / lometric_wnd.cy;
    expect.eDx = expect.eDy = 0.0;
    xform_near_match(__LINE__, &xform, &expect);

    r = pGetTransform(hdc, 0x204, &xform);  /* World -> Device */
    ok(r == TRUE, "got %d\n", r);
    xform_near_match(__LINE__, &xform, &expect);

    r = pGetTransform(hdc, 0x402, &xform); /* Device -> World */
    ok(r == TRUE, "got %d\n", r);
    expect.eM11 = (FLOAT) lometric_wnd.cx / lometric_vp.cx;
    expect.eM22 = (FLOAT) lometric_wnd.cy / lometric_vp.cy;
    xform_near_match(__LINE__, &xform, &expect);


    SetGraphicsMode(hdc, GM_ADVANCED);

    expect.eM11 = 10.0;
    expect.eM22 = 20.0;
    SetWorldTransform(hdc, &expect);
    r = pGetTransform(hdc, 0x203, &xform);  /* World -> Page */
    ok(r == TRUE, "got %d\n", r);
    xform_near_match(__LINE__, &xform, &expect);

    r = pGetTransform(hdc, 0x304, &xform); /* Page -> Device */
    ok(r == TRUE, "got %d\n", r);
    expect.eM11 = (FLOAT) lometric_vp.cx / lometric_wnd.cx;
    expect.eM22 = (FLOAT) lometric_vp.cy / lometric_wnd.cy;
    xform_near_match(__LINE__, &xform, &expect);

    r = pGetTransform(hdc, 0x204, &xform); /* World -> Device */
    ok(r == TRUE, "got %d\n", r);
    expect.eM11 *= 10.0;
    expect.eM22 *= 20.0;
    xform_near_match(__LINE__, &xform, &expect);

    r = pGetTransform(hdc, 0x402, &xform); /* Device -> World */
    ok(r == TRUE, "got %d\n", r);
    expect.eM11 = 1 / expect.eM11;
    expect.eM22 = 1 / expect.eM22;
    xform_near_match(__LINE__, &xform, &expect);

    r = pGetTransform(hdc, 0x102, &xform);
    ok(r == FALSE, "got %d\n", r);
    r = pGetTransform(hdc, 0x103, &xform);
    ok(r == FALSE, "got %d\n", r);
    r = pGetTransform(hdc, 0x104, &xform);
    ok(r == FALSE, "got %d\n", r);
    r = pGetTransform(hdc, 0x202, &xform);
    ok(r == FALSE, "got %d\n", r);
    r = pGetTransform(hdc, 0x302, &xform);
    ok(r == FALSE, "got %d\n", r);
    r = pGetTransform(hdc, 0x303, &xform);
    ok(r == FALSE, "got %d\n", r);
    r = pGetTransform(hdc, 0x403, &xform);
    ok(r == FALSE, "got %d\n", r);
    r = pGetTransform(hdc, 0x404, &xform);
    ok(r == FALSE, "got %d\n", r);
    r = pGetTransform(hdc, 0xffff, &xform);
    ok(r == FALSE, "got %d\n", r);
}

START_TEST(mapping)
{
    test_modify_world_transform();
    test_world_transform();
    test_isotropic_mapping();
    test_setvirtualresolution();
    test_gettransform();
}<|MERGE_RESOLUTION|>--- conflicted
+++ resolved
@@ -28,9 +28,6 @@
 #include "winuser.h"
 #include "winerror.h"
 
-<<<<<<< HEAD
-#define rough_match(got, expected) (abs((got) - (expected)) <= 5)
-=======
 static DWORD (WINAPI *pSetLayout)(HDC hdc, DWORD layout);
 static DWORD (WINAPI *pGetLayout)(HDC hdc);
 static INT (WINAPI *pGetRandomRgn)(HDC hDC, HRGN hRgn, INT iCode);
@@ -38,7 +35,6 @@
 static BOOL (WINAPI *pSetVirtualResolution)(HDC, DWORD, DWORD, DWORD, DWORD);
 
 #define rough_match(got, expected) (abs( MulDiv( (got) - (expected), 1000, (expected) )) <= 5)
->>>>>>> 2a8a0238
 
 #define expect_LPtoDP(_hdc, _x, _y) \
 { \
@@ -48,7 +44,7 @@
     ok(rough_match(_pt.y, _y), "expected y %d, got %d\n", (_y), _pt.y); \
 }
 
-#define expect_world_trasform(_hdc, _em11, _em22) \
+#define expect_world_transform(_hdc, _em11, _em22) \
 { \
     BOOL _ret; \
     XFORM _xform; \
@@ -82,15 +78,10 @@
 
 static void test_world_transform(void)
 {
-    BOOL is_win9x;
     HDC hdc;
     INT ret, size_cx, size_cy, res_x, res_y, dpi_x, dpi_y;
     XFORM xform;
     SIZE size;
-
-    SetLastError(0xdeadbeef);
-    GetWorldTransform(0, NULL);
-    is_win9x = GetLastError() == ERROR_CALL_NOT_IMPLEMENTED;
 
     hdc = CreateCompatibleDC(0);
 
@@ -114,30 +105,22 @@
 
     expect_viewport_ext(hdc, 1, 1);
     expect_window_ext(hdc, 1, 1);
-    expect_world_trasform(hdc, 1.0, 1.0);
+    expect_world_transform(hdc, 1.0, 1.0);
     expect_LPtoDP(hdc, 1000, 1000);
 
     SetLastError(0xdeadbeef);
     ret = SetMapMode(hdc, MM_LOMETRIC);
     ok(ret == MM_TEXT, "expected MM_TEXT, got %d\n", ret);
 
-    if (is_win9x)
-    {
-        expect_viewport_ext(hdc, dpi_x, dpi_y);
-        expect_window_ext(hdc, 254, -254);
-    }
-    else
-    {
-        expect_viewport_ext(hdc, res_x, -res_y);
-        ok( GetWindowExtEx( hdc, &size ), "GetWindowExtEx failed\n" );
-        ok( size.cx == size_cx * 10 ||
-            size.cx == MulDiv( res_x, 254, dpi_x ),  /* Vista uses a more precise method */
-            "expected cx %d or %d, got %d\n", size_cx * 10, MulDiv( res_x, 254, dpi_x ), size.cx );
-        ok( size.cy == size_cy * 10 ||
-            size.cy == MulDiv( res_y, 254, dpi_y ),  /* Vista uses a more precise method */
-            "expected cy %d or %d, got %d\n", size_cy * 10, MulDiv( res_y, 254, dpi_y ), size.cy );
-    }
-    expect_world_trasform(hdc, 1.0, 1.0);
+    expect_viewport_ext(hdc, res_x, -res_y);
+    ok( GetWindowExtEx( hdc, &size ), "GetWindowExtEx failed\n" );
+    ok( rough_match( size.cx, size_cx * 10 ) ||
+        rough_match( size.cx, MulDiv( res_x, 254, dpi_x )),  /* Vista uses a more precise method */
+        "expected cx %d or %d, got %d\n", size_cx * 10, MulDiv( res_x, 254, dpi_x ), size.cx );
+    ok( rough_match( size.cy, size_cy * 10 ) ||
+        rough_match( size.cy, MulDiv( res_y, 254, dpi_y )),  /* Vista uses a more precise method */
+        "expected cy %d or %d, got %d\n", size_cy * 10, MulDiv( res_y, 254, dpi_y ), size.cy );
+    expect_world_transform(hdc, 1.0, 1.0);
     expect_LPtoDP(hdc, MulDiv(1000 / 10, res_x, size_cx), -MulDiv(1000 / 10, res_y, size_cy));
 
     SetLastError(0xdeadbeef);
@@ -146,7 +129,7 @@
 
     expect_viewport_ext(hdc, 1, 1);
     expect_window_ext(hdc, 1, 1);
-    expect_world_trasform(hdc, 1.0, 1.0);
+    expect_world_transform(hdc, 1.0, 1.0);
     expect_LPtoDP(hdc, 1000, 1000);
 
     ret = SetGraphicsMode(hdc, GM_ADVANCED);
@@ -159,7 +142,7 @@
 
     expect_viewport_ext(hdc, 1, 1);
     expect_window_ext(hdc, 1, 1);
-    expect_world_trasform(hdc, 1.0, 1.0);
+    expect_world_transform(hdc, 1.0, 1.0);
     expect_LPtoDP(hdc, 1000, 1000);
 
     /* The transform must conform to (eM11 * eM22 != eM12 * eM21) requirement */
@@ -186,7 +169,7 @@
 
     expect_viewport_ext(hdc, 1, 1);
     expect_window_ext(hdc, 1, 1);
-    expect_world_trasform(hdc, 20.0, 20.0);
+    expect_world_transform(hdc, 20.0, 20.0);
     expect_LPtoDP(hdc, 20000, 20000);
 
     SetLastError(0xdeadbeef);
@@ -195,13 +178,13 @@
 
     expect_viewport_ext(hdc, res_x, -res_y);
     ok( GetWindowExtEx( hdc, &size ), "GetWindowExtEx failed\n" );
-    ok( size.cx == size_cx * 10 ||
-        size.cx == MulDiv( res_x, 254, dpi_x ),  /* Vista uses a more precise method */
+    ok( rough_match( size.cx, size_cx * 10 ) ||
+        rough_match( size.cx, MulDiv( res_x, 254, dpi_x )),  /* Vista uses a more precise method */
         "expected cx %d or %d, got %d\n", size_cx * 10, MulDiv( res_x, 254, dpi_x ), size.cx );
-    ok( size.cy == size_cy * 10 ||
-        size.cy == MulDiv( res_y, 254, dpi_y ),  /* Vista uses a more precise method */
+    ok( rough_match( size.cy, size_cy * 10 ) ||
+        rough_match( size.cy, MulDiv( res_y, 254, dpi_y )),  /* Vista uses a more precise method */
         "expected cy %d or %d, got %d\n", size_cy * 10, MulDiv( res_y, 254, dpi_y ), size.cy );
-    expect_world_trasform(hdc, 20.0, 20.0);
+    expect_world_transform(hdc, 20.0, 20.0);
     expect_LPtoDP(hdc, MulDiv(20000, res_x, size.cx), -MulDiv(20000, res_y, size.cy));
 
     SetLastError(0xdeadbeef);
@@ -210,20 +193,96 @@
 
     expect_viewport_ext(hdc, 1, 1);
     expect_window_ext(hdc, 1, 1);
-    expect_world_trasform(hdc, 20.0, 20.0);
+    expect_world_transform(hdc, 20.0, 20.0);
     expect_LPtoDP(hdc, 20000, 20000);
+
+    size.cx = 0xdeadbeef;
+    size.cy = 0xdeadbeef;
+    ret = SetViewportExtEx(hdc, -1, -1, &size);
+    ok(ret, "SetViewportExtEx(-1, -1) failed\n");
+    ok(size.cx == 1 && size.cy == 1, "expected 1,1 got %d,%d\n", size.cx, size.cy);
+    expect_viewport_ext(hdc, 1, 1);
+    expect_window_ext(hdc, 1, 1);
+    expect_world_transform(hdc, 20.0, 20.0);
+    expect_LPtoDP(hdc, 20000, 20000);
+
+    ret = SetMapMode(hdc, MM_ANISOTROPIC);
+    ok(ret == MM_TEXT, "expected MM_TEXT, got %d\n", ret);
+
+    expect_viewport_ext(hdc, 1, 1);
+    expect_window_ext(hdc, 1, 1);
+    expect_world_transform(hdc, 20.0, 20.0);
+    expect_LPtoDP(hdc, 20000, 20000);
+
+    size.cx = 0xdeadbeef;
+    size.cy = 0xdeadbeef;
+    ret = SetViewportExtEx(hdc, -1, -1, &size);
+    ok(ret, "SetViewportExtEx(-1, -1) failed\n");
+    ok(size.cx == 1 && size.cy == 1, "expected 1,1 got %d,%d\n", size.cx, size.cy);
+    expect_viewport_ext(hdc, -1, -1);
+    expect_window_ext(hdc, 1, 1);
+    expect_world_transform(hdc, 20.0, 20.0);
+    expect_LPtoDP(hdc, -20000, -20000);
 
     ret = SetGraphicsMode(hdc, GM_COMPATIBLE);
     ok(ret, "SetGraphicsMode(GM_COMPATIBLE) should not fail if DC has't an identity transform\n");
     ret = GetGraphicsMode(hdc);
     ok(ret == GM_COMPATIBLE, "expected GM_COMPATIBLE, got %d\n", ret);
 
-    expect_viewport_ext(hdc, 1, 1);
-    expect_window_ext(hdc, 1, 1);
-<<<<<<< HEAD
-    expect_world_trasform(hdc, 20.0, 20.0);
-    expect_LPtoDP(hdc, 20000, 20000);
-=======
+    expect_viewport_ext(hdc, -1, -1);
+    expect_window_ext(hdc, 1, 1);
+    expect_world_transform(hdc, 20.0, 20.0);
+    expect_LPtoDP(hdc, -20000, -20000);
+
+    DeleteDC(hdc);
+}
+
+static void test_dc_layout(void)
+{
+    INT ret, size_cx, size_cy, res_x, res_y, dpi_x, dpi_y;
+    SIZE size;
+    POINT pt;
+    HBITMAP bitmap;
+    RECT rc, ret_rc;
+    HDC hdc;
+    HRGN hrgn;
+
+    if (!pGetLayout || !pSetLayout)
+    {
+        win_skip( "Don't have SetLayout\n" );
+        return;
+    }
+
+    hdc = CreateCompatibleDC(0);
+    bitmap = CreateCompatibleBitmap( hdc, 100, 100 );
+    SelectObject( hdc, bitmap );
+
+    size_cx = GetDeviceCaps(hdc, HORZSIZE);
+    size_cy = GetDeviceCaps(hdc, VERTSIZE);
+    res_x = GetDeviceCaps(hdc, HORZRES);
+    res_y = GetDeviceCaps(hdc, VERTRES);
+    dpi_x = GetDeviceCaps(hdc, LOGPIXELSX);
+    dpi_y = GetDeviceCaps(hdc, LOGPIXELSY);
+
+    ret = GetMapMode( hdc );
+    ok(ret == MM_TEXT, "expected MM_TEXT, got %d\n", ret);
+    expect_viewport_ext(hdc, 1, 1);
+    expect_window_ext(hdc, 1, 1);
+    expect_world_transform(hdc, 1.0, 1.0);
+    expect_LPtoDP(hdc, 1000, 1000);
+
+    pSetLayout( hdc, LAYOUT_RTL );
+    if (!pGetLayout( hdc ))
+    {
+        win_skip( "SetLayout not supported\n" );
+        DeleteDC(hdc);
+        return;
+    }
+
+    ret = GetMapMode( hdc );
+    ok(ret == MM_ANISOTROPIC, "expected MM_ANISOTROPIC, got %d\n", ret);
+    expect_viewport_ext(hdc, 1, 1);
+    expect_window_ext(hdc, 1, 1);
     expect_world_transform(hdc, 1.0, 1.0);
     expect_LPtoDP(hdc, -1000 + 99, 1000);
     GetViewportOrgEx( hdc, &pt );
@@ -317,9 +376,9 @@
     SetMapMode(hdc, MM_TEXT);
     ret = GetMapMode( hdc );
     ok(ret == MM_TEXT, "expected MM_TEXT, got %d\n", ret);
->>>>>>> 2a8a0238
 
     DeleteDC(hdc);
+    DeleteObject( bitmap );
 }
 
 static void test_modify_world_transform(void)
@@ -328,12 +387,7 @@
     int ret;
 
     ret = SetGraphicsMode(hdc, GM_ADVANCED);
-    if(!ret) /* running in win9x so quit */
-    {
-        ReleaseDC(0, hdc);
-        skip("GM_ADVANCED is not supported on this platform\n");
-        return;
-    }
+    ok(ret, "ret = %d\n", ret);
 
     ret = ModifyWorldTransform(hdc, NULL, MWT_IDENTITY);
     ok(ret, "ret = %d\n", ret);
@@ -450,18 +504,11 @@
 static void test_setvirtualresolution(void)
 {
     HDC hdc = CreateICA("DISPLAY", NULL, NULL, NULL);
-<<<<<<< HEAD
-    DWORD r;
-    DWORD (WINAPI *pSetVirtualResolution)(HDC, DWORD, DWORD, DWORD, DWORD);
-=======
     BOOL r;
->>>>>>> 2a8a0238
     INT horz_res = GetDeviceCaps(hdc, HORZRES);
     INT horz_size = GetDeviceCaps(hdc, HORZSIZE);
     INT log_pixels_x = GetDeviceCaps(hdc, LOGPIXELSX);
     SIZE orig_lometric_vp, orig_lometric_wnd;
-
-    pSetVirtualResolution = (void *)GetProcAddress(GetModuleHandleA("gdi32.dll"), "SetVirtualResolution");
 
     if(!pSetVirtualResolution)
     {
@@ -567,12 +614,9 @@
 static void test_gettransform(void)
 {
     HDC hdc = CreateICA("DISPLAY", NULL, NULL, NULL);
-    BOOL (WINAPI *pGetTransform)(HDC, DWORD, XFORM *);
     XFORM xform, expect;
     BOOL r;
     SIZE lometric_vp, lometric_wnd;
-
-    pGetTransform = (void *)GetProcAddress(GetModuleHandleA("gdi32.dll"), "GetTransform");
 
     if(!pGetTransform)
     {
@@ -669,8 +713,16 @@
 
 START_TEST(mapping)
 {
+    HMODULE mod = GetModuleHandleA("gdi32.dll");
+    pGetLayout = (void *)GetProcAddress( mod, "GetLayout" );
+    pSetLayout = (void *)GetProcAddress( mod, "SetLayout" );
+    pGetRandomRgn = (void *)GetProcAddress( mod, "GetRandomRgn" );
+    pGetTransform = (void *)GetProcAddress( mod, "GetTransform" );
+    pSetVirtualResolution = (void *)GetProcAddress( mod, "SetVirtualResolution" );
+
     test_modify_world_transform();
     test_world_transform();
+    test_dc_layout();
     test_isotropic_mapping();
     test_setvirtualresolution();
     test_gettransform();
