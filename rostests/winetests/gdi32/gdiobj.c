/*
 * Unit test suite for GDI objects
 *
 * Copyright 2002 Mike McCormack
 * Copyright 2004 Dmitry Timoshkov
 *
 * This library is free software; you can redistribute it and/or
 * modify it under the terms of the GNU Lesser General Public
 * License as published by the Free Software Foundation; either
 * version 2.1 of the License, or (at your option) any later version.
 *
 * This library is distributed in the hope that it will be useful,
 * but WITHOUT ANY WARRANTY; without even the implied warranty of
 * MERCHANTABILITY or FITNESS FOR A PARTICULAR PURPOSE.  See the GNU
 * Lesser General Public License for more details.
 *
 * You should have received a copy of the GNU Lesser General Public
 * License along with this library; if not, write to the Free Software
 * Foundation, Inc., 51 Franklin St, Fifth Floor, Boston, MA 02110-1301, USA
 */

#include <stdarg.h>
#include <assert.h>

#include "windef.h"
#include "winbase.h"
#include "wingdi.h"
#include "winuser.h"

#include "wine/test.h"

static void test_gdi_objects(void)
{
    BYTE buff[256];
    HDC hdc = GetDC(NULL);
    HPEN hp;
    int i;
    BOOL ret;

    /* SelectObject() with a NULL DC returns 0 and sets ERROR_INVALID_HANDLE.
     * Note: Under XP at least invalid ptrs can also be passed, not just NULL;
     *       Don't test that here in case it crashes earlier win versions.
     */
    SetLastError(0);
    hp = SelectObject(NULL, GetStockObject(BLACK_PEN));
    ok(!hp && (GetLastError() == ERROR_INVALID_HANDLE || broken(!GetLastError())),
       "SelectObject(NULL DC) expected 0, ERROR_INVALID_HANDLE, got %p, %u\n",
       hp, GetLastError());

    /* With a valid DC and a NULL object, the call returns 0 but does not SetLastError() */
    SetLastError(0);
    hp = SelectObject(hdc, NULL);
    ok(!hp && !GetLastError(),
       "SelectObject(NULL obj) expected 0, NO_ERROR, got %p, %u\n",
       hp, GetLastError());

    /* The DC is unaffected by the NULL SelectObject */
    SetLastError(0);
    hp = SelectObject(hdc, GetStockObject(BLACK_PEN));
    ok(hp && !GetLastError(),
       "SelectObject(post NULL) expected non-null, NO_ERROR, got %p, %u\n",
       hp, GetLastError());

    /* GetCurrentObject does not SetLastError() on a null object */
    SetLastError(0);
    hp = GetCurrentObject(NULL, OBJ_PEN);
    ok(!hp && !GetLastError(),
       "GetCurrentObject(NULL DC) expected 0, NO_ERROR, got %p, %u\n",
       hp, GetLastError());

    /* DeleteObject does not SetLastError() on a null object */
    ret = DeleteObject(NULL);
    ok( !ret && !GetLastError(),
       "DeleteObject(NULL obj), expected 0, NO_ERROR, got %d, %u\n",
       ret, GetLastError());

    /* GetObject does not SetLastError() on a null object */
    SetLastError(0);
    i = GetObjectA(NULL, sizeof(buff), buff);
    ok (!i && (GetLastError() == 0 || GetLastError() == ERROR_INVALID_PARAMETER),
        "GetObject(NULL obj), expected 0, NO_ERROR, got %d, %u\n",
	i, GetLastError());

    /* GetObjectType does SetLastError() on a null object */
    SetLastError(0);
    i = GetObjectType(NULL);
    ok (!i && GetLastError() == ERROR_INVALID_HANDLE,
        "GetObjectType(NULL obj), expected 0, ERROR_INVALID_HANDLE, got %d, %u\n",
        i, GetLastError());

    /* UnrealizeObject does not SetLastError() on a null object */
    SetLastError(0);
    i = UnrealizeObject(NULL);
    ok (!i && !GetLastError(),
        "UnrealizeObject(NULL obj), expected 0, NO_ERROR, got %d, %u\n",
        i, GetLastError());

    ReleaseDC(NULL, hdc);
}

struct hgdiobj_event
{
    HDC hdc;
    HGDIOBJ hgdiobj1;
    HGDIOBJ hgdiobj2;
    HANDLE stop_event;
    HANDLE ready_event;
};

static DWORD WINAPI thread_proc(void *param)
{
    LOGPEN lp;
    struct hgdiobj_event *hgdiobj_event = param;

    hgdiobj_event->hdc = CreateDCA("display", NULL, NULL, NULL);
    ok(hgdiobj_event->hdc != NULL, "CreateDC error %u\n", GetLastError());

    hgdiobj_event->hgdiobj1 = CreatePen(PS_DASHDOTDOT, 17, RGB(1, 2, 3));
    ok(hgdiobj_event->hgdiobj1 != 0, "Failed to create pen\n");

    hgdiobj_event->hgdiobj2 = CreateRectRgn(0, 1, 12, 17);
    ok(hgdiobj_event->hgdiobj2 != 0, "Failed to create pen\n");

    SetEvent(hgdiobj_event->ready_event);
    ok(WaitForSingleObject(hgdiobj_event->stop_event, INFINITE) == WAIT_OBJECT_0,
       "WaitForSingleObject error %u\n", GetLastError());

    ok(!GetObjectA(hgdiobj_event->hgdiobj1, sizeof(lp), &lp), "GetObject should fail\n");

    ok(!GetDeviceCaps(hgdiobj_event->hdc, TECHNOLOGY), "GetDeviceCaps(TECHNOLOGY) should fail\n");

    return 0;
}

static void test_thread_objects(void)
{
    LOGPEN lp;
    DWORD tid, type;
    HANDLE hthread;
    struct hgdiobj_event hgdiobj_event;
    INT ret;

    hgdiobj_event.stop_event = CreateEventA(NULL, 0, 0, NULL);
    ok(hgdiobj_event.stop_event != NULL, "CreateEvent error %u\n", GetLastError());
    hgdiobj_event.ready_event = CreateEventA(NULL, 0, 0, NULL);
    ok(hgdiobj_event.ready_event != NULL, "CreateEvent error %u\n", GetLastError());

    hthread = CreateThread(NULL, 0, thread_proc, &hgdiobj_event, 0, &tid);
    ok(hthread != NULL, "CreateThread error %u\n", GetLastError());

    ok(WaitForSingleObject(hgdiobj_event.ready_event, INFINITE) == WAIT_OBJECT_0,
       "WaitForSingleObject error %u\n", GetLastError());

<<<<<<< HEAD
    ok(GetObject(hgdiobj_event.hgdiobj1, sizeof(lp), &lp) == sizeof(lp),
       "GetObject error %u\n", GetLastError());
=======
    ret = GetObjectA(hgdiobj_event.hgdiobj1, sizeof(lp), &lp);
    ok(ret == sizeof(lp), "GetObject error %u\n", GetLastError());
>>>>>>> 2a8a0238
    ok(lp.lopnStyle == PS_DASHDOTDOT, "wrong pen style %d\n", lp.lopnStyle);
    ok(lp.lopnWidth.x == 17, "wrong pen width.y %d\n", lp.lopnWidth.x);
    ok(lp.lopnWidth.y == 0, "wrong pen width.y %d\n", lp.lopnWidth.y);
    ok(lp.lopnColor == RGB(1, 2, 3), "wrong pen width.y %08x\n", lp.lopnColor);

    ret = GetDeviceCaps(hgdiobj_event.hdc, TECHNOLOGY);
    ok(ret == DT_RASDISPLAY, "GetDeviceCaps(TECHNOLOGY) should return DT_RASDISPLAY not %d\n", ret);

    ok(DeleteObject(hgdiobj_event.hgdiobj1), "DeleteObject error %u\n", GetLastError());
    ok(DeleteDC(hgdiobj_event.hdc), "DeleteDC error %u\n", GetLastError());

    type = GetObjectType(hgdiobj_event.hgdiobj2);
    ok(type == OBJ_REGION, "GetObjectType returned %u\n", type);

    SetEvent(hgdiobj_event.stop_event);
    ok(WaitForSingleObject(hthread, INFINITE) == WAIT_OBJECT_0,
       "WaitForSingleObject error %u\n", GetLastError());
    CloseHandle(hthread);

    type = GetObjectType(hgdiobj_event.hgdiobj2);
    ok(type == OBJ_REGION, "GetObjectType returned %u\n", type);
    ok(DeleteObject(hgdiobj_event.hgdiobj2), "DeleteObject error %u\n", GetLastError());

    CloseHandle(hgdiobj_event.stop_event);
    CloseHandle(hgdiobj_event.ready_event);
}

static void test_GetCurrentObject(void)
{
    DWORD type;
    HPEN hpen;
    HBRUSH hbrush;
    HPALETTE hpal;
    HFONT hfont;
    HBITMAP hbmp;
    HRGN hrgn;
    HDC hdc;
    HCOLORSPACE hcs;
    HGDIOBJ hobj;
    LOGBRUSH lb;
    LOGCOLORSPACEA lcs;

    hdc = CreateCompatibleDC(0);
    assert(hdc != 0);

    type = GetObjectType(hdc);
    ok(type == OBJ_MEMDC, "GetObjectType returned %u\n", type);

    hpen = CreatePen(PS_SOLID, 10, RGB(10, 20, 30));
    assert(hpen != 0);
    SelectObject(hdc, hpen);
    hobj = GetCurrentObject(hdc, OBJ_PEN);
    ok(hobj == hpen, "OBJ_PEN is wrong: %p\n", hobj);
    hobj = GetCurrentObject(hdc, OBJ_EXTPEN);
    ok(hobj == hpen || broken(hobj == 0) /* win9x */, "OBJ_EXTPEN is wrong: %p\n", hobj);

    hbrush = CreateSolidBrush(RGB(10, 20, 30));
    assert(hbrush != 0);
    SelectObject(hdc, hbrush);
    hobj = GetCurrentObject(hdc, OBJ_BRUSH);
    ok(hobj == hbrush, "OBJ_BRUSH is wrong: %p\n", hobj);

    hpal = CreateHalftonePalette(hdc);
    assert(hpal != 0);
    SelectPalette(hdc, hpal, FALSE);
    hobj = GetCurrentObject(hdc, OBJ_PAL);
    ok(hobj == hpal, "OBJ_PAL is wrong: %p\n", hobj);

    hfont = CreateFontA(10, 5, 0, 0, FW_DONTCARE, 0, 0, 0, ANSI_CHARSET,
                        OUT_DEFAULT_PRECIS, CLIP_DEFAULT_PRECIS, DEFAULT_QUALITY,
                        DEFAULT_PITCH, "MS Sans Serif");
    assert(hfont != 0);
    SelectObject(hdc, hfont);
    hobj = GetCurrentObject(hdc, OBJ_FONT);
    ok(hobj == hfont, "OBJ_FONT is wrong: %p\n", hobj);

    hbmp = CreateBitmap(100, 100, 1, 1, NULL);
    assert(hbmp != 0);
    SelectObject(hdc, hbmp);
    hobj = GetCurrentObject(hdc, OBJ_BITMAP);
    ok(hobj == hbmp, "OBJ_BITMAP is wrong: %p\n", hobj);

    assert(GetObjectA(hbrush, sizeof(lb), &lb) == sizeof(lb));
    hpen = ExtCreatePen(PS_GEOMETRIC | PS_SOLID | PS_ENDCAP_SQUARE | PS_JOIN_BEVEL,
                        10, &lb, 0, NULL);
    assert(hpen != 0);
    SelectObject(hdc, hpen);
    hobj = GetCurrentObject(hdc, OBJ_PEN);
    ok(hobj == hpen, "OBJ_PEN is wrong: %p\n", hobj);
    hobj = GetCurrentObject(hdc, OBJ_EXTPEN);
    ok(hobj == hpen || broken(hobj == 0) /* win9x */, "OBJ_EXTPEN is wrong: %p\n", hobj);

    hcs = GetColorSpace(hdc);
    if (hcs)
    {
        trace("current color space is not NULL\n");
        ok(GetLogColorSpaceA(hcs, &lcs, sizeof(lcs)), "GetLogColorSpace failed\n");
        hcs = CreateColorSpaceA(&lcs);
        ok(hcs != 0, "CreateColorSpace failed\n");
        SelectObject(hdc, hcs);
        hobj = GetCurrentObject(hdc, OBJ_COLORSPACE);
        ok(hobj == hcs || broken(hobj == 0) /* win9x */, "OBJ_COLORSPACE is wrong: %p\n", hobj);
    }

    hrgn = CreateRectRgn(1, 1, 100, 100);
    assert(hrgn != 0);
    SelectObject(hdc, hrgn);
    hobj = GetCurrentObject(hdc, OBJ_REGION);
    ok(!hobj, "OBJ_REGION is wrong: %p\n", hobj);

    DeleteDC(hdc);
}

static void test_region(void)
{
    HRGN hrgn = CreateRectRgn(10, 10, 20, 20);
    RECT rc = { 5, 5, 15, 15 };
    BOOL ret = RectInRegion( hrgn, &rc);
    ok( ret, "RectInRegion should return TRUE\n");
    /* swap left and right */
    SetRect( &rc, 15, 5, 5, 15 );
    ret = RectInRegion( hrgn, &rc);
    ok( ret, "RectInRegion should return TRUE\n");
    /* swap top and bottom */
    SetRect( &rc, 5, 15, 15, 5 );
    ret = RectInRegion( hrgn, &rc);
    ok( ret, "RectInRegion should return TRUE\n");
    /* swap both */
    SetRect( &rc, 15, 15, 5, 5 );
    ret = RectInRegion( hrgn, &rc);
    ok( ret, "RectInRegion should return TRUE\n");
    DeleteObject(hrgn);
    /* swap left and right in the region */
    hrgn = CreateRectRgn(20, 10, 10, 20);
    SetRect( &rc, 5, 5, 15, 15 );
    ret = RectInRegion( hrgn, &rc);
    ok( ret, "RectInRegion should return TRUE\n");
    /* swap left and right */
    SetRect( &rc, 15, 5, 5, 15 );
    ret = RectInRegion( hrgn, &rc);
    ok( ret, "RectInRegion should return TRUE\n");
    /* swap top and bottom */
    SetRect( &rc, 5, 15, 15, 5 );
    ret = RectInRegion( hrgn, &rc);
    ok( ret, "RectInRegion should return TRUE\n");
    /* swap both */
    SetRect( &rc, 15, 15, 5, 5 );
    ret = RectInRegion( hrgn, &rc);
    ok( ret, "RectInRegion should return TRUE\n");
    DeleteObject(hrgn);
}

static void test_handles_on_win64(void)
{
    int i;
    BOOL ret;
    DWORD type;
    HRGN hrgn, hrgn_test;

    static const struct
    {
        ULONG high;
        ULONG low;
        BOOL  ret;
    } cases[] =
    {
        { 0x00000000, 0x00000000, TRUE  },
        { 0x00000000, 0x0000ffe0, FALSE }, /* just over MAX_LARGE_HANDLES */
        { 0x00000000, 0x0000ffb0, FALSE }, /* just under MAX_LARGE_HANDLES */
        { 0xffffffff, 0xffff0000, FALSE },
        { 0xffffffff, 0x00000000, TRUE  },
        { 0xdeadbeef, 0x00000000, TRUE  },
        { 0xcccccccc, 0xcccccccc, FALSE }
    };

    if (sizeof(void*) != 8)
        return;

    for (i = 0; i < sizeof(cases)/sizeof(cases[0]); i++)
    {
        hrgn = CreateRectRgn(10, 10, 20, 20);
        hrgn_test = (HRGN)(ULONG_PTR)((ULONG_PTR)hrgn | ((ULONGLONG)cases[i].high << 32) | cases[i].low);
        type = GetObjectType( hrgn_test );
        if (cases[i].ret)
            ok( type == OBJ_REGION, "wrong type %u\n", type );
        else
            ok( type == 0, "wrong type %u\n", type );
        ret = DeleteObject(hrgn_test);
        ok( cases[i].ret == ret, "DeleteObject should return %s (%p)\n",
            cases[i].ret ? "TRUE" : "FALSE", hrgn_test);
        /* actually free it if above is expected to fail */
        if (!ret) DeleteObject(hrgn);
    }
}

START_TEST(gdiobj)
{
    test_gdi_objects();
    test_thread_objects();
    test_GetCurrentObject();
    test_region();
    test_handles_on_win64();
}<|MERGE_RESOLUTION|>--- conflicted
+++ resolved
@@ -81,6 +81,14 @@
         "GetObject(NULL obj), expected 0, NO_ERROR, got %d, %u\n",
 	i, GetLastError());
 
+    /* GetObject expects ERROR_NOACCESS when passed an invalid buffer */
+    hp = SelectObject(hdc, GetStockObject(BLACK_PEN));
+    SetLastError(0);
+    i = GetObjectA(hp, (INT_PTR)buff, (LPVOID)sizeof(buff));
+    ok (!i && (GetLastError() == 0 || GetLastError() == ERROR_NOACCESS),
+        "GetObject(invalid buff), expected 0, ERROR_NOACCESS, got %d, %u\n",
+    i, GetLastError());
+
     /* GetObjectType does SetLastError() on a null object */
     SetLastError(0);
     i = GetObjectType(NULL);
@@ -110,6 +118,7 @@
 static DWORD WINAPI thread_proc(void *param)
 {
     LOGPEN lp;
+    DWORD status;
     struct hgdiobj_event *hgdiobj_event = param;
 
     hgdiobj_event->hdc = CreateDCA("display", NULL, NULL, NULL);
@@ -122,8 +131,8 @@
     ok(hgdiobj_event->hgdiobj2 != 0, "Failed to create pen\n");
 
     SetEvent(hgdiobj_event->ready_event);
-    ok(WaitForSingleObject(hgdiobj_event->stop_event, INFINITE) == WAIT_OBJECT_0,
-       "WaitForSingleObject error %u\n", GetLastError());
+    status = WaitForSingleObject(hgdiobj_event->stop_event, INFINITE);
+    ok(status == WAIT_OBJECT_0, "WaitForSingleObject error %u\n", GetLastError());
 
     ok(!GetObjectA(hgdiobj_event->hgdiobj1, sizeof(lp), &lp), "GetObject should fail\n");
 
@@ -139,6 +148,8 @@
     HANDLE hthread;
     struct hgdiobj_event hgdiobj_event;
     INT ret;
+    DWORD status;
+    BOOL bRet;
 
     hgdiobj_event.stop_event = CreateEventA(NULL, 0, 0, NULL);
     ok(hgdiobj_event.stop_event != NULL, "CreateEvent error %u\n", GetLastError());
@@ -148,16 +159,11 @@
     hthread = CreateThread(NULL, 0, thread_proc, &hgdiobj_event, 0, &tid);
     ok(hthread != NULL, "CreateThread error %u\n", GetLastError());
 
-    ok(WaitForSingleObject(hgdiobj_event.ready_event, INFINITE) == WAIT_OBJECT_0,
-       "WaitForSingleObject error %u\n", GetLastError());
-
-<<<<<<< HEAD
-    ok(GetObject(hgdiobj_event.hgdiobj1, sizeof(lp), &lp) == sizeof(lp),
-       "GetObject error %u\n", GetLastError());
-=======
+    status = WaitForSingleObject(hgdiobj_event.ready_event, INFINITE);
+    ok(status == WAIT_OBJECT_0, "WaitForSingleObject error %u\n", GetLastError());
+
     ret = GetObjectA(hgdiobj_event.hgdiobj1, sizeof(lp), &lp);
     ok(ret == sizeof(lp), "GetObject error %u\n", GetLastError());
->>>>>>> 2a8a0238
     ok(lp.lopnStyle == PS_DASHDOTDOT, "wrong pen style %d\n", lp.lopnStyle);
     ok(lp.lopnWidth.x == 17, "wrong pen width.y %d\n", lp.lopnWidth.x);
     ok(lp.lopnWidth.y == 0, "wrong pen width.y %d\n", lp.lopnWidth.y);
@@ -166,20 +172,23 @@
     ret = GetDeviceCaps(hgdiobj_event.hdc, TECHNOLOGY);
     ok(ret == DT_RASDISPLAY, "GetDeviceCaps(TECHNOLOGY) should return DT_RASDISPLAY not %d\n", ret);
 
-    ok(DeleteObject(hgdiobj_event.hgdiobj1), "DeleteObject error %u\n", GetLastError());
-    ok(DeleteDC(hgdiobj_event.hdc), "DeleteDC error %u\n", GetLastError());
+    bRet = DeleteObject(hgdiobj_event.hgdiobj1);
+    ok(bRet, "DeleteObject error %u\n", GetLastError());
+    bRet = DeleteDC(hgdiobj_event.hdc);
+    ok(bRet, "DeleteDC error %u\n", GetLastError());
 
     type = GetObjectType(hgdiobj_event.hgdiobj2);
     ok(type == OBJ_REGION, "GetObjectType returned %u\n", type);
 
     SetEvent(hgdiobj_event.stop_event);
-    ok(WaitForSingleObject(hthread, INFINITE) == WAIT_OBJECT_0,
-       "WaitForSingleObject error %u\n", GetLastError());
+    status = WaitForSingleObject(hthread, INFINITE);
+    ok(status == WAIT_OBJECT_0, "WaitForSingleObject error %u\n", GetLastError());
     CloseHandle(hthread);
 
     type = GetObjectType(hgdiobj_event.hgdiobj2);
     ok(type == OBJ_REGION, "GetObjectType returned %u\n", type);
-    ok(DeleteObject(hgdiobj_event.hgdiobj2), "DeleteObject error %u\n", GetLastError());
+    bRet = DeleteObject(hgdiobj_event.hgdiobj2);
+    ok(bRet, "DeleteObject error %u\n", GetLastError());
 
     CloseHandle(hgdiobj_event.stop_event);
     CloseHandle(hgdiobj_event.ready_event);
@@ -212,7 +221,7 @@
     hobj = GetCurrentObject(hdc, OBJ_PEN);
     ok(hobj == hpen, "OBJ_PEN is wrong: %p\n", hobj);
     hobj = GetCurrentObject(hdc, OBJ_EXTPEN);
-    ok(hobj == hpen || broken(hobj == 0) /* win9x */, "OBJ_EXTPEN is wrong: %p\n", hobj);
+    ok(hobj == hpen, "OBJ_EXTPEN is wrong: %p\n", hobj);
 
     hbrush = CreateSolidBrush(RGB(10, 20, 30));
     assert(hbrush != 0);
@@ -248,7 +257,7 @@
     hobj = GetCurrentObject(hdc, OBJ_PEN);
     ok(hobj == hpen, "OBJ_PEN is wrong: %p\n", hobj);
     hobj = GetCurrentObject(hdc, OBJ_EXTPEN);
-    ok(hobj == hpen || broken(hobj == 0) /* win9x */, "OBJ_EXTPEN is wrong: %p\n", hobj);
+    ok(hobj == hpen, "OBJ_EXTPEN is wrong: %p\n", hobj);
 
     hcs = GetColorSpace(hdc);
     if (hcs)
@@ -259,7 +268,7 @@
         ok(hcs != 0, "CreateColorSpace failed\n");
         SelectObject(hdc, hcs);
         hobj = GetCurrentObject(hdc, OBJ_COLORSPACE);
-        ok(hobj == hcs || broken(hobj == 0) /* win9x */, "OBJ_COLORSPACE is wrong: %p\n", hobj);
+        ok(hobj == hcs, "OBJ_COLORSPACE is wrong: %p\n", hobj);
     }
 
     hrgn = CreateRectRgn(1, 1, 100, 100);
