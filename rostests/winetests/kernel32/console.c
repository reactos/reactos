/*
 * Unit tests for console API
 *
 * Copyright (c) 2003,2004 Eric Pouech
 * Copyright (c) 2007 Kirill K. Smirnov
 *
 * This library is free software; you can redistribute it and/or
 * modify it under the terms of the GNU Lesser General Public
 * License as published by the Free Software Foundation; either
 * version 2.1 of the License, or (at your option) any later version.
 *
 * This library is distributed in the hope that it will be useful,
 * but WITHOUT ANY WARRANTY; without even the implied warranty of
 * MERCHANTABILITY or FITNESS FOR A PARTICULAR PURPOSE.  See the GNU
 * Lesser General Public License for more details.
 *
 * You should have received a copy of the GNU Lesser General Public
 * License along with this library; if not, write to the Free Software
 * Foundation, Inc., 51 Franklin St, Fifth Floor, Boston, MA 02110-1301, USA
 */

#include "wine/test.h"
#include <windows.h>
#include <stdio.h>

static BOOL (WINAPI *pGetConsoleInputExeNameA)(DWORD, LPSTR);
static DWORD (WINAPI *pGetConsoleProcessList)(LPDWORD, DWORD);
static HANDLE (WINAPI *pOpenConsoleW)(LPCWSTR,DWORD,BOOL,DWORD);
static BOOL (WINAPI *pSetConsoleInputExeNameA)(LPCSTR);

/* DEFAULT_ATTRIB is used for all initial filling of the console.
 * all modifications are made with TEST_ATTRIB so that we could check
 * what has to be modified or not
 */
#define TEST_ATTRIB    (BACKGROUND_BLUE | FOREGROUND_GREEN)
#define DEFAULT_ATTRIB (FOREGROUND_GREEN | FOREGROUND_BLUE | FOREGROUND_RED)
/* when filling the screen with non-blank chars, this macro defines
 * what character should be at position 'c'
 */
#define CONTENT(c)    ('A' + (((c).Y * 17 + (c).X) % 23))

#define	okCURSOR(hCon, c) do { \
  CONSOLE_SCREEN_BUFFER_INFO __sbi; \
  BOOL expect = GetConsoleScreenBufferInfo((hCon), &__sbi) && \
                __sbi.dwCursorPosition.X == (c).X && __sbi.dwCursorPosition.Y == (c).Y; \
  ok(expect, "Expected cursor at (%d,%d), got (%d,%d)\n", \
     (c).X, (c).Y, __sbi.dwCursorPosition.X, __sbi.dwCursorPosition.Y); \
} while (0)

#define okCHAR(hCon, c, ch, attr) do { \
  char __ch; WORD __attr; DWORD __len; BOOL expect; \
  expect = ReadConsoleOutputCharacterA((hCon), &__ch, 1, (c), &__len) == 1 && __len == 1 && __ch == (ch); \
  ok(expect, "At (%d,%d): expecting char '%c'/%02x got '%c'/%02x\n", (c).X, (c).Y, (ch), (ch), __ch, __ch); \
  expect = ReadConsoleOutputAttribute((hCon), &__attr, 1, (c), &__len) == 1 && __len == 1 && __attr == (attr); \
  ok(expect, "At (%d,%d): expecting attr %04x got %04x\n", (c).X, (c).Y, (attr), __attr); \
} while (0)

static void init_function_pointers(void)
{
    HMODULE hKernel32;

#define KERNEL32_GET_PROC(func)                                     \
    p##func = (void *)GetProcAddress(hKernel32, #func);             \
    if(!p##func) trace("GetProcAddress(hKernel32, '%s') failed\n", #func);

    hKernel32 = GetModuleHandleA("kernel32.dll");
    KERNEL32_GET_PROC(GetConsoleInputExeNameA);
    KERNEL32_GET_PROC(GetConsoleProcessList);
    KERNEL32_GET_PROC(OpenConsoleW);
    KERNEL32_GET_PROC(SetConsoleInputExeNameA);

#undef KERNEL32_GET_PROC
}

/* FIXME: this could be optimized on a speed point of view */
static void resetContent(HANDLE hCon, COORD sbSize, BOOL content)
{
    COORD       c;
    WORD        attr = DEFAULT_ATTRIB;
    char        ch;
    DWORD       len;

    for (c.X = 0; c.X < sbSize.X; c.X++)
    {
        for (c.Y = 0; c.Y < sbSize.Y; c.Y++)
        {
            ch = (content) ? CONTENT(c) : ' ';
            WriteConsoleOutputAttribute(hCon, &attr, 1, c, &len);
            WriteConsoleOutputCharacterA(hCon, &ch, 1, c, &len);
        }
    }
}

static void testCursor(HANDLE hCon, COORD sbSize)
{
    COORD		c;

    c.X = c.Y = 0;
    ok(SetConsoleCursorPosition(0, c) == 0, "No handle\n");
    ok(GetLastError() == ERROR_INVALID_HANDLE, "GetLastError: expecting %u got %u\n",
       ERROR_INVALID_HANDLE, GetLastError());

    c.X = c.Y = 0;
    ok(SetConsoleCursorPosition(hCon, c) != 0, "Cursor in upper-left\n");
    okCURSOR(hCon, c);

    c.X = sbSize.X - 1;
    c.Y = sbSize.Y - 1;
    ok(SetConsoleCursorPosition(hCon, c) != 0, "Cursor in lower-right\n");
    okCURSOR(hCon, c);

    c.X = sbSize.X;
    c.Y = sbSize.Y - 1;
    ok(SetConsoleCursorPosition(hCon, c) == 0, "Cursor is outside\n");
    ok(GetLastError() == ERROR_INVALID_PARAMETER, "GetLastError: expecting %u got %u\n",
       ERROR_INVALID_PARAMETER, GetLastError());

    c.X = sbSize.X - 1;
    c.Y = sbSize.Y;
    ok(SetConsoleCursorPosition(hCon, c) == 0, "Cursor is outside\n");
    ok(GetLastError() == ERROR_INVALID_PARAMETER, "GetLastError: expecting %u got %u\n",
       ERROR_INVALID_PARAMETER, GetLastError());

    c.X = -1;
    c.Y = 0;
    ok(SetConsoleCursorPosition(hCon, c) == 0, "Cursor is outside\n");
    ok(GetLastError() == ERROR_INVALID_PARAMETER, "GetLastError: expecting %u got %u\n",
       ERROR_INVALID_PARAMETER, GetLastError());

    c.X = 0;
    c.Y = -1;
    ok(SetConsoleCursorPosition(hCon, c) == 0, "Cursor is outside\n");
    ok(GetLastError() == ERROR_INVALID_PARAMETER, "GetLastError: expecting %u got %u\n",
       ERROR_INVALID_PARAMETER, GetLastError());
}

static void testCursorInfo(HANDLE hCon)
{
    BOOL ret;
    CONSOLE_CURSOR_INFO info;

    SetLastError(0xdeadbeef);
    ret = GetConsoleCursorInfo(NULL, NULL);
    ok(!ret, "Expected failure\n");
    ok(GetLastError() == ERROR_INVALID_HANDLE, "GetLastError: expecting %u got %u\n",
       ERROR_INVALID_HANDLE, GetLastError());

    SetLastError(0xdeadbeef);
    info.dwSize = -1;
    ret = GetConsoleCursorInfo(NULL, &info);
    ok(!ret, "Expected failure\n");
    ok(info.dwSize == -1, "Expected no change for dwSize\n");
    ok(GetLastError() == ERROR_INVALID_HANDLE, "GetLastError: expecting %u got %u\n",
       ERROR_INVALID_HANDLE, GetLastError());

    /* Test the correct call first to distinguish between win9x and the rest */
    SetLastError(0xdeadbeef);
    ret = GetConsoleCursorInfo(hCon, &info);
    ok(ret, "Expected success\n");
    ok(info.dwSize == 25 ||
       info.dwSize == 12 /* win9x */,
       "Expected 12 or 25, got %d\n", info.dwSize);
    ok(info.bVisible, "Expected the cursor to be visible\n");
    ok(GetLastError() == 0xdeadbeef, "GetLastError: expecting %u got %u\n",
       0xdeadbeef, GetLastError());

    /* Don't test NULL CONSOLE_CURSOR_INFO, it crashes on win9x and win7 */
}

static void testEmptyWrite(HANDLE hCon)
{
    COORD		c;
    DWORD		len;
    const char* 	mytest = "";

    c.X = c.Y = 0;
    ok(SetConsoleCursorPosition(hCon, c) != 0, "Cursor in upper-left\n");

    len = -1;
    ok(WriteConsoleA(hCon, NULL, 0, &len, NULL) != 0 && len == 0, "WriteConsole\n");
    okCURSOR(hCon, c);

    /* Passing a NULL lpBuffer with sufficiently large non-zero length succeeds
     * on native Windows and result in memory-like contents being written to
     * the console. Calling WriteConsoleW like this will crash on Wine. */
    if (0)
    {
        len = -1;
        ok(!WriteConsoleA(hCon, NULL, 16, &len, NULL) && len == -1, "WriteConsole\n");
        okCURSOR(hCon, c);

        /* Cursor advances for this call. */
        len = -1;
        ok(WriteConsoleA(hCon, NULL, 128, &len, NULL) != 0 && len == 128, "WriteConsole\n");
    }

    len = -1;
<<<<<<< HEAD
    ok(WriteConsole(hCon, mytest, 0, &len, NULL) != 0 && len == 0, "WriteConsole\n");
=======
    ok(WriteConsoleA(hCon, emptybuf, 0, &len, NULL) != 0 && len == 0, "WriteConsole\n");
>>>>>>> 2a8a0238
    okCURSOR(hCon, c);

    /* WriteConsole does not halt on a null terminator and is happy to write
     * memory contents beyond the actual size of the buffer. */
    len = -1;
<<<<<<< HEAD
    ok(WriteConsole(hCon, mytest, 16, &len, NULL) != 0 && len == 16, "WriteConsole\n");
=======
    ok(WriteConsoleA(hCon, emptybuf, 16, &len, NULL) != 0 && len == 16, "WriteConsole\n");
>>>>>>> 2a8a0238
    c.X += 16;
    okCURSOR(hCon, c);
}

static void testWriteSimple(HANDLE hCon)
{
    COORD		c;
    DWORD		len;
    const char*		mytest = "abcdefg";
    const int	mylen = strlen(mytest);

    /* single line write */
    c.X = c.Y = 0;
    ok(SetConsoleCursorPosition(hCon, c) != 0, "Cursor in upper-left\n");

    ok(WriteConsoleA(hCon, mytest, mylen, &len, NULL) != 0 && len == mylen, "WriteConsole\n");
    c.Y = 0;
    for (c.X = 0; c.X < mylen; c.X++)
    {
        okCHAR(hCon, c, mytest[c.X], TEST_ATTRIB);
    }

    okCURSOR(hCon, c);
    okCHAR(hCon, c, ' ', DEFAULT_ATTRIB);
}

static void testWriteNotWrappedNotProcessed(HANDLE hCon, COORD sbSize)
{
    COORD		c;
    DWORD		len, mode;
    const char*         mytest = "123";
    const int           mylen = strlen(mytest);
    int                 ret;
    int			p;

    ok(GetConsoleMode(hCon, &mode) && SetConsoleMode(hCon, mode & ~(ENABLE_PROCESSED_OUTPUT|ENABLE_WRAP_AT_EOL_OUTPUT)),
       "clearing wrap at EOL & processed output\n");

    /* write line, wrapping disabled, buffer exceeds sb width */
    c.X = sbSize.X - 3; c.Y = 0;
    ok(SetConsoleCursorPosition(hCon, c) != 0, "Cursor in upper-left-3\n");

    ret = WriteConsoleA(hCon, mytest, mylen, &len, NULL);
    ok(ret != 0 && len == mylen, "Couldn't write, ret = %d, len = %d\n", ret, len);
    c.Y = 0;
    for (p = mylen - 3; p < mylen; p++)
    {
        c.X = sbSize.X - 3 + p % 3;
        okCHAR(hCon, c, mytest[p], TEST_ATTRIB);
    }

    c.X = 0; c.Y = 1;
    okCHAR(hCon, c, ' ', DEFAULT_ATTRIB);

    p = sbSize.X - 3 + mylen % 3;
    c.X = p; c.Y = 0;

    /* write line, wrapping disabled, strings end on end of line */
    c.X = sbSize.X - mylen; c.Y = 0;
    ok(SetConsoleCursorPosition(hCon, c) != 0, "Cursor in upper-left-3\n");

    ok(WriteConsoleA(hCon, mytest, mylen, &len, NULL) != 0 && len == mylen, "WriteConsole\n");
}

static void testWriteNotWrappedProcessed(HANDLE hCon, COORD sbSize)
{
    COORD		c;
    DWORD		len, mode;
    const char*		mytest = "abcd\nf\tg";
    const int	mylen = strlen(mytest);
    const int	mylen2 = strchr(mytest, '\n') - mytest;
    int			p;
    WORD                attr;

    ok(GetConsoleMode(hCon, &mode) && SetConsoleMode(hCon, (mode | ENABLE_PROCESSED_OUTPUT) & ~ENABLE_WRAP_AT_EOL_OUTPUT),
       "clearing wrap at EOL & setting processed output\n");

    /* write line, wrapping disabled, buffer exceeds sb width */
    c.X = sbSize.X - 5; c.Y = 0;
    ok(SetConsoleCursorPosition(hCon, c) != 0, "Cursor in upper-left-5\n");

    ok(WriteConsoleA(hCon, mytest, mylen, &len, NULL) != 0 && len == mylen, "WriteConsole\n");
    c.Y = 0;
    for (c.X = sbSize.X - 5; c.X < sbSize.X - 1; c.X++)
    {
        okCHAR(hCon, c, mytest[c.X - sbSize.X + 5], TEST_ATTRIB);
    }

    ReadConsoleOutputAttribute(hCon, &attr, 1, c, &len);
    /* Win9x and WinMe change the attribs for '\n' up to 'f' */
    if (attr == TEST_ATTRIB)
    {
        win_skip("Win9x/WinMe don't respect ~ENABLE_WRAP_AT_EOL_OUTPUT\n");
        return;
    }

    okCHAR(hCon, c, ' ', DEFAULT_ATTRIB);

    c.X = 0; c.Y++;
    okCHAR(hCon, c, mytest[5], TEST_ATTRIB);
    for (c.X = 1; c.X < 8; c.X++)
        okCHAR(hCon, c, ' ', TEST_ATTRIB);
    okCHAR(hCon, c, mytest[7], TEST_ATTRIB);
    c.X++;
    okCHAR(hCon, c, ' ', DEFAULT_ATTRIB);

    okCURSOR(hCon, c);

    /* write line, wrapping disabled, strings end on end of line */
    c.X = sbSize.X - 4; c.Y = 0;
    ok(SetConsoleCursorPosition(hCon, c) != 0, "Cursor in upper-left-4\n");

    ok(WriteConsoleA(hCon, mytest, mylen, &len, NULL) != 0 && len == mylen, "WriteConsole\n");
    c.Y = 0;
    for (c.X = sbSize.X - 4; c.X < sbSize.X; c.X++)
    {
        okCHAR(hCon, c, mytest[c.X - sbSize.X + 4], TEST_ATTRIB);
    }
    c.X = 0; c.Y++;
    okCHAR(hCon, c, mytest[5], TEST_ATTRIB);
    for (c.X = 1; c.X < 8; c.X++)
        okCHAR(hCon, c, ' ', TEST_ATTRIB);
    okCHAR(hCon, c, mytest[7], TEST_ATTRIB);
    c.X++;
    okCHAR(hCon, c, ' ', DEFAULT_ATTRIB);

    okCURSOR(hCon, c);

    /* write line, wrapping disabled, strings end after end of line */
    c.X = sbSize.X - 3; c.Y = 0;
    ok(SetConsoleCursorPosition(hCon, c) != 0, "Cursor in upper-left-4\n");

    ok(WriteConsoleA(hCon, mytest, mylen, &len, NULL) != 0 && len == mylen, "WriteConsole\n");
    c.Y = 0;
    for (p = mylen2 - 3; p < mylen2; p++)
    {
        c.X = sbSize.X - 3 + p % 3;
        okCHAR(hCon, c, mytest[p], TEST_ATTRIB);
    }
    c.X = 0; c.Y = 1;
    okCHAR(hCon, c, mytest[5], TEST_ATTRIB);
    for (c.X = 1; c.X < 8; c.X++)
        okCHAR(hCon, c, ' ', TEST_ATTRIB);
    okCHAR(hCon, c, mytest[7], TEST_ATTRIB);
    c.X++;
    okCHAR(hCon, c, ' ', DEFAULT_ATTRIB);

    okCURSOR(hCon, c);
}

static void testWriteWrappedNotProcessed(HANDLE hCon, COORD sbSize)
{
    COORD		c;
    DWORD		len, mode;
    const char*		mytest = "abcd\nf\tg";
    const int	mylen = strlen(mytest);
    int			p;

    ok(GetConsoleMode(hCon, &mode) && SetConsoleMode(hCon,(mode | ENABLE_WRAP_AT_EOL_OUTPUT) & ~(ENABLE_PROCESSED_OUTPUT)),
       "setting wrap at EOL & clearing processed output\n");

    /* write line, wrapping enabled, buffer doesn't exceed sb width */
    c.X = sbSize.X - 9; c.Y = 0;
    ok(SetConsoleCursorPosition(hCon, c) != 0, "Cursor in upper-left-9\n");

    ok(WriteConsoleA(hCon, mytest, mylen, &len, NULL) != 0 && len == mylen, "WriteConsole\n");
    c.Y = 0;
    for (p = 0; p < mylen; p++)
    {
        c.X = sbSize.X - 9 + p;
        okCHAR(hCon, c, mytest[p], TEST_ATTRIB);
    }
    c.X = sbSize.X - 9 + mylen;
    okCHAR(hCon, c, ' ', DEFAULT_ATTRIB);
    c.X = 0; c.Y = 1;
    okCHAR(hCon, c, ' ', DEFAULT_ATTRIB);

    /* write line, wrapping enabled, buffer does exceed sb width */
    c.X = sbSize.X - 3; c.Y = 0;
    ok(SetConsoleCursorPosition(hCon, c) != 0, "Cursor in upper-left-3\n");

    c.Y = 1;
    c.X = mylen - 3;
    okCHAR(hCon, c, ' ', DEFAULT_ATTRIB);
}

static void testWriteWrappedProcessed(HANDLE hCon, COORD sbSize)
{
    COORD		c;
    DWORD		len, mode;
    const char*		mytest = "abcd\nf\tg";
    const int	mylen = strlen(mytest);
    int			p;
    WORD                attr;

    ok(GetConsoleMode(hCon, &mode) && SetConsoleMode(hCon, mode | (ENABLE_WRAP_AT_EOL_OUTPUT|ENABLE_PROCESSED_OUTPUT)),
       "setting wrap at EOL & processed output\n");

    /* write line, wrapping enabled, buffer doesn't exceed sb width */
    c.X = sbSize.X - 9; c.Y = 0;
    ok(SetConsoleCursorPosition(hCon, c) != 0, "Cursor in upper-left-9\n");

    ok(WriteConsoleA(hCon, mytest, mylen, &len, NULL) != 0 && len == mylen, "WriteConsole\n");
    for (p = 0; p < 4; p++)
    {
        c.X = sbSize.X - 9 + p;
        okCHAR(hCon, c, mytest[p], TEST_ATTRIB);
    }
    c.X = sbSize.X - 9 + p;
    ReadConsoleOutputAttribute(hCon, &attr, 1, c, &len);
    if (attr == TEST_ATTRIB)
        win_skip("Win9x/WinMe changes attribs for '\\n' up to 'f'\n");
    else
        okCHAR(hCon, c, ' ', DEFAULT_ATTRIB);
    c.X = 0; c.Y++;
    okCHAR(hCon, c, mytest[5], TEST_ATTRIB);
    for (c.X = 1; c.X < 8; c.X++)
        okCHAR(hCon, c, ' ', TEST_ATTRIB);
    okCHAR(hCon, c, mytest[7], TEST_ATTRIB);
    c.X++;
    okCHAR(hCon, c, ' ', DEFAULT_ATTRIB);
    okCURSOR(hCon, c);

    /* write line, wrapping enabled, buffer does exceed sb width */
    c.X = sbSize.X - 3; c.Y = 2;
    ok(SetConsoleCursorPosition(hCon, c) != 0, "Cursor in upper-left-3\n");

    ok(WriteConsoleA(hCon, mytest, mylen, &len, NULL) != 0 && len == mylen, "WriteConsole\n");
    for (p = 0; p < 3; p++)
    {
        c.X = sbSize.X - 3 + p;
        okCHAR(hCon, c, mytest[p], TEST_ATTRIB);
    }
    c.X = 0; c.Y++;
    okCHAR(hCon, c, mytest[3], TEST_ATTRIB);
    c.X++;
    ReadConsoleOutputAttribute(hCon, &attr, 1, c, &len);
    if (attr == TEST_ATTRIB)
        win_skip("Win9x/WinMe changes attribs for '\\n' up to 'f'\n");
    else
        okCHAR(hCon, c, ' ', DEFAULT_ATTRIB);

    c.X = 0; c.Y++;
    okCHAR(hCon, c, mytest[5], TEST_ATTRIB);
    for (c.X = 1; c.X < 8; c.X++)
        okCHAR(hCon, c, ' ', TEST_ATTRIB);
    okCHAR(hCon, c, mytest[7], TEST_ATTRIB);
    c.X++;
    okCHAR(hCon, c, ' ', DEFAULT_ATTRIB);
    okCURSOR(hCon, c);
}

static void testWrite(HANDLE hCon, COORD sbSize)
{
    /* FIXME: should in fact ensure that the sb is at least 10 characters wide */
    ok(SetConsoleTextAttribute(hCon, TEST_ATTRIB), "Setting default text color\n");
    resetContent(hCon, sbSize, FALSE);
    testEmptyWrite(hCon);
    resetContent(hCon, sbSize, FALSE);
    testWriteSimple(hCon);
    resetContent(hCon, sbSize, FALSE);
    testWriteNotWrappedNotProcessed(hCon, sbSize);
    resetContent(hCon, sbSize, FALSE);
    testWriteNotWrappedProcessed(hCon, sbSize);
    resetContent(hCon, sbSize, FALSE);
    testWriteWrappedNotProcessed(hCon, sbSize);
    resetContent(hCon, sbSize, FALSE);
    testWriteWrappedProcessed(hCon, sbSize);
}

static void testScroll(HANDLE hCon, COORD sbSize)
{
    SMALL_RECT  scroll, clip;
    COORD       dst, c, tc;
    CHAR_INFO   ci;
    BOOL ret;

#define W 11
#define H 7

#define IN_SRECT(r,c) ((r).Left <= (c).X && (c).X <= (r).Right && (r).Top <= (c).Y && (c).Y <= (r).Bottom)
#define IN_SRECT2(r,d,c) ((d).X <= (c).X && (c).X <= (d).X + (r).Right - (r).Left && (d).Y <= (c).Y && (c).Y <= (d).Y + (r).Bottom - (r).Top)

    /* no clipping, src & dst rect don't overlap */
    resetContent(hCon, sbSize, TRUE);

    scroll.Left = 0;
    scroll.Right = W - 1;
    scroll.Top = 0;
    scroll.Bottom = H - 1;
    dst.X = W + 3;
    dst.Y = H + 3;
    ci.Char.UnicodeChar = '#';
    ci.Attributes = TEST_ATTRIB;

    clip.Left = 0;
    clip.Right = sbSize.X - 1;
    clip.Top = 0;
    clip.Bottom = sbSize.Y - 1;

    ok(ScrollConsoleScreenBufferA(hCon, &scroll, NULL, dst, &ci), "Scrolling SB\n");

    for (c.Y = 0; c.Y < sbSize.Y; c.Y++)
    {
        for (c.X = 0; c.X < sbSize.X; c.X++)
        {
            if (IN_SRECT2(scroll, dst, c) && IN_SRECT(clip, c))
            {
                tc.X = c.X - dst.X;
                tc.Y = c.Y - dst.Y;
                okCHAR(hCon, c, CONTENT(tc), DEFAULT_ATTRIB);
            }
            else if (IN_SRECT(scroll, c) && IN_SRECT(clip, c))
                okCHAR(hCon, c, '#', TEST_ATTRIB);
            else okCHAR(hCon, c, CONTENT(c), DEFAULT_ATTRIB);
        }
    }

    /* no clipping, src & dst rect do overlap */
    resetContent(hCon, sbSize, TRUE);

    scroll.Left = 0;
    scroll.Right = W - 1;
    scroll.Top = 0;
    scroll.Bottom = H - 1;
    dst.X = W /2;
    dst.Y = H / 2;
    ci.Char.UnicodeChar = '#';
    ci.Attributes = TEST_ATTRIB;

    clip.Left = 0;
    clip.Right = sbSize.X - 1;
    clip.Top = 0;
    clip.Bottom = sbSize.Y - 1;

    ok(ScrollConsoleScreenBufferA(hCon, &scroll, NULL, dst, &ci), "Scrolling SB\n");

    for (c.Y = 0; c.Y < sbSize.Y; c.Y++)
    {
        for (c.X = 0; c.X < sbSize.X; c.X++)
        {
            if (dst.X <= c.X && c.X < dst.X + W && dst.Y <= c.Y && c.Y < dst.Y + H)
            {
                tc.X = c.X - dst.X;
                tc.Y = c.Y - dst.Y;
                okCHAR(hCon, c, CONTENT(tc), DEFAULT_ATTRIB);
            }
            else if (c.X < W && c.Y < H) okCHAR(hCon, c, '#', TEST_ATTRIB);
            else okCHAR(hCon, c, CONTENT(c), DEFAULT_ATTRIB);
        }
    }

    /* clipping, src & dst rect don't overlap */
    resetContent(hCon, sbSize, TRUE);

    scroll.Left = 0;
    scroll.Right = W - 1;
    scroll.Top = 0;
    scroll.Bottom = H - 1;
    dst.X = W + 3;
    dst.Y = H + 3;
    ci.Char.UnicodeChar = '#';
    ci.Attributes = TEST_ATTRIB;

    clip.Left = W / 2;
    clip.Right = min(W + W / 2, sbSize.X - 1);
    clip.Top = H / 2;
    clip.Bottom = min(H + H / 2, sbSize.Y - 1);

    SetLastError(0xdeadbeef);
    ret = ScrollConsoleScreenBufferA(hCon, &scroll, &clip, dst, &ci);
    if (ret)
    {
        for (c.Y = 0; c.Y < sbSize.Y; c.Y++)
        {
            for (c.X = 0; c.X < sbSize.X; c.X++)
            {
                if (IN_SRECT2(scroll, dst, c) && IN_SRECT(clip, c))
                {
                    tc.X = c.X - dst.X;
                    tc.Y = c.Y - dst.Y;
                    okCHAR(hCon, c, CONTENT(tc), DEFAULT_ATTRIB);
                }
                else if (IN_SRECT(scroll, c) && IN_SRECT(clip, c))
                    okCHAR(hCon, c, '#', TEST_ATTRIB);
                else okCHAR(hCon, c, CONTENT(c), DEFAULT_ATTRIB);
            }
        }
    }
    else
    {
        /* Win9x will fail, Only accept ERROR_NOT_ENOUGH_MEMORY */
        ok(GetLastError() == ERROR_NOT_ENOUGH_MEMORY,
            "Expected ERROR_NOT_ENOUGH_MEMORY, got %u\n", GetLastError());
    }

    /* clipping, src & dst rect do overlap */
    resetContent(hCon, sbSize, TRUE);

    scroll.Left = 0;
    scroll.Right = W - 1;
    scroll.Top = 0;
    scroll.Bottom = H - 1;
    dst.X = W / 2 - 3;
    dst.Y = H / 2 - 3;
    ci.Char.UnicodeChar = '#';
    ci.Attributes = TEST_ATTRIB;

    clip.Left = W / 2;
    clip.Right = min(W + W / 2, sbSize.X - 1);
    clip.Top = H / 2;
    clip.Bottom = min(H + H / 2, sbSize.Y - 1);

    ok(ScrollConsoleScreenBufferA(hCon, &scroll, &clip, dst, &ci), "Scrolling SB\n");

    for (c.Y = 0; c.Y < sbSize.Y; c.Y++)
    {
        for (c.X = 0; c.X < sbSize.X; c.X++)
        {
            if (IN_SRECT2(scroll, dst, c) && IN_SRECT(clip, c))
            {
                tc.X = c.X - dst.X;
                tc.Y = c.Y - dst.Y;
                okCHAR(hCon, c, CONTENT(tc), DEFAULT_ATTRIB);
            }
            else if (IN_SRECT(scroll, c) && IN_SRECT(clip, c))
                okCHAR(hCon, c, '#', TEST_ATTRIB);
            else okCHAR(hCon, c, CONTENT(c), DEFAULT_ATTRIB);
        }
    }
}

static int mch_count;
/* we need the event as Wine console event generation isn't synchronous
 * (ie GenerateConsoleCtrlEvent returns before all ctrl-handlers in all
 * processes have been called).
 */
static HANDLE mch_event;
static BOOL WINAPI mch(DWORD event)
{
    mch_count++;
    SetEvent(mch_event);
    return TRUE;
}

static void testCtrlHandler(void)
{
    ok(!SetConsoleCtrlHandler(mch, FALSE), "Shouldn't succeed\n");
    ok(GetLastError() == ERROR_INVALID_PARAMETER, "Bad error %u\n", GetLastError());
    ok(SetConsoleCtrlHandler(mch, TRUE), "Couldn't set handler\n");
    /* wine requires the event for the test, as we cannot ensure, so far, that
     * events are processed synchronously in GenerateConsoleCtrlEvent()
     */
    mch_event = CreateEventA(NULL, TRUE, FALSE, NULL);
    mch_count = 0;
    ok(GenerateConsoleCtrlEvent(CTRL_C_EVENT, 0), "Couldn't send ctrl-c event\n");
    /* FIXME: it isn't synchronous on wine but it can still happen before we test */
    if (0) ok(mch_count == 1, "Event isn't synchronous\n");
    ok(WaitForSingleObject(mch_event, 3000) == WAIT_OBJECT_0, "event sending didn't work\n");
    CloseHandle(mch_event);

    /* Turning off ctrl-c handling doesn't work on win9x such way ... */
    ok(SetConsoleCtrlHandler(NULL, TRUE), "Couldn't turn off ctrl-c handling\n");
    mch_event = CreateEventA(NULL, TRUE, FALSE, NULL);
    mch_count = 0;
    if(!(GetVersion() & 0x80000000))
        /* ... and next line leads to an unhandled exception on 9x.  Avoid it on 9x. */
        ok(GenerateConsoleCtrlEvent(CTRL_C_EVENT, 0), "Couldn't send ctrl-c event\n");
    ok(WaitForSingleObject(mch_event, 3000) == WAIT_TIMEOUT && mch_count == 0, "Event shouldn't have been sent\n");
    CloseHandle(mch_event);
    ok(SetConsoleCtrlHandler(mch, FALSE), "Couldn't remove handler\n");
    ok(!SetConsoleCtrlHandler(mch, FALSE), "Shouldn't succeed\n");
    ok(GetLastError() == ERROR_INVALID_PARAMETER, "Bad error %u\n", GetLastError());
}

/*
 * Test console screen buffer:
 * 1) Try to set invalid handle.
 * 2) Try to set non-console handles.
 * 3) Use CONOUT$ file as active SB.
 * 4) Test cursor.
 * 5) Test output codepage to show it is not a property of SB.
 * 6) Test switching to old SB if we close all handles to current SB - works
 * in Windows, TODO in wine.
 *
 * What is not tested but should be:
 * 1) ScreenBufferInfo
 */
static void testScreenBuffer(HANDLE hConOut)
{
    HANDLE hConOutRW, hConOutRO, hConOutWT;
    HANDLE hFileOutRW, hFileOutRO, hFileOutWT;
    HANDLE hConOutNew;
    char test_str1[] = "Test for SB1";
    char test_str2[] = "Test for SB2";
    char test_cp866[] = {0xe2, 0xa5, 0xe1, 0xe2, 0};
    char test_cp1251[] = {0xf2, 0xe5, 0xf1, 0xf2, 0};
    WCHAR test_unicode[] = {0x0442, 0x0435, 0x0441, 0x0442, 0};
    WCHAR str_wbuf[20];
    char str_buf[20];
    DWORD len, error;
    COORD c;
    BOOL ret;
    DWORD oldcp;

    if (!IsValidCodePage(866))
    {
        skip("Codepage 866 not available\n");
        return;
    }

    /* In the beginning set output codepage to 866 */
    oldcp = GetConsoleOutputCP();
    SetLastError(0xdeadbeef);
    ret = SetConsoleOutputCP(866);
    if (!ret && GetLastError() == ERROR_CALL_NOT_IMPLEMENTED)
    {
        win_skip("SetConsoleOutputCP is not implemented\n");
        return;
    }
    ok(ret, "Cannot set output codepage to 866\n");

    hConOutRW = CreateConsoleScreenBuffer(GENERIC_READ | GENERIC_WRITE,
                         FILE_SHARE_READ | FILE_SHARE_WRITE, NULL,
                         CONSOLE_TEXTMODE_BUFFER, NULL);
    ok(hConOutRW != INVALID_HANDLE_VALUE,
       "Cannot create a new screen buffer for ReadWrite\n");
    hConOutRO = CreateConsoleScreenBuffer(GENERIC_READ,
                         FILE_SHARE_READ, NULL,
                         CONSOLE_TEXTMODE_BUFFER, NULL);
    ok(hConOutRO != INVALID_HANDLE_VALUE,
       "Cannot create a new screen buffer for ReadOnly\n");
    hConOutWT = CreateConsoleScreenBuffer(GENERIC_WRITE,
                         FILE_SHARE_WRITE, NULL,
                         CONSOLE_TEXTMODE_BUFFER, NULL);
    ok(hConOutWT != INVALID_HANDLE_VALUE,
       "Cannot create a new screen buffer for WriteOnly\n");

    hFileOutRW = CreateFileA("NUL", GENERIC_READ | GENERIC_WRITE,
                             FILE_SHARE_READ | FILE_SHARE_WRITE, NULL,
                             OPEN_EXISTING, 0, NULL);
    ok(hFileOutRW != INVALID_HANDLE_VALUE, "Cannot open NUL for ReadWrite\n");
    hFileOutRO = CreateFileA("NUL", GENERIC_READ, FILE_SHARE_READ,
                             NULL, OPEN_EXISTING, 0, NULL);
    ok(hFileOutRO != INVALID_HANDLE_VALUE, "Cannot open NUL for ReadOnly\n");
    hFileOutWT = CreateFileA("NUL", GENERIC_WRITE, FILE_SHARE_WRITE,
                             NULL, OPEN_EXISTING, 0, NULL);
    ok(hFileOutWT != INVALID_HANDLE_VALUE, "Cannot open NUL for WriteOnly\n");

    /* Trying to set invalid handle */
    SetLastError(0);
    ok(!SetConsoleActiveScreenBuffer(INVALID_HANDLE_VALUE),
       "Shouldn't succeed\n");
    ok(GetLastError() == ERROR_INVALID_HANDLE,
       "GetLastError: expecting %u got %u\n",
       ERROR_INVALID_HANDLE, GetLastError());

    /* Trying to set non-console handles */
    SetLastError(0);
    ok(!SetConsoleActiveScreenBuffer(hFileOutRW), "Shouldn't succeed\n");
    ok(GetLastError() == ERROR_INVALID_HANDLE,
       "GetLastError: expecting %u got %u\n",
       ERROR_INVALID_HANDLE, GetLastError());

    SetLastError(0);
    ok(!SetConsoleActiveScreenBuffer(hFileOutRO), "Shouldn't succeed\n");
    ok(GetLastError() == ERROR_INVALID_HANDLE,
       "GetLastError: expecting %u got %u\n",
       ERROR_INVALID_HANDLE, GetLastError());

    SetLastError(0);
    ok(!SetConsoleActiveScreenBuffer(hFileOutWT), "Shouldn't succeed\n");
    ok(GetLastError() == ERROR_INVALID_HANDLE,
       "GetLastError: expecting %u got %u\n",
       ERROR_INVALID_HANDLE, GetLastError());

    /* trying to write non-console handle */
    SetLastError(0xdeadbeef);
    ret = WriteConsoleA(hFileOutRW, test_str1, lstrlenA(test_str1), &len, NULL);
    error = GetLastError();
    ok(!ret, "Shouldn't succeed\n");
    ok(error == ERROR_INVALID_HANDLE || error == ERROR_INVALID_FUNCTION,
       "GetLastError: got %u\n", error);

    SetLastError(0xdeadbeef);
    ret = WriteConsoleA(hFileOutRO, test_str1, lstrlenA(test_str1), &len, NULL);
    error = GetLastError();
    ok(!ret, "Shouldn't succeed\n");
    ok(error == ERROR_INVALID_HANDLE || error == ERROR_INVALID_FUNCTION,
       "GetLastError: got %u\n", error);

    SetLastError(0xdeadbeef);
    ret = WriteConsoleA(hFileOutWT, test_str1, lstrlenA(test_str1), &len, NULL);
    error = GetLastError();
    ok(!ret, "Shouldn't succeed\n");
    todo_wine ok(error == ERROR_INVALID_HANDLE || error == ERROR_INVALID_FUNCTION,
       "GetLastError: got %u\n", error);

    CloseHandle(hFileOutRW);
    CloseHandle(hFileOutRO);
    CloseHandle(hFileOutWT);

    /* Trying to set SB handles with various access modes */
    SetLastError(0);
    ok(!SetConsoleActiveScreenBuffer(hConOutRO), "Shouldn't succeed\n");
    ok(GetLastError() == ERROR_INVALID_HANDLE,
       "GetLastError: expecting %u got %u\n",
       ERROR_INVALID_HANDLE, GetLastError());

    ok(SetConsoleActiveScreenBuffer(hConOutWT), "Couldn't set new WriteOnly SB\n");

    ok(SetConsoleActiveScreenBuffer(hConOutRW), "Couldn't set new ReadWrite SB\n");

    CloseHandle(hConOutWT);
    CloseHandle(hConOutRO);

    /* Now we have two ReadWrite SB, active must be hConOutRW */
    /* Open current SB via CONOUT$ */
    hConOutNew = CreateFileA("CONOUT$", GENERIC_READ|GENERIC_WRITE, 0,
                             NULL, OPEN_EXISTING, 0, 0);
    ok(hConOutNew != INVALID_HANDLE_VALUE, "CONOUT$ is not opened\n");


    /* test cursor */
    c.X = c.Y = 10;
    SetConsoleCursorPosition(hConOut, c);
    c.X = c.Y = 5;
    SetConsoleCursorPosition(hConOutRW, c);
    okCURSOR(hConOutNew, c);
    c.X = c.Y = 10;
    okCURSOR(hConOut, c);


    c.X = c.Y = 0;

    /* Write using hConOutNew... */
    SetConsoleCursorPosition(hConOutNew, c);
    ret = WriteConsoleA(hConOutNew, test_str2, lstrlenA(test_str2), &len, NULL);
    ok (ret && len == lstrlenA(test_str2), "WriteConsoleA failed\n");
    /* ... and read it back via hConOutRW */
    ret = ReadConsoleOutputCharacterA(hConOutRW, str_buf, lstrlenA(test_str2), c, &len);
    ok(ret && len == lstrlenA(test_str2), "ReadConsoleOutputCharacterA failed\n");
    str_buf[lstrlenA(test_str2)] = 0;
    ok(!lstrcmpA(str_buf, test_str2), "got '%s' expected '%s'\n", str_buf, test_str2);


    /* Now test output codepage handling. Current is 866 as we set earlier. */
    SetConsoleCursorPosition(hConOutRW, c);
    ret = WriteConsoleA(hConOutRW, test_cp866, lstrlenA(test_cp866), &len, NULL);
    ok(ret && len == lstrlenA(test_cp866), "WriteConsoleA failed\n");
    ret = ReadConsoleOutputCharacterW(hConOutRW, str_wbuf, lstrlenA(test_cp866), c, &len);
    ok(ret && len == lstrlenA(test_cp866), "ReadConsoleOutputCharacterW failed\n");
    str_wbuf[lstrlenA(test_cp866)] = 0;
    ok(!lstrcmpW(str_wbuf, test_unicode), "string does not match the pattern\n");

    /*
     * cp866 is OK, let's switch to cp1251.
     * We expect that this codepage will be used in every SB - active and not.
     */
    ok(SetConsoleOutputCP(1251), "Cannot set output cp to 1251\n");
    SetConsoleCursorPosition(hConOutRW, c);
    ret = WriteConsoleA(hConOutRW, test_cp1251, lstrlenA(test_cp1251), &len, NULL);
    ok(ret && len == lstrlenA(test_cp1251), "WriteConsoleA failed\n");
    ret = ReadConsoleOutputCharacterW(hConOutRW, str_wbuf, lstrlenA(test_cp1251), c, &len);
    ok(ret && len == lstrlenA(test_cp1251), "ReadConsoleOutputCharacterW failed\n");
    str_wbuf[lstrlenA(test_cp1251)] = 0;
    ok(!lstrcmpW(str_wbuf, test_unicode), "string does not match the pattern\n");

    /* Check what has happened to hConOut. */
    SetConsoleCursorPosition(hConOut, c);
    ret = WriteConsoleA(hConOut, test_cp1251, lstrlenA(test_cp1251), &len, NULL);
    ok(ret && len == lstrlenA(test_cp1251), "WriteConsoleA failed\n");
    ret = ReadConsoleOutputCharacterW(hConOut, str_wbuf, lstrlenA(test_cp1251), c, &len);
    ok(ret && len == lstrlenA(test_cp1251), "ReadConsoleOutputCharacterW failed\n");
    str_wbuf[lstrlenA(test_cp1251)] = 0;
    ok(!lstrcmpW(str_wbuf, test_unicode), "string does not match the pattern\n");

    /* Close all handles of current console SB */
    CloseHandle(hConOutNew);
    CloseHandle(hConOutRW);

    /* Now active SB should be hConOut */
    hConOutNew = CreateFileA("CONOUT$", GENERIC_READ|GENERIC_WRITE, 0,
                             NULL, OPEN_EXISTING, 0, 0);
    ok(hConOutNew != INVALID_HANDLE_VALUE, "CONOUT$ is not opened\n");

    /* Write using hConOutNew... */
    SetConsoleCursorPosition(hConOutNew, c);
    ret = WriteConsoleA(hConOutNew, test_str1, lstrlenA(test_str1), &len, NULL);
    ok (ret && len == lstrlenA(test_str1), "WriteConsoleA failed\n");
    /* ... and read it back via hConOut */
    ret = ReadConsoleOutputCharacterA(hConOut, str_buf, lstrlenA(test_str1), c, &len);
    ok(ret && len == lstrlenA(test_str1), "ReadConsoleOutputCharacterA failed\n");
    str_buf[lstrlenA(test_str1)] = 0;
    todo_wine ok(!lstrcmpA(str_buf, test_str1), "got '%s' expected '%s'\n", str_buf, test_str1);
    CloseHandle(hConOutNew);

    /* This is not really needed under Windows */
    SetConsoleActiveScreenBuffer(hConOut);

    /* restore codepage */
    SetConsoleOutputCP(oldcp);
}

static void CALLBACK signaled_function(void *p, BOOLEAN timeout)
{
    HANDLE event = p;
    SetEvent(event);
    ok(!timeout, "wait shouldn't have timed out\n");
}

static void testWaitForConsoleInput(HANDLE input_handle)
{
    HANDLE wait_handle;
    HANDLE complete_event;
    INPUT_RECORD record;
    DWORD events_written;
    DWORD wait_ret;
    BOOL ret;

    complete_event = CreateEventW(NULL, FALSE, FALSE, NULL);

    /* Test success case */
    ret = RegisterWaitForSingleObject(&wait_handle, input_handle, signaled_function, complete_event, INFINITE, WT_EXECUTEONLYONCE);
    ok(ret == TRUE, "Expected RegisterWaitForSingleObject to return TRUE, got %d\n", ret);
    /* give worker thread a chance to start up */
    Sleep(100);
    record.EventType = KEY_EVENT;
    record.Event.KeyEvent.bKeyDown = 1;
    record.Event.KeyEvent.wRepeatCount = 1;
    record.Event.KeyEvent.wVirtualKeyCode = VK_RETURN;
    record.Event.KeyEvent.wVirtualScanCode = VK_RETURN;
    record.Event.KeyEvent.uChar.UnicodeChar = '\r';
    record.Event.KeyEvent.dwControlKeyState = 0;
    ret = WriteConsoleInputW(input_handle, &record, 1, &events_written);
    ok(ret == TRUE, "Expected WriteConsoleInputW to return TRUE, got %d\n", ret);
    wait_ret = WaitForSingleObject(complete_event, INFINITE);
    ok(wait_ret == WAIT_OBJECT_0, "Expected the handle to be signaled\n");
    ret = UnregisterWait(wait_handle);
    /* If the callback is still running, this fails with ERROR_IO_PENDING, but
       that's ok and expected. */
    ok(ret != 0 || GetLastError() == ERROR_IO_PENDING,
        "UnregisterWait failed with error %d\n", GetLastError());

    /* Test timeout case */
    FlushConsoleInputBuffer(input_handle);
    ret = RegisterWaitForSingleObject(&wait_handle, input_handle, signaled_function, complete_event, INFINITE, WT_EXECUTEONLYONCE);
    wait_ret = WaitForSingleObject(complete_event, 100);
    ok(wait_ret == WAIT_TIMEOUT, "Expected the wait to time out\n");
    ret = UnregisterWait(wait_handle);
    ok(ret, "UnregisterWait failed with error %d\n", GetLastError());

    /* Clean up */
    ok(CloseHandle(complete_event), "Failed to close event handle, last error %d\n", GetLastError());
}

static void test_GetSetConsoleInputExeName(void)
{
    BOOL ret;
    DWORD error;
    char buffer[MAX_PATH], module[MAX_PATH], *p;
    static char input_exe[MAX_PATH] = "winetest.exe";

    SetLastError(0xdeadbeef);
    ret = pGetConsoleInputExeNameA(0, NULL);
    error = GetLastError();
    ok(ret, "GetConsoleInputExeNameA failed\n");
    ok(error == ERROR_BUFFER_OVERFLOW, "got %u expected ERROR_BUFFER_OVERFLOW\n", error);

    SetLastError(0xdeadbeef);
    ret = pGetConsoleInputExeNameA(0, buffer);
    error = GetLastError();
    ok(ret, "GetConsoleInputExeNameA failed\n");
    ok(error == ERROR_BUFFER_OVERFLOW, "got %u expected ERROR_BUFFER_OVERFLOW\n", error);

    GetModuleFileNameA(GetModuleHandleA(NULL), module, sizeof(module));
    p = strrchr(module, '\\') + 1;

    ret = pGetConsoleInputExeNameA(sizeof(buffer)/sizeof(buffer[0]), buffer);
    ok(ret, "GetConsoleInputExeNameA failed\n");
    todo_wine ok(!lstrcmpA(buffer, p), "got %s expected %s\n", buffer, p);

    SetLastError(0xdeadbeef);
    ret = pSetConsoleInputExeNameA(NULL);
    error = GetLastError();
    ok(!ret, "SetConsoleInputExeNameA failed\n");
    ok(error == ERROR_INVALID_PARAMETER, "got %u expected ERROR_INVALID_PARAMETER\n", error);

    SetLastError(0xdeadbeef);
    ret = pSetConsoleInputExeNameA("");
    error = GetLastError();
    ok(!ret, "SetConsoleInputExeNameA failed\n");
    ok(error == ERROR_INVALID_PARAMETER, "got %u expected ERROR_INVALID_PARAMETER\n", error);

    ret = pSetConsoleInputExeNameA(input_exe);
    ok(ret, "SetConsoleInputExeNameA failed\n");

    ret = pGetConsoleInputExeNameA(sizeof(buffer)/sizeof(buffer[0]), buffer);
    ok(ret, "GetConsoleInputExeNameA failed\n");
    ok(!lstrcmpA(buffer, input_exe), "got %s expected %s\n", buffer, input_exe);
}

static void test_GetConsoleProcessList(void)
{
    DWORD ret, *list = NULL;

    if (!pGetConsoleProcessList)
    {
        win_skip("GetConsoleProcessList is not available\n");
        return;
    }

    SetLastError(0xdeadbeef);
    ret = pGetConsoleProcessList(NULL, 0);
    ok(ret == 0, "Expected failure\n");
    ok(GetLastError() == ERROR_INVALID_PARAMETER,
       "Expected ERROR_INVALID_PARAMETER, got %d\n",
       GetLastError());

    SetLastError(0xdeadbeef);
    ret = pGetConsoleProcessList(NULL, 1);
    ok(ret == 0, "Expected failure\n");
    ok(GetLastError() == ERROR_INVALID_PARAMETER,
       "Expected ERROR_INVALID_PARAMETER, got %d\n",
       GetLastError());

    /* We should only have 1 process but only for these specific unit tests as
     * we created our own console. An AttachConsole(ATTACH_PARENT_PROCESS) would
     * give us two processes for example.
     */
    list = HeapAlloc(GetProcessHeap(), 0, sizeof(DWORD));

    SetLastError(0xdeadbeef);
    ret = pGetConsoleProcessList(list, 0);
    ok(ret == 0, "Expected failure\n");
    ok(GetLastError() == ERROR_INVALID_PARAMETER,
       "Expected ERROR_INVALID_PARAMETER, got %d\n",
       GetLastError());

    SetLastError(0xdeadbeef);
    ret = pGetConsoleProcessList(list, 1);
    todo_wine
    ok(ret == 1, "Expected 1, got %d\n", ret);

    HeapFree(GetProcessHeap(), 0, list);

    list = HeapAlloc(GetProcessHeap(), 0, ret * sizeof(DWORD));

    SetLastError(0xdeadbeef);
    ret = pGetConsoleProcessList(list, ret);
    todo_wine
    ok(ret == 1, "Expected 1, got %d\n", ret);

    if (ret == 1)
    {
        DWORD pid = GetCurrentProcessId();
        ok(list[0] == pid, "Expected %d, got %d\n", pid, list[0]);
    }

    HeapFree(GetProcessHeap(), 0, list);
}

<<<<<<< HEAD
=======
static void test_OpenCON(void)
{
    static const WCHAR conW[] = {'C','O','N',0};
    static const DWORD accesses[] = {CREATE_NEW, CREATE_ALWAYS, OPEN_EXISTING,
                                     OPEN_ALWAYS, TRUNCATE_EXISTING};
    unsigned            i;
    HANDLE              h;

    for (i = 0; i < sizeof(accesses) / sizeof(accesses[0]); i++)
    {
        h = CreateFileW(conW, GENERIC_WRITE, 0, NULL, accesses[i], 0, NULL);
        ok(h != INVALID_HANDLE_VALUE || broken(accesses[i] == TRUNCATE_EXISTING /* Win8 */),
           "Expected to open the CON device on write (%x)\n", accesses[i]);
        CloseHandle(h);

        h = CreateFileW(conW, GENERIC_READ, 0, NULL, accesses[i], 0, NULL);
        /* Windows versions differ here:
         * MSDN states in CreateFile that TRUNCATE_EXISTING requires GENERIC_WRITE
         * NT, XP, Vista comply, but Win7 doesn't and allows opening CON with TRUNCATE_EXISTING
         * So don't test when disposition is TRUNCATE_EXISTING
         */
        ok(h != INVALID_HANDLE_VALUE || broken(accesses[i] == TRUNCATE_EXISTING /* Win7+ */),
           "Expected to open the CON device on read (%x)\n", accesses[i]);
        CloseHandle(h);
        h = CreateFileW(conW, GENERIC_READ|GENERIC_WRITE, 0, NULL, accesses[i], 0, NULL);
        ok(h == INVALID_HANDLE_VALUE, "Expected not to open the CON device on read-write (%x)\n", accesses[i]);
        ok(GetLastError() == ERROR_FILE_NOT_FOUND || GetLastError() == ERROR_INVALID_PARAMETER,
           "Unexpected error %x\n", GetLastError());
    }
}

>>>>>>> 2a8a0238
static void test_OpenConsoleW(void)
{
    static const WCHAR coninW[] = {'C','O','N','I','N','$',0};
    static const WCHAR conoutW[] = {'C','O','N','O','U','T','$',0};
    static const WCHAR emptyW[] = {0};
    static const WCHAR invalidW[] = {'I','N','V','A','L','I','D',0};
    DWORD gle;

    static const struct
    {
        LPCWSTR name;
        DWORD access;
        BOOL inherit;
        DWORD creation;
        DWORD gle, gle2;
    } invalid_table[] = {
        {NULL,     0,                            FALSE,      0,                 ERROR_INVALID_PARAMETER, ERROR_PATH_NOT_FOUND},
        {NULL,     0,                            FALSE,      0xdeadbeef,        ERROR_INVALID_PARAMETER, ERROR_PATH_NOT_FOUND},
        {NULL,     0xdeadbeef,                   FALSE,      0,                 ERROR_INVALID_PARAMETER, ERROR_PATH_NOT_FOUND},
        {NULL,     0xdeadbeef,                   TRUE,       0xdeadbeef,        ERROR_INVALID_PARAMETER, ERROR_PATH_NOT_FOUND},
        {NULL,     0,                            FALSE,      OPEN_ALWAYS,       ERROR_INVALID_PARAMETER, ERROR_PATH_NOT_FOUND},
        {NULL,     GENERIC_READ | GENERIC_WRITE, FALSE,      0,                 ERROR_INVALID_PARAMETER, ERROR_PATH_NOT_FOUND},
        {NULL,     GENERIC_READ | GENERIC_WRITE, FALSE,      OPEN_ALWAYS,       ERROR_INVALID_PARAMETER, ERROR_PATH_NOT_FOUND},
        {NULL,     GENERIC_READ | GENERIC_WRITE, FALSE,      OPEN_EXISTING,     ERROR_INVALID_PARAMETER, ERROR_PATH_NOT_FOUND},
        {emptyW,   0,                            FALSE,      0,                 ERROR_INVALID_PARAMETER, ERROR_PATH_NOT_FOUND},
        {emptyW,   0,                            FALSE,      0xdeadbeef,        ERROR_INVALID_PARAMETER, ERROR_PATH_NOT_FOUND},
        {emptyW,   0xdeadbeef,                   FALSE,      0,                 ERROR_INVALID_PARAMETER, ERROR_PATH_NOT_FOUND},
        {emptyW,   0xdeadbeef,                   TRUE,       0xdeadbeef,        ERROR_INVALID_PARAMETER, ERROR_PATH_NOT_FOUND},
        {emptyW,   0,                            FALSE,      OPEN_ALWAYS,       ERROR_INVALID_PARAMETER, ERROR_PATH_NOT_FOUND},
        {emptyW,   GENERIC_READ | GENERIC_WRITE, FALSE,      0,                 ERROR_INVALID_PARAMETER, ERROR_PATH_NOT_FOUND},
        {emptyW,   GENERIC_READ | GENERIC_WRITE, FALSE,      OPEN_ALWAYS,       ERROR_INVALID_PARAMETER, ERROR_PATH_NOT_FOUND},
        {emptyW,   GENERIC_READ | GENERIC_WRITE, FALSE,      OPEN_EXISTING,     ERROR_INVALID_PARAMETER, ERROR_PATH_NOT_FOUND},
        {invalidW, 0,                            FALSE,      0,                 ERROR_INVALID_PARAMETER, ERROR_FILE_NOT_FOUND},
        {invalidW, 0,                            FALSE,      0xdeadbeef,        ERROR_INVALID_PARAMETER, 0},
        {invalidW, 0xdeadbeef,                   FALSE,      0,                 ERROR_INVALID_PARAMETER, ERROR_FILE_NOT_FOUND},
        {invalidW, 0xdeadbeef,                   TRUE,       0xdeadbeef,        ERROR_INVALID_PARAMETER, 0},
        {invalidW, 0,                            FALSE,      OPEN_ALWAYS,       ERROR_INVALID_PARAMETER, ERROR_FILE_NOT_FOUND},
        {invalidW, GENERIC_READ | GENERIC_WRITE, FALSE,      0,                 ERROR_INVALID_PARAMETER, ERROR_FILE_NOT_FOUND},
        {invalidW, GENERIC_READ | GENERIC_WRITE, FALSE,      OPEN_ALWAYS,       ERROR_INVALID_PARAMETER, ERROR_FILE_NOT_FOUND},
        {invalidW, GENERIC_READ | GENERIC_WRITE, FALSE,      OPEN_EXISTING,     ERROR_INVALID_PARAMETER, ERROR_FILE_NOT_FOUND},
        {coninW,   0,                            FALSE,      0xdeadbeef,        ERROR_INVALID_PARAMETER, 0},
        {coninW,   0xdeadbeef,                   FALSE,      0,                 ERROR_INVALID_PARAMETER, ERROR_ACCESS_DENIED},
        {coninW,   0xdeadbeef,                   TRUE,       0xdeadbeef,        ERROR_INVALID_PARAMETER, 0},
        {conoutW,  0,                            FALSE,      0xdeadbeef,        ERROR_INVALID_PARAMETER, 0},
        {conoutW,  0xceadbeef,                   FALSE,      0,                 ERROR_INVALID_PARAMETER, ERROR_ACCESS_DENIED},
        {conoutW,  0xdeadbeef,                   TRUE,       0xdeadbeef,        ERROR_INVALID_PARAMETER, 0},
    };
    static const struct
    {
        LPCWSTR name;
        DWORD access;
        BOOL inherit;
        DWORD creation;
    } valid_table[] = {
        {coninW,   0,                            FALSE,      0                },
        {coninW,   0,                            TRUE,       0                },
        {coninW,   GENERIC_EXECUTE,              TRUE,       0                },
        {coninW,   GENERIC_ALL,                  TRUE,       0                },
        {coninW,   0,                            FALSE,      OPEN_ALWAYS      },
        {coninW,   GENERIC_READ | GENERIC_WRITE, FALSE,      0                },
        {coninW,   GENERIC_READ | GENERIC_WRITE, FALSE,      CREATE_NEW       },
        {coninW,   GENERIC_READ | GENERIC_WRITE, FALSE,      CREATE_ALWAYS    },
        {coninW,   GENERIC_READ | GENERIC_WRITE, FALSE,      OPEN_ALWAYS      },
        {coninW,   GENERIC_READ | GENERIC_WRITE, FALSE,      TRUNCATE_EXISTING},
        {conoutW,  0,                            FALSE,      0                },
        {conoutW,  0,                            FALSE,      OPEN_ALWAYS      },
        {conoutW,  GENERIC_READ | GENERIC_WRITE, FALSE,      0                },
        {conoutW,  GENERIC_READ | GENERIC_WRITE, FALSE,      CREATE_NEW,      },
        {conoutW,  GENERIC_READ | GENERIC_WRITE, FALSE,      CREATE_ALWAYS    },
        {conoutW,  GENERIC_READ | GENERIC_WRITE, FALSE,      OPEN_ALWAYS      },
        {conoutW,  GENERIC_READ | GENERIC_WRITE, FALSE,      TRUNCATE_EXISTING},
    };

    int index;
    HANDLE ret;

    if (!pOpenConsoleW)
    {
        win_skip("OpenConsoleW is not available\n");
        return;
    }

    for (index = 0; index < sizeof(invalid_table)/sizeof(invalid_table[0]); index++)
    {
        SetLastError(0xdeadbeef);
        ret = pOpenConsoleW(invalid_table[index].name, invalid_table[index].access,
                            invalid_table[index].inherit, invalid_table[index].creation);
        gle = GetLastError();
        ok(ret == INVALID_HANDLE_VALUE,
           "Expected OpenConsoleW to return INVALID_HANDLE_VALUE for index %d, got %p\n",
           index, ret);
        ok(gle == invalid_table[index].gle || (gle != 0 && gle == invalid_table[index].gle2),
           "Expected GetLastError() to return %u/%u for index %d, got %u\n",
           invalid_table[index].gle, invalid_table[index].gle2, index, gle);
    }

    for (index = 0; index < sizeof(valid_table)/sizeof(valid_table[0]); index++)
    {
        ret = pOpenConsoleW(valid_table[index].name, valid_table[index].access,
                            valid_table[index].inherit, valid_table[index].creation);
        todo_wine
        ok(ret != INVALID_HANDLE_VALUE || broken(ret == INVALID_HANDLE_VALUE /* until Win7 */),
           "Expected OpenConsoleW to succeed for index %d, got %p\n", index, ret);
        if (ret != INVALID_HANDLE_VALUE)
            CloseHandle(ret);
    }

    ret = pOpenConsoleW(coninW, GENERIC_READ | GENERIC_WRITE, FALSE, OPEN_EXISTING);
    ok(ret != INVALID_HANDLE_VALUE, "Expected OpenConsoleW to return a valid handle\n");
    if (ret != INVALID_HANDLE_VALUE)
        CloseHandle(ret);

    ret = pOpenConsoleW(conoutW, GENERIC_READ | GENERIC_WRITE, FALSE, OPEN_EXISTING);
    ok(ret != INVALID_HANDLE_VALUE, "Expected OpenConsoleW to return a valid handle\n");
    if (ret != INVALID_HANDLE_VALUE)
        CloseHandle(ret);
}

<<<<<<< HEAD
=======
static void test_CreateFileW(void)
{
    static const WCHAR coninW[] = {'C','O','N','I','N','$',0};
    static const WCHAR conoutW[] = {'C','O','N','O','U','T','$',0};

    static const struct
    {
        LPCWSTR name;
        DWORD access;
        BOOL inherit;
        DWORD creation;
        DWORD gle;
        BOOL is_broken;
    } cf_table[] = {
        {coninW,   0,                            FALSE,      0,                 ERROR_INVALID_PARAMETER,        TRUE},
        {coninW,   0,                            FALSE,      OPEN_ALWAYS,       0,                              FALSE},
        {coninW,   GENERIC_READ | GENERIC_WRITE, FALSE,      0,                 ERROR_INVALID_PARAMETER,        TRUE},
        {coninW,   GENERIC_READ | GENERIC_WRITE, FALSE,      CREATE_NEW,        0,                              FALSE},
        {coninW,   GENERIC_READ | GENERIC_WRITE, FALSE,      CREATE_ALWAYS,     0,                              FALSE},
        {coninW,   GENERIC_READ | GENERIC_WRITE, FALSE,      OPEN_ALWAYS,       0,                              FALSE},
        {conoutW,  0,                            FALSE,      0,                 ERROR_INVALID_PARAMETER,        TRUE},
        {conoutW,  0,                            FALSE,      OPEN_ALWAYS,       0,                              FALSE},
        {conoutW,  GENERIC_READ | GENERIC_WRITE, FALSE,      0,                 ERROR_INVALID_PARAMETER,        TRUE},
        {conoutW,  GENERIC_READ | GENERIC_WRITE, FALSE,      CREATE_NEW,        0,                              FALSE},
        {conoutW,  GENERIC_READ | GENERIC_WRITE, FALSE,      CREATE_ALWAYS,     0,                              FALSE},
        {conoutW,  GENERIC_READ | GENERIC_WRITE, FALSE,      OPEN_ALWAYS,       0,                              FALSE},
        /* TRUNCATE_EXISTING is forbidden starting with Windows 8 */
    };

    int index;
    HANDLE ret;
    SECURITY_ATTRIBUTES sa;

    for (index = 0; index < sizeof(cf_table)/sizeof(cf_table[0]); index++)
    {
        SetLastError(0xdeadbeef);

        sa.nLength = sizeof(sa);
        sa.lpSecurityDescriptor = NULL;
        sa.bInheritHandle = cf_table[index].inherit;

        ret = CreateFileW(cf_table[index].name, cf_table[index].access,
                          FILE_SHARE_READ|FILE_SHARE_WRITE, &sa,
                          cf_table[index].creation, FILE_ATTRIBUTE_NORMAL, NULL);
        if (ret == INVALID_HANDLE_VALUE)
        {
            ok(cf_table[index].gle,
               "Expected CreateFileW not to return INVALID_HANDLE_VALUE for index %d\n", index);
            ok(GetLastError() == cf_table[index].gle,
                "Expected GetLastError() to return %u for index %d, got %u\n",
                cf_table[index].gle, index, GetLastError());
        }
        else
        {
            ok(!cf_table[index].gle || broken(cf_table[index].is_broken) /* Win7 */,
               "Expected CreateFileW to succeed for index %d\n", index);
            CloseHandle(ret);
        }
    }
}

static void test_VerifyConsoleIoHandle( HANDLE handle )
{
    BOOL ret;
    DWORD error;

    if (!pVerifyConsoleIoHandle)
    {
        win_skip("VerifyConsoleIoHandle is not available\n");
        return;
    }

    /* invalid handle */
    SetLastError(0xdeadbeef);
    ret = pVerifyConsoleIoHandle((HANDLE)0xdeadbee0);
    error = GetLastError();
    ok(!ret, "expected VerifyConsoleIoHandle to fail\n");
    ok(error == 0xdeadbeef, "wrong GetLastError() %d\n", error);

    /* invalid handle + 1 */
    SetLastError(0xdeadbeef);
    ret = pVerifyConsoleIoHandle((HANDLE)0xdeadbee1);
    error = GetLastError();
    ok(!ret, "expected VerifyConsoleIoHandle to fail\n");
    ok(error == 0xdeadbeef, "wrong GetLastError() %d\n", error);

    /* invalid handle + 2 */
    SetLastError(0xdeadbeef);
    ret = pVerifyConsoleIoHandle((HANDLE)0xdeadbee2);
    error = GetLastError();
    ok(!ret, "expected VerifyConsoleIoHandle to fail\n");
    ok(error == 0xdeadbeef, "wrong GetLastError() %d\n", error);

    /* invalid handle + 3 */
    SetLastError(0xdeadbeef);
    ret = pVerifyConsoleIoHandle((HANDLE)0xdeadbee3);
    error = GetLastError();
    ok(!ret, "expected VerifyConsoleIoHandle to fail\n");
    ok(error == 0xdeadbeef, "wrong GetLastError() %d\n", error);

    /* valid handle */
    SetLastError(0xdeadbeef);
    ret = pVerifyConsoleIoHandle(handle);
    error = GetLastError();
    ok(ret, "expected VerifyConsoleIoHandle to succeed\n");
    ok(error == 0xdeadbeef, "wrong GetLastError() %d\n", error);
}

static void test_GetSetStdHandle(void)
{
    HANDLE handle;
    DWORD error;
    BOOL ret;

    /* get invalid std handle */
    SetLastError(0xdeadbeef);
    handle = GetStdHandle(42);
    error = GetLastError();
    ok(error == ERROR_INVALID_HANDLE || broken(error == ERROR_INVALID_FUNCTION)/* Win9x */,
       "wrong GetLastError() %d\n", error);
    ok(handle == INVALID_HANDLE_VALUE, "expected INVALID_HANDLE_VALUE\n");

    /* get valid */
    SetLastError(0xdeadbeef);
    handle = GetStdHandle(STD_INPUT_HANDLE);
    error = GetLastError();
    ok(error == 0xdeadbeef, "wrong GetLastError() %d\n", error);

    /* set invalid std handle */
    SetLastError(0xdeadbeef);
    ret = SetStdHandle(42, handle);
    error = GetLastError();
    ok(!ret, "expected SetStdHandle to fail\n");
    ok(error == ERROR_INVALID_HANDLE || broken(error == ERROR_INVALID_FUNCTION)/* Win9x */,
       "wrong GetLastError() %d\n", error);

    /* set valid (restore old value) */
    SetLastError(0xdeadbeef);
    ret = SetStdHandle(STD_INPUT_HANDLE, handle);
    error = GetLastError();
    ok(ret, "expected SetStdHandle to succeed\n");
    ok(error == 0xdeadbeef, "wrong GetLastError() %d\n", error);
}

static void test_GetNumberOfConsoleInputEvents(HANDLE input_handle)
{
    DWORD count;
    BOOL ret;
    int i;

    const struct
    {
        HANDLE handle;
        LPDWORD nrofevents;
        DWORD last_error;
    } invalid_table[] =
    {
        {NULL,                 NULL,   ERROR_INVALID_HANDLE},
        {NULL,                 &count, ERROR_INVALID_HANDLE},
        {INVALID_HANDLE_VALUE, NULL,   ERROR_INVALID_HANDLE},
        {INVALID_HANDLE_VALUE, &count, ERROR_INVALID_HANDLE},
    };

    for (i = 0; i < sizeof(invalid_table)/sizeof(invalid_table[0]); i++)
    {
        SetLastError(0xdeadbeef);
        if (invalid_table[i].nrofevents) count = 0xdeadbeef;
        ret = GetNumberOfConsoleInputEvents(invalid_table[i].handle,
                                            invalid_table[i].nrofevents);
        ok(!ret, "[%d] Expected GetNumberOfConsoleInputEvents to return FALSE, got %d\n", i, ret);
        if (invalid_table[i].nrofevents)
        {
            ok(count == 0xdeadbeef,
               "[%d] Expected output count to be unmodified, got %u\n", i, count);
        }
        ok(GetLastError() == invalid_table[i].last_error,
           "[%d] Expected last error to be %u, got %u\n",
           i, invalid_table[i].last_error, GetLastError());
    }

    /* Test crashes on Windows 7. */
    if (0)
    {
        SetLastError(0xdeadbeef);
        ret = GetNumberOfConsoleInputEvents(input_handle, NULL);
        ok(!ret, "Expected GetNumberOfConsoleInputEvents to return FALSE, got %d\n", ret);
        ok(GetLastError() == ERROR_INVALID_ACCESS,
           "Expected last error to be ERROR_INVALID_ACCESS, got %u\n",
           GetLastError());
    }

    count = 0xdeadbeef;
    ret = GetNumberOfConsoleInputEvents(input_handle, &count);
    ok(ret == TRUE, "Expected GetNumberOfConsoleInputEvents to return TRUE, got %d\n", ret);
    ok(count != 0xdeadbeef, "Expected output count to initialized\n");
}

static void test_WriteConsoleInputA(HANDLE input_handle)
{
    INPUT_RECORD event;
    INPUT_RECORD event_list[5];
    MOUSE_EVENT_RECORD mouse_event = { {0, 0}, 0, 0, MOUSE_MOVED };
    KEY_EVENT_RECORD key_event;
    DWORD count, console_mode, gle;
    BOOL ret;
    int i;

    const struct
    {
        HANDLE handle;
        const INPUT_RECORD *buffer;
        DWORD count;
        LPDWORD written;
        DWORD expected_count;
        DWORD gle, gle2;
        int win_crash;
    } invalid_table[] =
    {
        {NULL, NULL, 0, NULL, 0xdeadbeef, ERROR_INVALID_ACCESS, 0, 1},
        {NULL, NULL, 0, &count, 0, ERROR_INVALID_HANDLE},
        {NULL, NULL, 1, NULL, 0xdeadbeef, ERROR_INVALID_ACCESS, 0, 1},
        {NULL, NULL, 1, &count, 0xdeadbeef, ERROR_NOACCESS, ERROR_INVALID_ACCESS},
        {NULL, &event, 0, NULL, 0xdeadbeef, ERROR_INVALID_ACCESS, 0, 1},
        {NULL, &event, 0, &count, 0, ERROR_INVALID_HANDLE},
        {NULL, &event, 1, NULL, 0xdeadbeef, ERROR_INVALID_ACCESS, 0, 1},
        {NULL, &event, 1, &count, 0, ERROR_INVALID_HANDLE},
        {INVALID_HANDLE_VALUE, NULL, 0, NULL, 0xdeadbeef, ERROR_INVALID_ACCESS, 0, 1},
        {INVALID_HANDLE_VALUE, NULL, 0, &count, 0, ERROR_INVALID_HANDLE},
        {INVALID_HANDLE_VALUE, NULL, 1, NULL, 0xdeadbeef, ERROR_INVALID_ACCESS, 0, 1},
        {INVALID_HANDLE_VALUE, NULL, 1, &count, 0xdeadbeef, ERROR_INVALID_HANDLE, ERROR_INVALID_ACCESS},
        {INVALID_HANDLE_VALUE, &event, 0, NULL, 0xdeadbeef, ERROR_INVALID_ACCESS, 0, 1},
        {INVALID_HANDLE_VALUE, &event, 0, &count, 0, ERROR_INVALID_HANDLE},
        {INVALID_HANDLE_VALUE, &event, 1, NULL, 0xdeadbeef, ERROR_INVALID_ACCESS, 0, 1},
        {INVALID_HANDLE_VALUE, &event, 1, &count, 0, ERROR_INVALID_HANDLE},
        {input_handle, NULL, 0, NULL, 0xdeadbeef, ERROR_INVALID_ACCESS, 0, 1},
        {input_handle, NULL, 1, NULL, 0xdeadbeef, ERROR_INVALID_ACCESS, 0, 1},
        {input_handle, NULL, 1, &count, 0xdeadbeef, ERROR_NOACCESS, ERROR_INVALID_ACCESS},
        {input_handle, &event, 0, NULL, 0xdeadbeef, ERROR_INVALID_ACCESS, 0, 1},
        {input_handle, &event, 1, NULL, 0xdeadbeef, ERROR_INVALID_ACCESS, 0, 1},
    };

    /* Suppress external sources of input events for the duration of the test. */
    ret = GetConsoleMode(input_handle, &console_mode);
    ok(ret == TRUE, "Expected GetConsoleMode to return TRUE, got %d\n", ret);
    if (!ret)
    {
        skip("GetConsoleMode failed with last error %u\n", GetLastError());
        return;
    }

    ret = SetConsoleMode(input_handle, console_mode & ~(ENABLE_MOUSE_INPUT | ENABLE_WINDOW_INPUT));
    ok(ret == TRUE, "Expected SetConsoleMode to return TRUE, got %d\n", ret);
    if (!ret)
    {
        skip("SetConsoleMode failed with last error %u\n", GetLastError());
        return;
    }

    /* Discard any events queued before the tests. */
    ret = FlushConsoleInputBuffer(input_handle);
    ok(ret == TRUE, "Expected FlushConsoleInputBuffer to return TRUE, got %d\n", ret);

    event.EventType = MOUSE_EVENT;
    event.Event.MouseEvent = mouse_event;

    for (i = 0; i < sizeof(invalid_table)/sizeof(invalid_table[0]); i++)
    {
        if (invalid_table[i].win_crash)
            continue;

        SetLastError(0xdeadbeef);
        if (invalid_table[i].written) count = 0xdeadbeef;
        ret = WriteConsoleInputA(invalid_table[i].handle,
                                 invalid_table[i].buffer,
                                 invalid_table[i].count,
                                 invalid_table[i].written);
        ok(!ret, "[%d] Expected WriteConsoleInputA to return FALSE, got %d\n", i, ret);
        if (invalid_table[i].written)
        {
            ok(count == invalid_table[i].expected_count,
               "[%d] Expected output count to be %u, got %u\n",
               i, invalid_table[i].expected_count, count);
        }
        gle = GetLastError();
        ok(gle == invalid_table[i].gle || (gle != 0 && gle == invalid_table[i].gle2),
           "[%d] Expected last error to be %u or %u, got %u\n",
           i, invalid_table[i].gle, invalid_table[i].gle2, gle);
    }

    count = 0xdeadbeef;
    ret = WriteConsoleInputA(input_handle, NULL, 0, &count);
    ok(ret == TRUE, "Expected WriteConsoleInputA to return TRUE, got %d\n", ret);
    ok(count == 0, "Expected count to be 0, got %u\n", count);

    count = 0xdeadbeef;
    ret = WriteConsoleInputA(input_handle, &event, 0, &count);
    ok(ret == TRUE, "Expected WriteConsoleInputA to return TRUE, got %d\n", ret);
    ok(count == 0, "Expected count to be 0, got %u\n", count);

    count = 0xdeadbeef;
    ret = WriteConsoleInputA(input_handle, &event, 1, &count);
    ok(ret == TRUE, "Expected WriteConsoleInputA to return TRUE, got %d\n", ret);
    ok(count == 1, "Expected count to be 1, got %u\n", count);

    ret = FlushConsoleInputBuffer(input_handle);
    ok(ret == TRUE, "Expected FlushConsoleInputBuffer to return TRUE, got %d\n", ret);

    /* Writing a single mouse event doesn't seem to affect the count if an adjacent mouse event is already queued. */
    event.EventType = MOUSE_EVENT;
    event.Event.MouseEvent = mouse_event;

    ret = WriteConsoleInputA(input_handle, &event, 1, &count);
    ok(ret == TRUE, "Expected WriteConsoleInputA to return TRUE, got %d\n", ret);
    ok(count == 1, "Expected count to be 1, got %u\n", count);

    ret = GetNumberOfConsoleInputEvents(input_handle, &count);
    ok(ret == TRUE, "Expected GetNumberOfConsoleInputEvents to return TRUE, got %d\n", ret);
    ok(count == 1, "Expected count to be 1, got %u\n", count);

    ret = WriteConsoleInputA(input_handle, &event, 1, &count);
    ok(ret == TRUE, "Expected WriteConsoleInputA to return TRUE, got %d\n", ret);
    ok(count == 1, "Expected count to be 1, got %u\n", count);

    ret = GetNumberOfConsoleInputEvents(input_handle, &count);
    ok(ret == TRUE, "Expected GetNumberOfConsoleInputEvents to return TRUE, got %d\n", ret);
    todo_wine
    ok(count == 1, "Expected count to be 1, got %u\n", count);

    ret = FlushConsoleInputBuffer(input_handle);
    ok(ret == TRUE, "Expected FlushConsoleInputBuffer to return TRUE, got %d\n", ret);

    for (i = 0; i < sizeof(event_list)/sizeof(event_list[0]); i++)
    {
        event_list[i].EventType = MOUSE_EVENT;
        event_list[i].Event.MouseEvent = mouse_event;
    }

    /* Writing consecutive chunks of mouse events appears to work. */
    ret = WriteConsoleInputA(input_handle, event_list, sizeof(event_list)/sizeof(event_list[0]), &count);
    ok(ret == TRUE, "Expected WriteConsoleInputA to return TRUE, got %d\n", ret);
    ok(count == sizeof(event_list)/sizeof(event_list[0]),
       "Expected count to be event list length, got %u\n", count);

    ret = GetNumberOfConsoleInputEvents(input_handle, &count);
    ok(ret == TRUE, "Expected GetNumberOfConsoleInputEvents to return TRUE, got %d\n", ret);
    ok(count == sizeof(event_list)/sizeof(event_list[0]),
       "Expected count to be event list length, got %u\n", count);

    ret = WriteConsoleInputA(input_handle, event_list, sizeof(event_list)/sizeof(event_list[0]), &count);
    ok(ret == TRUE, "Expected WriteConsoleInputA to return TRUE, got %d\n", ret);
    ok(count == sizeof(event_list)/sizeof(event_list[0]),
       "Expected count to be event list length, got %u\n", count);

    ret = GetNumberOfConsoleInputEvents(input_handle, &count);
    ok(ret == TRUE, "Expected GetNumberOfConsoleInputEvents to return TRUE, got %d\n", ret);
    ok(count == 2*sizeof(event_list)/sizeof(event_list[0]),
       "Expected count to be twice event list length, got %u\n", count);

    /* Again, writing a single mouse event with adjacent mouse events queued doesn't appear to affect the count. */
    ret = WriteConsoleInputA(input_handle, &event, 1, &count);
    ok(ret == TRUE, "Expected WriteConsoleInputA to return TRUE, got %d\n", ret);
    ok(count == 1, "Expected count to be 1, got %u\n", count);

    ret = GetNumberOfConsoleInputEvents(input_handle, &count);
    ok(ret == TRUE, "Expected GetNumberOfConsoleInputEvents to return TRUE, got %d\n", ret);
    todo_wine
    ok(count == 2*sizeof(event_list)/sizeof(event_list[0]),
       "Expected count to be twice event list length, got %u\n", count);

    ret = FlushConsoleInputBuffer(input_handle);
    ok(ret == TRUE, "Expected FlushConsoleInputBuffer to return TRUE, got %d\n", ret);

    key_event.bKeyDown = FALSE;
    key_event.wRepeatCount = 0;
    key_event.wVirtualKeyCode = VK_SPACE;
    key_event.wVirtualScanCode = VK_SPACE;
    key_event.uChar.AsciiChar = ' ';
    key_event.dwControlKeyState = 0;

    event.EventType = KEY_EVENT;
    event.Event.KeyEvent = key_event;

    /* Key events don't exhibit the same behavior as mouse events. */
    ret = WriteConsoleInputA(input_handle, &event, 1, &count);
    ok(ret == TRUE, "Expected WriteConsoleInputA to return TRUE, got %d\n", ret);
    ok(count == 1, "Expected count to be 1, got %u\n", count);

    ret = GetNumberOfConsoleInputEvents(input_handle, &count);
    ok(ret == TRUE, "Expected GetNumberOfConsoleInputEvents to return TRUE, got %d\n", ret);
    ok(count == 1, "Expected count to be 1, got %u\n", count);

    ret = WriteConsoleInputA(input_handle, &event, 1, &count);
    ok(ret == TRUE, "Expected WriteConsoleInputA to return TRUE, got %d\n", ret);
    ok(count == 1, "Expected count to be 1, got %u\n", count);

    ret = GetNumberOfConsoleInputEvents(input_handle, &count);
    ok(ret == TRUE, "Expected GetNumberOfConsoleInputEvents to return TRUE, got %d\n", ret);
    ok(count == 2, "Expected count to be 2, got %u\n", count);

    ret = FlushConsoleInputBuffer(input_handle);
    ok(ret == TRUE, "Expected FlushConsoleInputBuffer to return TRUE, got %d\n", ret);

    /* Try interleaving mouse and key events. */
    event.EventType = MOUSE_EVENT;
    event.Event.MouseEvent = mouse_event;

    ret = WriteConsoleInputA(input_handle, &event, 1, &count);
    ok(ret == TRUE, "Expected WriteConsoleInputA to return TRUE, got %d\n", ret);
    ok(count == 1, "Expected count to be 1, got %u\n", count);

    ret = GetNumberOfConsoleInputEvents(input_handle, &count);
    ok(ret == TRUE, "Expected GetNumberOfConsoleInputEvents to return TRUE, got %d\n", ret);
    ok(count == 1, "Expected count to be 1, got %u\n", count);

    event.EventType = KEY_EVENT;
    event.Event.KeyEvent = key_event;

    ret = WriteConsoleInputA(input_handle, &event, 1, &count);
    ok(ret == TRUE, "Expected WriteConsoleInputA to return TRUE, got %d\n", ret);
    ok(count == 1, "Expected count to be 1, got %u\n", count);

    ret = GetNumberOfConsoleInputEvents(input_handle, &count);
    ok(ret == TRUE, "Expected GetNumberOfConsoleInputEvents to return TRUE, got %d\n", ret);
    ok(count == 2, "Expected count to be 2, got %u\n", count);

    event.EventType = MOUSE_EVENT;
    event.Event.MouseEvent = mouse_event;

    ret = WriteConsoleInputA(input_handle, &event, 1, &count);
    ok(ret == TRUE, "Expected WriteConsoleInputA to return TRUE, got %d\n", ret);
    ok(count == 1, "Expected count to be 1, got %u\n", count);

    ret = GetNumberOfConsoleInputEvents(input_handle, &count);
    ok(ret == TRUE, "Expected GetNumberOfConsoleInputEvents to return TRUE, got %d\n", ret);
    ok(count == 3, "Expected count to be 3, got %u\n", count);

    /* Restore the old console mode. */
    ret = SetConsoleMode(input_handle, console_mode);
    ok(ret == TRUE, "Expected SetConsoleMode to return TRUE, got %d\n", ret);
}

static void test_WriteConsoleInputW(HANDLE input_handle)
{
    INPUT_RECORD event;
    INPUT_RECORD event_list[5];
    MOUSE_EVENT_RECORD mouse_event = { {0, 0}, 0, 0, MOUSE_MOVED };
    KEY_EVENT_RECORD key_event;
    DWORD count, console_mode, gle;
    BOOL ret;
    int i;

    const struct
    {
        HANDLE handle;
        const INPUT_RECORD *buffer;
        DWORD count;
        LPDWORD written;
        DWORD expected_count;
        DWORD gle, gle2;
        int win_crash;
    } invalid_table[] =
    {
        {NULL, NULL, 0, NULL, 0xdeadbeef, ERROR_INVALID_ACCESS, 0, 1},
        {NULL, NULL, 0, &count, 0, ERROR_INVALID_HANDLE},
        {NULL, NULL, 1, NULL, 0xdeadbeef, ERROR_INVALID_ACCESS, 0, 1},
        {NULL, NULL, 1, &count, 0xdeadbeef, ERROR_NOACCESS, ERROR_INVALID_ACCESS},
        {NULL, &event, 0, NULL, 0xdeadbeef, ERROR_INVALID_ACCESS, 0, 1},
        {NULL, &event, 0, &count, 0, ERROR_INVALID_HANDLE},
        {NULL, &event, 1, NULL, 0xdeadbeef, ERROR_INVALID_ACCESS, 0, 1},
        {NULL, &event, 1, &count, 0, ERROR_INVALID_HANDLE},
        {INVALID_HANDLE_VALUE, NULL, 0, NULL, 0xdeadbeef, ERROR_INVALID_ACCESS, 0, 1},
        {INVALID_HANDLE_VALUE, NULL, 0, &count, 0, ERROR_INVALID_HANDLE},
        {INVALID_HANDLE_VALUE, NULL, 1, NULL, 0xdeadbeef, ERROR_INVALID_ACCESS, 0, 1},
        {INVALID_HANDLE_VALUE, NULL, 1, &count, 0xdeadbeef, ERROR_INVALID_HANDLE, ERROR_INVALID_ACCESS},
        {INVALID_HANDLE_VALUE, &event, 0, NULL, 0xdeadbeef, ERROR_INVALID_ACCESS, 0, 1},
        {INVALID_HANDLE_VALUE, &event, 0, &count, 0, ERROR_INVALID_HANDLE},
        {INVALID_HANDLE_VALUE, &event, 1, NULL, 0xdeadbeef, ERROR_INVALID_ACCESS, 0, 1},
        {INVALID_HANDLE_VALUE, &event, 1, &count, 0, ERROR_INVALID_HANDLE},
        {input_handle, NULL, 0, NULL, 0xdeadbeef, ERROR_INVALID_ACCESS, 0, 1},
        {input_handle, NULL, 1, NULL, 0xdeadbeef, ERROR_INVALID_ACCESS, 0, 1},
        {input_handle, NULL, 1, &count, 0xdeadbeef, ERROR_NOACCESS, ERROR_INVALID_ACCESS},
        {input_handle, &event, 0, NULL, 0xdeadbeef, ERROR_INVALID_ACCESS, 0, 1},
        {input_handle, &event, 1, NULL, 0xdeadbeef, ERROR_INVALID_ACCESS, 0, 1},
    };

    /* Suppress external sources of input events for the duration of the test. */
    ret = GetConsoleMode(input_handle, &console_mode);
    ok(ret == TRUE, "Expected GetConsoleMode to return TRUE, got %d\n", ret);
    if (!ret)
    {
        skip("GetConsoleMode failed with last error %u\n", GetLastError());
        return;
    }

    ret = SetConsoleMode(input_handle, console_mode & ~(ENABLE_MOUSE_INPUT | ENABLE_WINDOW_INPUT));
    ok(ret == TRUE, "Expected SetConsoleMode to return TRUE, got %d\n", ret);
    if (!ret)
    {
        skip("SetConsoleMode failed with last error %u\n", GetLastError());
        return;
    }

    /* Discard any events queued before the tests. */
    ret = FlushConsoleInputBuffer(input_handle);
    ok(ret == TRUE, "Expected FlushConsoleInputBuffer to return TRUE, got %d\n", ret);

    event.EventType = MOUSE_EVENT;
    event.Event.MouseEvent = mouse_event;

    for (i = 0; i < sizeof(invalid_table)/sizeof(invalid_table[0]); i++)
    {
        if (invalid_table[i].win_crash)
            continue;

        SetLastError(0xdeadbeef);
        if (invalid_table[i].written) count = 0xdeadbeef;
        ret = WriteConsoleInputW(invalid_table[i].handle,
                                 invalid_table[i].buffer,
                                 invalid_table[i].count,
                                 invalid_table[i].written);
        ok(!ret, "[%d] Expected WriteConsoleInputW to return FALSE, got %d\n", i, ret);
        if (invalid_table[i].written)
        {
            ok(count == invalid_table[i].expected_count,
               "[%d] Expected output count to be %u, got %u\n",
               i, invalid_table[i].expected_count, count);
        }
        gle = GetLastError();
        ok(gle == invalid_table[i].gle || (gle != 0 && gle == invalid_table[i].gle2),
           "[%d] Expected last error to be %u or %u, got %u\n",
           i, invalid_table[i].gle, invalid_table[i].gle2, gle);
    }

    count = 0xdeadbeef;
    ret = WriteConsoleInputW(input_handle, NULL, 0, &count);
    ok(ret == TRUE, "Expected WriteConsoleInputW to return TRUE, got %d\n", ret);
    ok(count == 0, "Expected count to be 0, got %u\n", count);

    count = 0xdeadbeef;
    ret = WriteConsoleInputW(input_handle, &event, 0, &count);
    ok(ret == TRUE, "Expected WriteConsoleInputW to return TRUE, got %d\n", ret);
    ok(count == 0, "Expected count to be 0, got %u\n", count);

    count = 0xdeadbeef;
    ret = WriteConsoleInputW(input_handle, &event, 1, &count);
    ok(ret == TRUE, "Expected WriteConsoleInputW to return TRUE, got %d\n", ret);
    ok(count == 1, "Expected count to be 1, got %u\n", count);

    ret = FlushConsoleInputBuffer(input_handle);
    ok(ret == TRUE, "Expected FlushConsoleInputBuffer to return TRUE, got %d\n", ret);

    /* Writing a single mouse event doesn't seem to affect the count if an adjacent mouse event is already queued. */
    event.EventType = MOUSE_EVENT;
    event.Event.MouseEvent = mouse_event;

    ret = WriteConsoleInputW(input_handle, &event, 1, &count);
    ok(ret == TRUE, "Expected WriteConsoleInputW to return TRUE, got %d\n", ret);
    ok(count == 1, "Expected count to be 1, got %u\n", count);

    ret = GetNumberOfConsoleInputEvents(input_handle, &count);
    ok(ret == TRUE, "Expected GetNumberOfConsoleInputEvents to return TRUE, got %d\n", ret);
    ok(count == 1, "Expected count to be 1, got %u\n", count);

    ret = WriteConsoleInputW(input_handle, &event, 1, &count);
    ok(ret == TRUE, "Expected WriteConsoleInputW to return TRUE, got %d\n", ret);
    ok(count == 1, "Expected count to be 1, got %u\n", count);

    ret = GetNumberOfConsoleInputEvents(input_handle, &count);
    ok(ret == TRUE, "Expected GetNumberOfConsoleInputEvents to return TRUE, got %d\n", ret);
    todo_wine
    ok(count == 1, "Expected count to be 1, got %u\n", count);

    ret = FlushConsoleInputBuffer(input_handle);
    ok(ret == TRUE, "Expected FlushConsoleInputBuffer to return TRUE, got %d\n", ret);

    for (i = 0; i < sizeof(event_list)/sizeof(event_list[0]); i++)
    {
        event_list[i].EventType = MOUSE_EVENT;
        event_list[i].Event.MouseEvent = mouse_event;
    }

    /* Writing consecutive chunks of mouse events appears to work. */
    ret = WriteConsoleInputW(input_handle, event_list, sizeof(event_list)/sizeof(event_list[0]), &count);
    ok(ret == TRUE, "Expected WriteConsoleInputW to return TRUE, got %d\n", ret);
    ok(count == sizeof(event_list)/sizeof(event_list[0]),
       "Expected count to be event list length, got %u\n", count);

    ret = GetNumberOfConsoleInputEvents(input_handle, &count);
    ok(ret == TRUE, "Expected GetNumberOfConsoleInputEvents to return TRUE, got %d\n", ret);
    ok(count == sizeof(event_list)/sizeof(event_list[0]),
       "Expected count to be event list length, got %u\n", count);

    ret = WriteConsoleInputW(input_handle, event_list, sizeof(event_list)/sizeof(event_list[0]), &count);
    ok(ret == TRUE, "Expected WriteConsoleInputW to return TRUE, got %d\n", ret);
    ok(count == sizeof(event_list)/sizeof(event_list[0]),
       "Expected count to be event list length, got %u\n", count);

    ret = GetNumberOfConsoleInputEvents(input_handle, &count);
    ok(ret == TRUE, "Expected GetNumberOfConsoleInputEvents to return TRUE, got %d\n", ret);
    ok(count == 2*sizeof(event_list)/sizeof(event_list[0]),
       "Expected count to be twice event list length, got %u\n", count);

    /* Again, writing a single mouse event with adjacent mouse events queued doesn't appear to affect the count. */
    ret = WriteConsoleInputW(input_handle, &event, 1, &count);
    ok(ret == TRUE, "Expected WriteConsoleInputW to return TRUE, got %d\n", ret);
    ok(count == 1, "Expected count to be 1, got %u\n", count);

    ret = GetNumberOfConsoleInputEvents(input_handle, &count);
    ok(ret == TRUE, "Expected GetNumberOfConsoleInputEvents to return TRUE, got %d\n", ret);
    todo_wine
    ok(count == 2*sizeof(event_list)/sizeof(event_list[0]),
       "Expected count to be twice event list length, got %u\n", count);

    ret = FlushConsoleInputBuffer(input_handle);
    ok(ret == TRUE, "Expected FlushConsoleInputBuffer to return TRUE, got %d\n", ret);

    key_event.bKeyDown = FALSE;
    key_event.wRepeatCount = 0;
    key_event.wVirtualKeyCode = VK_SPACE;
    key_event.wVirtualScanCode = VK_SPACE;
    key_event.uChar.UnicodeChar = ' ';
    key_event.dwControlKeyState = 0;

    event.EventType = KEY_EVENT;
    event.Event.KeyEvent = key_event;

    /* Key events don't exhibit the same behavior as mouse events. */
    ret = WriteConsoleInputW(input_handle, &event, 1, &count);
    ok(ret == TRUE, "Expected WriteConsoleInputW to return TRUE, got %d\n", ret);
    ok(count == 1, "Expected count to be 1, got %u\n", count);

    ret = GetNumberOfConsoleInputEvents(input_handle, &count);
    ok(ret == TRUE, "Expected GetNumberOfConsoleInputEvents to return TRUE, got %d\n", ret);
    ok(count == 1, "Expected count to be 1, got %u\n", count);

    ret = WriteConsoleInputW(input_handle, &event, 1, &count);
    ok(ret == TRUE, "Expected WriteConsoleInputW to return TRUE, got %d\n", ret);
    ok(count == 1, "Expected count to be 1, got %u\n", count);

    ret = GetNumberOfConsoleInputEvents(input_handle, &count);
    ok(ret == TRUE, "Expected GetNumberOfConsoleInputEvents to return TRUE, got %d\n", ret);
    ok(count == 2, "Expected count to be 2, got %u\n", count);

    ret = FlushConsoleInputBuffer(input_handle);
    ok(ret == TRUE, "Expected FlushConsoleInputBuffer to return TRUE, got %d\n", ret);

    /* Try interleaving mouse and key events. */
    event.EventType = MOUSE_EVENT;
    event.Event.MouseEvent = mouse_event;

    ret = WriteConsoleInputW(input_handle, &event, 1, &count);
    ok(ret == TRUE, "Expected WriteConsoleInputW to return TRUE, got %d\n", ret);
    ok(count == 1, "Expected count to be 1, got %u\n", count);

    ret = GetNumberOfConsoleInputEvents(input_handle, &count);
    ok(ret == TRUE, "Expected GetNumberOfConsoleInputEvents to return TRUE, got %d\n", ret);
    ok(count == 1, "Expected count to be 1, got %u\n", count);

    event.EventType = KEY_EVENT;
    event.Event.KeyEvent = key_event;

    ret = WriteConsoleInputW(input_handle, &event, 1, &count);
    ok(ret == TRUE, "Expected WriteConsoleInputW to return TRUE, got %d\n", ret);
    ok(count == 1, "Expected count to be 1, got %u\n", count);

    ret = GetNumberOfConsoleInputEvents(input_handle, &count);
    ok(ret == TRUE, "Expected GetNumberOfConsoleInputEvents to return TRUE, got %d\n", ret);
    ok(count == 2, "Expected count to be 2, got %u\n", count);

    event.EventType = MOUSE_EVENT;
    event.Event.MouseEvent = mouse_event;

    ret = WriteConsoleInputW(input_handle, &event, 1, &count);
    ok(ret == TRUE, "Expected WriteConsoleInputW to return TRUE, got %d\n", ret);
    ok(count == 1, "Expected count to be 1, got %u\n", count);

    ret = GetNumberOfConsoleInputEvents(input_handle, &count);
    ok(ret == TRUE, "Expected GetNumberOfConsoleInputEvents to return TRUE, got %d\n", ret);
    ok(count == 3, "Expected count to be 3, got %u\n", count);

    /* Restore the old console mode. */
    ret = SetConsoleMode(input_handle, console_mode);
    ok(ret == TRUE, "Expected SetConsoleMode to return TRUE, got %d\n", ret);
}

static void test_WriteConsoleOutputCharacterA(HANDLE output_handle)
{
    static const char output[] = {'a', 0};

    COORD origin = {0, 0};
    DWORD count;
    BOOL ret;
    int i;

    const struct
    {
        HANDLE hConsoleOutput;
        LPCSTR str;
        DWORD length;
        COORD coord;
        LPDWORD lpNumCharsWritten;
        DWORD expected_count;
        DWORD last_error;
        int win7_crash;
    } invalid_table[] =
    {
        {NULL, NULL, 0, {0, 0}, NULL, 0xdeadbeef, ERROR_INVALID_ACCESS, 1},
        {NULL, NULL, 0, {0, 0}, &count, 0, ERROR_INVALID_HANDLE},
        {NULL, NULL, 1, {0, 0}, NULL, 0xdeadbeef, ERROR_INVALID_ACCESS, 1},
        {NULL, NULL, 1, {0, 0}, &count, 0xdeadbeef, ERROR_INVALID_ACCESS, 1},
        {NULL, output, 0, {0, 0}, NULL, 0xdeadbeef, ERROR_INVALID_ACCESS, 1},
        {NULL, output, 0, {0, 0}, &count, 0, ERROR_INVALID_HANDLE},
        {NULL, output, 1, {0, 0}, NULL, 0xdeadbeef, ERROR_INVALID_ACCESS, 1},
        {NULL, output, 1, {0, 0}, &count, 0, ERROR_INVALID_HANDLE},
        {INVALID_HANDLE_VALUE, NULL, 0, {0, 0}, NULL, 0xdeadbeef, ERROR_INVALID_ACCESS, 1},
        {INVALID_HANDLE_VALUE, NULL, 0, {0, 0}, &count, 0, ERROR_INVALID_HANDLE},
        {INVALID_HANDLE_VALUE, NULL, 1, {0, 0}, NULL, 0xdeadbeef, ERROR_INVALID_ACCESS, 1},
        {INVALID_HANDLE_VALUE, NULL, 1, {0, 0}, &count, 0xdeadbeef, ERROR_INVALID_ACCESS, 1},
        {INVALID_HANDLE_VALUE, output, 0, {0, 0}, NULL, 0xdeadbeef, ERROR_INVALID_ACCESS, 1},
        {INVALID_HANDLE_VALUE, output, 0, {0, 0}, &count, 0, ERROR_INVALID_HANDLE},
        {INVALID_HANDLE_VALUE, output, 1, {0, 0}, NULL, 0xdeadbeef, ERROR_INVALID_ACCESS, 1},
        {INVALID_HANDLE_VALUE, output, 1, {0, 0}, &count, 0, ERROR_INVALID_HANDLE},
        {output_handle, NULL, 0, {0, 0}, NULL, 0xdeadbeef, ERROR_INVALID_ACCESS, 1},
        {output_handle, NULL, 1, {0, 0}, NULL, 0xdeadbeef, ERROR_INVALID_ACCESS, 1},
        {output_handle, NULL, 1, {0, 0}, &count, 0xdeadbeef, ERROR_INVALID_ACCESS, 1},
        {output_handle, output, 0, {0, 0}, NULL, 0xdeadbeef, ERROR_INVALID_ACCESS, 1},
        {output_handle, output, 1, {0, 0}, NULL, 0xdeadbeef, ERROR_INVALID_ACCESS, 1},
    };

    for (i = 0; i < sizeof(invalid_table)/sizeof(invalid_table[0]); i++)
    {
        if (invalid_table[i].win7_crash)
            continue;

        SetLastError(0xdeadbeef);
        if (invalid_table[i].lpNumCharsWritten) count = 0xdeadbeef;
        ret = WriteConsoleOutputCharacterA(invalid_table[i].hConsoleOutput,
                                           invalid_table[i].str,
                                           invalid_table[i].length,
                                           invalid_table[i].coord,
                                           invalid_table[i].lpNumCharsWritten);
        ok(!ret, "[%d] Expected WriteConsoleOutputCharacterA to return FALSE, got %d\n", i, ret);
        if (invalid_table[i].lpNumCharsWritten)
        {
            ok(count == invalid_table[i].expected_count,
               "[%d] Expected count to be %u, got %u\n",
               i, invalid_table[i].expected_count, count);
        }
        ok(GetLastError() == invalid_table[i].last_error,
           "[%d] Expected last error to be %u, got %u\n",
           i, invalid_table[i].last_error, GetLastError());
    }

    count = 0xdeadbeef;
    ret = WriteConsoleOutputCharacterA(output_handle, NULL, 0, origin, &count);
    ok(ret == TRUE, "Expected WriteConsoleOutputCharacterA to return TRUE, got %d\n", ret);
    ok(count == 0, "Expected count to be 0, got %u\n", count);

    count = 0xdeadbeef;
    ret = WriteConsoleOutputCharacterA(output_handle, output, 0, origin, &count);
    ok(ret == TRUE, "Expected WriteConsoleOutputCharacterA to return TRUE, got %d\n", ret);
    ok(count == 0, "Expected count to be 0, got %u\n", count);

    count = 0xdeadbeef;
    ret = WriteConsoleOutputCharacterA(output_handle, output, 1, origin, &count);
    ok(ret == TRUE, "Expected WriteConsoleOutputCharacterA to return TRUE, got %d\n", ret);
    ok(count == 1, "Expected count to be 1, got %u\n", count);
}

static void test_WriteConsoleOutputCharacterW(HANDLE output_handle)
{
    static const WCHAR outputW[] = {'a',0};

    COORD origin = {0, 0};
    DWORD count;
    BOOL ret;
    int i;

    const struct
    {
        HANDLE hConsoleOutput;
        LPCWSTR str;
        DWORD length;
        COORD coord;
        LPDWORD lpNumCharsWritten;
        DWORD expected_count;
        DWORD last_error;
        int win7_crash;
    } invalid_table[] =
    {
        {NULL, NULL, 0, {0, 0}, NULL, 0xdeadbeef, ERROR_INVALID_ACCESS, 1},
        {NULL, NULL, 0, {0, 0}, &count, 0, ERROR_INVALID_HANDLE},
        {NULL, NULL, 1, {0, 0}, NULL, 0xdeadbeef, ERROR_INVALID_ACCESS, 1},
        {NULL, NULL, 1, {0, 0}, &count, 0xdeadbeef, ERROR_INVALID_ACCESS, 1},
        {NULL, outputW, 0, {0, 0}, NULL, 0xdeadbeef, ERROR_INVALID_ACCESS, 1},
        {NULL, outputW, 0, {0, 0}, &count, 0, ERROR_INVALID_HANDLE},
        {NULL, outputW, 1, {0, 0}, NULL, 0xdeadbeef, ERROR_INVALID_ACCESS, 1},
        {NULL, outputW, 1, {0, 0}, &count, 0, ERROR_INVALID_HANDLE},
        {INVALID_HANDLE_VALUE, NULL, 0, {0, 0}, NULL, 0xdeadbeef, ERROR_INVALID_ACCESS, 1},
        {INVALID_HANDLE_VALUE, NULL, 0, {0, 0}, &count, 0, ERROR_INVALID_HANDLE},
        {INVALID_HANDLE_VALUE, NULL, 1, {0, 0}, NULL, 0xdeadbeef, ERROR_INVALID_ACCESS, 1},
        {INVALID_HANDLE_VALUE, NULL, 1, {0, 0}, &count, 0xdeadbeef, ERROR_INVALID_ACCESS, 1},
        {INVALID_HANDLE_VALUE, outputW, 0, {0, 0}, NULL, 0xdeadbeef, ERROR_INVALID_ACCESS, 1},
        {INVALID_HANDLE_VALUE, outputW, 0, {0, 0}, &count, 0, ERROR_INVALID_HANDLE},
        {INVALID_HANDLE_VALUE, outputW, 1, {0, 0}, NULL, 0xdeadbeef, ERROR_INVALID_ACCESS, 1},
        {INVALID_HANDLE_VALUE, outputW, 1, {0, 0}, &count, 0, ERROR_INVALID_HANDLE},
        {output_handle, NULL, 0, {0, 0}, NULL, 0xdeadbeef, ERROR_INVALID_ACCESS, 1},
        {output_handle, NULL, 1, {0, 0}, NULL, 0xdeadbeef, ERROR_INVALID_ACCESS, 1},
        {output_handle, NULL, 1, {0, 0}, &count, 0xdeadbeef, ERROR_INVALID_ACCESS, 1},
        {output_handle, outputW, 0, {0, 0}, NULL, 0xdeadbeef, ERROR_INVALID_ACCESS, 1},
        {output_handle, outputW, 1, {0, 0}, NULL, 0xdeadbeef, ERROR_INVALID_ACCESS, 1},
    };

    for (i = 0; i < sizeof(invalid_table)/sizeof(invalid_table[0]); i++)
    {
        if (invalid_table[i].win7_crash)
            continue;

        SetLastError(0xdeadbeef);
        if (invalid_table[i].lpNumCharsWritten) count = 0xdeadbeef;
        ret = WriteConsoleOutputCharacterW(invalid_table[i].hConsoleOutput,
                                           invalid_table[i].str,
                                           invalid_table[i].length,
                                           invalid_table[i].coord,
                                           invalid_table[i].lpNumCharsWritten);
        ok(!ret, "[%d] Expected WriteConsoleOutputCharacterW to return FALSE, got %d\n", i, ret);
        if (invalid_table[i].lpNumCharsWritten)
        {
            ok(count == invalid_table[i].expected_count,
               "[%d] Expected count to be %u, got %u\n",
               i, invalid_table[i].expected_count, count);
        }
        ok(GetLastError() == invalid_table[i].last_error,
           "[%d] Expected last error to be %u, got %u\n",
           i, invalid_table[i].last_error, GetLastError());
    }

    count = 0xdeadbeef;
    ret = WriteConsoleOutputCharacterW(output_handle, NULL, 0, origin, &count);
    ok(ret == TRUE, "Expected WriteConsoleOutputCharacterW to return TRUE, got %d\n", ret);
    ok(count == 0, "Expected count to be 0, got %u\n", count);

    count = 0xdeadbeef;
    ret = WriteConsoleOutputCharacterW(output_handle, outputW, 0, origin, &count);
    ok(ret == TRUE, "Expected WriteConsoleOutputCharacterW to return TRUE, got %d\n", ret);
    ok(count == 0, "Expected count to be 0, got %u\n", count);

    count = 0xdeadbeef;
    ret = WriteConsoleOutputCharacterW(output_handle, outputW, 1, origin, &count);
    ok(ret == TRUE, "Expected WriteConsoleOutputCharacterW to return TRUE, got %d\n", ret);
    ok(count == 1, "Expected count to be 1, got %u\n", count);
}

static void test_WriteConsoleOutputAttribute(HANDLE output_handle)
{
    WORD attr = FOREGROUND_BLUE;
    COORD origin = {0, 0};
    DWORD count;
    BOOL ret;
    int i;

    const struct
    {
        HANDLE hConsoleOutput;
        const WORD *attr;
        DWORD length;
        COORD coord;
        LPDWORD lpNumAttrsWritten;
        DWORD expected_count;
        DWORD last_error;
        int win7_crash;
    } invalid_table[] =
    {
        {NULL, NULL, 0, {0, 0}, NULL, 0xdeadbeef, ERROR_INVALID_ACCESS, 1},
        {NULL, NULL, 0, {0, 0}, &count, 0, ERROR_INVALID_HANDLE},
        {NULL, NULL, 1, {0, 0}, NULL, 0xdeadbeef, ERROR_INVALID_ACCESS, 1},
        {NULL, NULL, 1, {0, 0}, &count, 0xdeadbeef, ERROR_INVALID_ACCESS, 1},
        {NULL, &attr, 0, {0, 0}, NULL, 0xdeadbeef, ERROR_INVALID_ACCESS, 1},
        {NULL, &attr, 0, {0, 0}, &count, 0, ERROR_INVALID_HANDLE},
        {NULL, &attr, 1, {0, 0}, NULL, 0xdeadbeef, ERROR_INVALID_ACCESS, 1},
        {NULL, &attr, 1, {0, 0}, &count, 0, ERROR_INVALID_HANDLE},
        {INVALID_HANDLE_VALUE, NULL, 0, {0, 0}, NULL, 0xdeadbeef, ERROR_INVALID_ACCESS, 1},
        {INVALID_HANDLE_VALUE, NULL, 0, {0, 0}, &count, 0, ERROR_INVALID_HANDLE},
        {INVALID_HANDLE_VALUE, NULL, 1, {0, 0}, NULL, 0xdeadbeef, ERROR_INVALID_ACCESS, 1},
        {INVALID_HANDLE_VALUE, NULL, 1, {0, 0}, &count, 0xdeadbeef, ERROR_INVALID_ACCESS, 1},
        {INVALID_HANDLE_VALUE, &attr, 0, {0, 0}, NULL, 0xdeadbeef, ERROR_INVALID_ACCESS, 1},
        {INVALID_HANDLE_VALUE, &attr, 0, {0, 0}, &count, 0, ERROR_INVALID_HANDLE},
        {INVALID_HANDLE_VALUE, &attr, 1, {0, 0}, NULL, 0xdeadbeef, ERROR_INVALID_ACCESS, 1},
        {INVALID_HANDLE_VALUE, &attr, 1, {0, 0}, &count, 0, ERROR_INVALID_HANDLE},
        {output_handle, NULL, 0, {0, 0}, NULL, 0xdeadbeef, ERROR_INVALID_ACCESS, 1},
        {output_handle, NULL, 1, {0, 0}, NULL, 0xdeadbeef, ERROR_INVALID_ACCESS, 1},
        {output_handle, NULL, 1, {0, 0}, &count, 0xdeadbeef, ERROR_INVALID_ACCESS, 1},
        {output_handle, &attr, 0, {0, 0}, NULL, 0xdeadbeef, ERROR_INVALID_ACCESS, 1},
        {output_handle, &attr, 1, {0, 0}, NULL, 0xdeadbeef, ERROR_INVALID_ACCESS, 1},
    };

    for (i = 0; i < sizeof(invalid_table)/sizeof(invalid_table[0]); i++)
    {
        if (invalid_table[i].win7_crash)
            continue;

        SetLastError(0xdeadbeef);
        if (invalid_table[i].lpNumAttrsWritten) count = 0xdeadbeef;
        ret = WriteConsoleOutputAttribute(invalid_table[i].hConsoleOutput,
                                          invalid_table[i].attr,
                                          invalid_table[i].length,
                                          invalid_table[i].coord,
                                          invalid_table[i].lpNumAttrsWritten);
        ok(!ret, "[%d] Expected WriteConsoleOutputAttribute to return FALSE, got %d\n", i, ret);
        if (invalid_table[i].lpNumAttrsWritten)
        {
            ok(count == invalid_table[i].expected_count,
               "[%d] Expected count to be %u, got %u\n",
               i, invalid_table[i].expected_count, count);
        }
        ok(GetLastError() == invalid_table[i].last_error,
           "[%d] Expected last error to be %u, got %u\n",
           i, invalid_table[i].last_error, GetLastError());
    }

    count = 0xdeadbeef;
    ret = WriteConsoleOutputAttribute(output_handle, NULL, 0, origin, &count);
    ok(ret == TRUE, "Expected WriteConsoleOutputAttribute to return TRUE, got %d\n", ret);
    ok(count == 0, "Expected count to be 0, got %u\n", count);

    count = 0xdeadbeef;
    ret = WriteConsoleOutputAttribute(output_handle, &attr, 0, origin, &count);
    ok(ret == TRUE, "Expected WriteConsoleOutputAttribute to return TRUE, got %d\n", ret);
    ok(count == 0, "Expected count to be 0, got %u\n", count);

    count = 0xdeadbeef;
    ret = WriteConsoleOutputAttribute(output_handle, &attr, 1, origin, &count);
    ok(ret == TRUE, "Expected WriteConsoleOutputAttribute to return TRUE, got %d\n", ret);
    ok(count == 1, "Expected count to be 1, got %u\n", count);
}

static void test_FillConsoleOutputCharacterA(HANDLE output_handle)
{
    COORD origin = {0, 0};
    DWORD count;
    BOOL ret;
    int i;

    const struct
    {
        HANDLE hConsoleOutput;
        CHAR ch;
        DWORD length;
        COORD coord;
        LPDWORD lpNumCharsWritten;
        DWORD expected_count;
        DWORD last_error;
        int win7_crash;
    } invalid_table[] =
    {
        {NULL, 'a', 0, {0, 0}, NULL, 0xdeadbeef, ERROR_INVALID_ACCESS, 1},
        {NULL, 'a', 0, {0, 0}, &count, 0, ERROR_INVALID_HANDLE},
        {NULL, 'a', 1, {0, 0}, NULL, 0xdeadbeef, ERROR_INVALID_ACCESS, 1},
        {NULL, 'a', 1, {0, 0}, &count, 0, ERROR_INVALID_HANDLE},
        {INVALID_HANDLE_VALUE, 'a', 0, {0, 0}, NULL, 0xdeadbeef, ERROR_INVALID_ACCESS, 1},
        {INVALID_HANDLE_VALUE, 'a', 0, {0, 0}, &count, 0, ERROR_INVALID_HANDLE},
        {INVALID_HANDLE_VALUE, 'a', 1, {0, 0}, NULL, 0xdeadbeef, ERROR_INVALID_ACCESS, 1},
        {INVALID_HANDLE_VALUE, 'a', 1, {0, 0}, &count, 0, ERROR_INVALID_HANDLE},
        {output_handle, 'a', 0, {0, 0}, NULL, 0xdeadbeef, ERROR_INVALID_ACCESS, 1},
        {output_handle, 'a', 1, {0, 0}, NULL, 0xdeadbeef, ERROR_INVALID_ACCESS, 1},
    };

    for (i = 0; i < sizeof(invalid_table)/sizeof(invalid_table[0]); i++)
    {
        if (invalid_table[i].win7_crash)
            continue;

        SetLastError(0xdeadbeef);
        if (invalid_table[i].lpNumCharsWritten) count = 0xdeadbeef;
        ret = FillConsoleOutputCharacterA(invalid_table[i].hConsoleOutput,
                                          invalid_table[i].ch,
                                          invalid_table[i].length,
                                          invalid_table[i].coord,
                                          invalid_table[i].lpNumCharsWritten);
        ok(!ret, "[%d] Expected FillConsoleOutputCharacterA to return FALSE, got %d\n", i, ret);
        if (invalid_table[i].lpNumCharsWritten)
        {
            ok(count == invalid_table[i].expected_count,
               "[%d] Expected count to be %u, got %u\n",
               i, invalid_table[i].expected_count, count);
        }
        ok(GetLastError() == invalid_table[i].last_error,
           "[%d] Expected last error to be %u, got %u\n",
           i, invalid_table[i].last_error, GetLastError());
    }

    count = 0xdeadbeef;
    ret = FillConsoleOutputCharacterA(output_handle, 'a', 0, origin, &count);
    ok(ret == TRUE, "Expected FillConsoleOutputCharacterA to return TRUE, got %d\n", ret);
    ok(count == 0, "Expected count to be 0, got %u\n", count);

    count = 0xdeadbeef;
    ret = FillConsoleOutputCharacterA(output_handle, 'a', 1, origin, &count);
    ok(ret == TRUE, "Expected FillConsoleOutputCharacterA to return TRUE, got %d\n", ret);
    ok(count == 1, "Expected count to be 1, got %u\n", count);
}

static void test_FillConsoleOutputCharacterW(HANDLE output_handle)
{
    COORD origin = {0, 0};
    DWORD count;
    BOOL ret;
    int i;

    const struct
    {
        HANDLE hConsoleOutput;
        WCHAR ch;
        DWORD length;
        COORD coord;
        LPDWORD lpNumCharsWritten;
        DWORD expected_count;
        DWORD last_error;
        int win7_crash;
    } invalid_table[] =
    {
        {NULL, 'a', 0, {0, 0}, NULL, 0xdeadbeef, ERROR_INVALID_ACCESS, 1},
        {NULL, 'a', 0, {0, 0}, &count, 0, ERROR_INVALID_HANDLE},
        {NULL, 'a', 1, {0, 0}, NULL, 0xdeadbeef, ERROR_INVALID_ACCESS, 1},
        {NULL, 'a', 1, {0, 0}, &count, 0, ERROR_INVALID_HANDLE},
        {INVALID_HANDLE_VALUE, 'a', 0, {0, 0}, NULL, 0xdeadbeef, ERROR_INVALID_ACCESS, 1},
        {INVALID_HANDLE_VALUE, 'a', 0, {0, 0}, &count, 0, ERROR_INVALID_HANDLE},
        {INVALID_HANDLE_VALUE, 'a', 1, {0, 0}, NULL, 0xdeadbeef, ERROR_INVALID_ACCESS, 1},
        {INVALID_HANDLE_VALUE, 'a', 1, {0, 0}, &count, 0, ERROR_INVALID_HANDLE},
        {output_handle, 'a', 0, {0, 0}, NULL, 0xdeadbeef, ERROR_INVALID_ACCESS, 1},
        {output_handle, 'a', 1, {0, 0}, NULL, 0xdeadbeef, ERROR_INVALID_ACCESS, 1},
    };

    for (i = 0; i < sizeof(invalid_table)/sizeof(invalid_table[0]); i++)
    {
        if (invalid_table[i].win7_crash)
            continue;

        SetLastError(0xdeadbeef);
        if (invalid_table[i].lpNumCharsWritten) count = 0xdeadbeef;
        ret = FillConsoleOutputCharacterW(invalid_table[i].hConsoleOutput,
                                          invalid_table[i].ch,
                                          invalid_table[i].length,
                                          invalid_table[i].coord,
                                          invalid_table[i].lpNumCharsWritten);
        ok(!ret, "[%d] Expected FillConsoleOutputCharacterW to return FALSE, got %d\n", i, ret);
        if (invalid_table[i].lpNumCharsWritten)
        {
            ok(count == invalid_table[i].expected_count,
               "[%d] Expected count to be %u, got %u\n",
               i, invalid_table[i].expected_count, count);
        }
        ok(GetLastError() == invalid_table[i].last_error,
           "[%d] Expected last error to be %u, got %u\n",
           i, invalid_table[i].last_error, GetLastError());
    }

    count = 0xdeadbeef;
    ret = FillConsoleOutputCharacterW(output_handle, 'a', 0, origin, &count);
    ok(ret == TRUE, "Expected FillConsoleOutputCharacterW to return TRUE, got %d\n", ret);
    ok(count == 0, "Expected count to be 0, got %u\n", count);

    count = 0xdeadbeef;
    ret = FillConsoleOutputCharacterW(output_handle, 'a', 1, origin, &count);
    ok(ret == TRUE, "Expected FillConsoleOutputCharacterW to return TRUE, got %d\n", ret);
    ok(count == 1, "Expected count to be 1, got %u\n", count);
}

static void test_FillConsoleOutputAttribute(HANDLE output_handle)
{
    COORD origin = {0, 0};
    DWORD count;
    BOOL ret;
    int i;

    const struct
    {
        HANDLE hConsoleOutput;
        WORD attr;
        DWORD length;
        COORD coord;
        LPDWORD lpNumAttrsWritten;
        DWORD expected_count;
        DWORD last_error;
        int win7_crash;
    } invalid_table[] =
    {
        {NULL, FOREGROUND_BLUE, 0, {0, 0}, NULL, 0xdeadbeef, ERROR_INVALID_ACCESS, 1},
        {NULL, FOREGROUND_BLUE, 0, {0, 0}, &count, 0, ERROR_INVALID_HANDLE},
        {NULL, FOREGROUND_BLUE, 1, {0, 0}, NULL, 0xdeadbeef, ERROR_INVALID_ACCESS, 1},
        {NULL, FOREGROUND_BLUE, 1, {0, 0}, &count, 0, ERROR_INVALID_HANDLE},
        {INVALID_HANDLE_VALUE, FOREGROUND_BLUE, 0, {0, 0}, NULL, 0xdeadbeef, ERROR_INVALID_ACCESS, 1},
        {INVALID_HANDLE_VALUE, FOREGROUND_BLUE, 0, {0, 0}, &count, 0, ERROR_INVALID_HANDLE},
        {INVALID_HANDLE_VALUE, FOREGROUND_BLUE, 1, {0, 0}, NULL, 0xdeadbeef, ERROR_INVALID_ACCESS, 1},
        {INVALID_HANDLE_VALUE, FOREGROUND_BLUE, 1, {0, 0}, &count, 0, ERROR_INVALID_HANDLE},
        {output_handle, FOREGROUND_BLUE, 0, {0, 0}, NULL, 0xdeadbeef, ERROR_INVALID_ACCESS, 1},
        {output_handle, FOREGROUND_BLUE, 1, {0, 0}, NULL, 0xdeadbeef, ERROR_INVALID_ACCESS, 1},
    };

    for (i = 0; i < sizeof(invalid_table)/sizeof(invalid_table[0]); i++)
    {
        if (invalid_table[i].win7_crash)
            continue;

        SetLastError(0xdeadbeef);
        if (invalid_table[i].lpNumAttrsWritten) count = 0xdeadbeef;
        ret = FillConsoleOutputAttribute(invalid_table[i].hConsoleOutput,
                                         invalid_table[i].attr,
                                         invalid_table[i].length,
                                         invalid_table[i].coord,
                                         invalid_table[i].lpNumAttrsWritten);
        ok(!ret, "[%d] Expected FillConsoleOutputAttribute to return FALSE, got %d\n", i, ret);
        if (invalid_table[i].lpNumAttrsWritten)
        {
            ok(count == invalid_table[i].expected_count,
               "[%d] Expected count to be %u, got %u\n",
               i, invalid_table[i].expected_count, count);
        }
        ok(GetLastError() == invalid_table[i].last_error,
           "[%d] Expected last error to be %u, got %u\n",
           i, invalid_table[i].last_error, GetLastError());
    }

    count = 0xdeadbeef;
    ret = FillConsoleOutputAttribute(output_handle, FOREGROUND_BLUE, 0, origin, &count);
    ok(ret == TRUE, "Expected FillConsoleOutputAttribute to return TRUE, got %d\n", ret);
    ok(count == 0, "Expected count to be 0, got %u\n", count);

    count = 0xdeadbeef;
    ret = FillConsoleOutputAttribute(output_handle, FOREGROUND_BLUE, 1, origin, &count);
    ok(ret == TRUE, "Expected FillConsoleOutputAttribute to return TRUE, got %d\n", ret);
    ok(count == 1, "Expected count to be 1, got %u\n", count);

    count = 0xdeadbeef;
    ret = FillConsoleOutputAttribute(output_handle, ~0, 1, origin, &count);
    ok(ret == TRUE, "Expected FillConsoleOutputAttribute to return TRUE, got %d\n", ret);
    ok(count == 1, "Expected count to be 1, got %u\n", count);
}

static void test_ReadConsoleOutputCharacterA(HANDLE output_handle)
{
    CHAR read;
    COORD origin = {0, 0};
    DWORD count;
    BOOL ret;
    int i;

    const struct
    {
        HANDLE hConsoleOutput;
        LPSTR lpstr;
        DWORD length;
        COORD coord;
        LPDWORD read_count;
        DWORD expected_count;
        DWORD last_error;
        int win7_crash;
    } invalid_table[] =
    {
        {NULL, NULL, 0, {0, 0}, NULL, 0xdeadbeef, ERROR_INVALID_ACCESS, 1},
        {NULL, NULL, 0, {0, 0}, &count, 0, ERROR_INVALID_HANDLE},
        {NULL, NULL, 1, {0, 0}, NULL, 0xdeadbeef, ERROR_INVALID_ACCESS, 1},
        {NULL, NULL, 1, {0, 0}, &count, 0, ERROR_INVALID_HANDLE, 1},
        {NULL, &read, 0, {0, 0}, NULL, 0xdeadbeef, ERROR_INVALID_ACCESS, 1},
        {NULL, &read, 0, {0, 0}, &count, 0, ERROR_INVALID_HANDLE},
        {NULL, &read, 1, {0, 0}, NULL, 0xdeadbeef, ERROR_INVALID_ACCESS, 1},
        {NULL, &read, 1, {0, 0}, &count, 0, ERROR_INVALID_HANDLE},
        {INVALID_HANDLE_VALUE, NULL, 0, {0, 0}, NULL, 0xdeadbeef, ERROR_INVALID_ACCESS, 1},
        {INVALID_HANDLE_VALUE, NULL, 0, {0, 0}, &count, 0, ERROR_INVALID_HANDLE},
        {INVALID_HANDLE_VALUE, NULL, 1, {0, 0}, NULL, 0xdeadbeef, ERROR_INVALID_ACCESS, 1},
        {INVALID_HANDLE_VALUE, NULL, 1, {0, 0}, &count, 0, ERROR_INVALID_HANDLE, 1},
        {INVALID_HANDLE_VALUE, &read, 0, {0, 0}, NULL, 0xdeadbeef, ERROR_INVALID_ACCESS, 1},
        {INVALID_HANDLE_VALUE, &read, 0, {0, 0}, &count, 0, ERROR_INVALID_HANDLE},
        {INVALID_HANDLE_VALUE, &read, 1, {0, 0}, NULL, 0xdeadbeef, ERROR_INVALID_ACCESS, 1},
        {INVALID_HANDLE_VALUE, &read, 1, {0, 0}, &count, 0, ERROR_INVALID_HANDLE},
        {output_handle, NULL, 0, {0, 0}, NULL, 0xdeadbeef, ERROR_INVALID_ACCESS, 1},
        {output_handle, NULL, 1, {0, 0}, NULL, 0xdeadbeef, ERROR_INVALID_ACCESS, 1},
        {output_handle, NULL, 1, {0, 0}, &count, 1, ERROR_INVALID_ACCESS, 1},
        {output_handle, NULL, 10, {0, 0}, &count, 10, ERROR_INVALID_ACCESS, 1},
        {output_handle, &read, 0, {0, 0}, NULL, 0xdeadbeef, ERROR_INVALID_ACCESS, 1},
        {output_handle, &read, 1, {0, 0}, NULL, 0xdeadbeef, ERROR_INVALID_ACCESS, 1},
    };

    for (i = 0; i < sizeof(invalid_table)/sizeof(invalid_table[0]); i++)
    {
        if (invalid_table[i].win7_crash)
            continue;

        SetLastError(0xdeadbeef);
        if (invalid_table[i].read_count) count = 0xdeadbeef;
        ret = ReadConsoleOutputCharacterA(invalid_table[i].hConsoleOutput,
                                          invalid_table[i].lpstr,
                                          invalid_table[i].length,
                                          invalid_table[i].coord,
                                          invalid_table[i].read_count);
        ok(!ret, "[%d] Expected ReadConsoleOutputCharacterA to return FALSE, got %d\n", i, ret);
        if (invalid_table[i].read_count)
        {
            ok(count == invalid_table[i].expected_count,
               "[%d] Expected count to be %u, got %u\n",
               i, invalid_table[i].expected_count, count);
        }
        ok(GetLastError() == invalid_table[i].last_error,
           "[%d] Expected last error to be %u, got %u\n",
           i, invalid_table[i].last_error, GetLastError());
    }

    count = 0xdeadbeef;
    ret = ReadConsoleOutputCharacterA(output_handle, NULL, 0, origin, &count);
    ok(ret == TRUE, "Expected ReadConsoleOutputCharacterA to return TRUE, got %d\n", ret);
    ok(count == 0, "Expected count to be 0, got %u\n", count);

    count = 0xdeadbeef;
    ret = ReadConsoleOutputCharacterA(output_handle, &read, 0, origin, &count);
    ok(ret == TRUE, "Expected ReadConsoleOutputCharacterA to return TRUE, got %d\n", ret);
    ok(count == 0, "Expected count to be 0, got %u\n", count);

    count = 0xdeadbeef;
    ret = ReadConsoleOutputCharacterA(output_handle, &read, 1, origin, &count);
    ok(ret == TRUE, "Expected ReadConsoleOutputCharacterA to return TRUE, got %d\n", ret);
    ok(count == 1, "Expected count to be 1, got %u\n", count);
}

static void test_ReadConsoleOutputCharacterW(HANDLE output_handle)
{
    WCHAR read;
    COORD origin = {0, 0};
    DWORD count;
    BOOL ret;
    int i;

    const struct
    {
        HANDLE hConsoleOutput;
        LPWSTR buffer;
        DWORD length;
        COORD coord;
        LPDWORD read_count;
        DWORD expected_count;
        DWORD last_error;
        int win7_crash;
    } invalid_table[] =
    {
        {NULL, NULL, 0, {0, 0}, NULL, 0xdeadbeef, ERROR_INVALID_ACCESS, 1},
        {NULL, NULL, 0, {0, 0}, &count, 0, ERROR_INVALID_HANDLE},
        {NULL, NULL, 1, {0, 0}, NULL, 0xdeadbeef, ERROR_INVALID_ACCESS, 1},
        {NULL, NULL, 1, {0, 0}, &count, 0, ERROR_INVALID_HANDLE, 1},
        {NULL, &read, 0, {0, 0}, NULL, 0xdeadbeef, ERROR_INVALID_ACCESS, 1},
        {NULL, &read, 0, {0, 0}, &count, 0, ERROR_INVALID_HANDLE},
        {NULL, &read, 1, {0, 0}, NULL, 0xdeadbeef, ERROR_INVALID_ACCESS, 1},
        {NULL, &read, 1, {0, 0}, &count, 0, ERROR_INVALID_HANDLE},
        {INVALID_HANDLE_VALUE, NULL, 0, {0, 0}, NULL, 0xdeadbeef, ERROR_INVALID_ACCESS, 1},
        {INVALID_HANDLE_VALUE, NULL, 0, {0, 0}, &count, 0, ERROR_INVALID_HANDLE},
        {INVALID_HANDLE_VALUE, NULL, 1, {0, 0}, NULL, 0xdeadbeef, ERROR_INVALID_ACCESS, 1},
        {INVALID_HANDLE_VALUE, NULL, 1, {0, 0}, &count, 0, ERROR_INVALID_HANDLE, 1},
        {INVALID_HANDLE_VALUE, &read, 0, {0, 0}, NULL, 0xdeadbeef, ERROR_INVALID_ACCESS, 1},
        {INVALID_HANDLE_VALUE, &read, 0, {0, 0}, &count, 0, ERROR_INVALID_HANDLE},
        {INVALID_HANDLE_VALUE, &read, 1, {0, 0}, NULL, 0xdeadbeef, ERROR_INVALID_ACCESS, 1},
        {INVALID_HANDLE_VALUE, &read, 1, {0, 0}, &count, 0, ERROR_INVALID_HANDLE},
        {output_handle, NULL, 0, {0, 0}, NULL, 0xdeadbeef, ERROR_INVALID_ACCESS, 1},
        {output_handle, NULL, 1, {0, 0}, NULL, 0xdeadbeef, ERROR_INVALID_ACCESS, 1},
        {output_handle, NULL, 1, {0, 0}, &count, 1, ERROR_INVALID_ACCESS, 1},
        {output_handle, NULL, 10, {0, 0}, &count, 10, ERROR_INVALID_ACCESS, 1},
        {output_handle, &read, 0, {0, 0}, NULL, 0xdeadbeef, ERROR_INVALID_ACCESS, 1},
        {output_handle, &read, 1, {0, 0}, NULL, 0xdeadbeef, ERROR_INVALID_ACCESS, 1},
    };

    for (i = 0; i < sizeof(invalid_table)/sizeof(invalid_table[0]); i++)
    {
        if (invalid_table[i].win7_crash)
            continue;

        SetLastError(0xdeadbeef);
        if (invalid_table[i].read_count) count = 0xdeadbeef;
        ret = ReadConsoleOutputCharacterW(invalid_table[i].hConsoleOutput,
                                          invalid_table[i].buffer,
                                          invalid_table[i].length,
                                          invalid_table[i].coord,
                                          invalid_table[i].read_count);
        ok(!ret, "[%d] Expected ReadConsoleOutputCharacterW to return FALSE, got %d\n", i, ret);
        if (invalid_table[i].read_count)
        {
            ok(count == invalid_table[i].expected_count,
               "[%d] Expected count to be %u, got %u\n",
               i, invalid_table[i].expected_count, count);
        }
        ok(GetLastError() == invalid_table[i].last_error,
           "[%d] Expected last error to be %u, got %u\n",
           i, invalid_table[i].last_error, GetLastError());
    }

    count = 0xdeadbeef;
    ret = ReadConsoleOutputCharacterW(output_handle, NULL, 0, origin, &count);
    ok(ret == TRUE, "Expected ReadConsoleOutputCharacterW to return TRUE, got %d\n", ret);
    ok(count == 0, "Expected count to be 0, got %u\n", count);

    count = 0xdeadbeef;
    ret = ReadConsoleOutputCharacterW(output_handle, &read, 0, origin, &count);
    ok(ret == TRUE, "Expected ReadConsoleOutputCharacterW to return TRUE, got %d\n", ret);
    ok(count == 0, "Expected count to be 0, got %u\n", count);

    count = 0xdeadbeef;
    ret = ReadConsoleOutputCharacterW(output_handle, &read, 1, origin, &count);
    ok(ret == TRUE, "Expected ReadConsoleOutputCharacterW to return TRUE, got %d\n", ret);
    ok(count == 1, "Expected count to be 1, got %u\n", count);
}

static void test_ReadConsoleOutputAttribute(HANDLE output_handle)
{
    WORD attr;
    COORD origin = {0, 0};
    DWORD count;
    BOOL ret;
    int i;

    const struct
    {
        HANDLE hConsoleOutput;
        LPWORD lpAttribute;
        DWORD length;
        COORD coord;
        LPDWORD read_count;
        DWORD expected_count;
        DWORD last_error;
        int win7_crash;
    } invalid_table[] =
    {
        {NULL, NULL, 0, {0, 0}, NULL, 0xdeadbeef, ERROR_INVALID_ACCESS, 1},
        {NULL, NULL, 0, {0, 0}, &count, 0, ERROR_INVALID_HANDLE},
        {NULL, NULL, 1, {0, 0}, NULL, 0xdeadbeef, ERROR_INVALID_ACCESS, 1},
        {NULL, NULL, 1, {0, 0}, &count, 0, ERROR_INVALID_HANDLE, 1},
        {NULL, &attr, 0, {0, 0}, NULL, 0xdeadbeef, ERROR_INVALID_ACCESS, 1},
        {NULL, &attr, 0, {0, 0}, &count, 0, ERROR_INVALID_HANDLE},
        {NULL, &attr, 1, {0, 0}, NULL, 0xdeadbeef, ERROR_INVALID_ACCESS, 1},
        {NULL, &attr, 1, {0, 0}, &count, 0, ERROR_INVALID_HANDLE},
        {INVALID_HANDLE_VALUE, NULL, 0, {0, 0}, NULL, 0xdeadbeef, ERROR_INVALID_ACCESS, 1},
        {INVALID_HANDLE_VALUE, NULL, 0, {0, 0}, &count, 0, ERROR_INVALID_HANDLE},
        {INVALID_HANDLE_VALUE, NULL, 1, {0, 0}, NULL, 0xdeadbeef, ERROR_INVALID_ACCESS, 1},
        {INVALID_HANDLE_VALUE, NULL, 1, {0, 0}, &count, 0, ERROR_INVALID_HANDLE, 1},
        {INVALID_HANDLE_VALUE, &attr, 0, {0, 0}, NULL, 0xdeadbeef, ERROR_INVALID_ACCESS, 1},
        {INVALID_HANDLE_VALUE, &attr, 0, {0, 0}, &count, 0, ERROR_INVALID_HANDLE},
        {INVALID_HANDLE_VALUE, &attr, 1, {0, 0}, NULL, 0xdeadbeef, ERROR_INVALID_ACCESS, 1},
        {INVALID_HANDLE_VALUE, &attr, 1, {0, 0}, &count, 0, ERROR_INVALID_HANDLE},
        {output_handle, NULL, 0, {0, 0}, NULL, 0xdeadbeef, ERROR_INVALID_ACCESS, 1},
        {output_handle, NULL, 1, {0, 0}, NULL, 0xdeadbeef, ERROR_INVALID_ACCESS, 1},
        {output_handle, NULL, 1, {0, 0}, &count, 1, ERROR_INVALID_ACCESS, 1},
        {output_handle, &attr, 0, {0, 0}, NULL, 0xdeadbeef, ERROR_INVALID_ACCESS, 1},
        {output_handle, &attr, 1, {0, 0}, NULL, 0xdeadbeef, ERROR_INVALID_ACCESS, 1},
    };

    for (i = 0; i < sizeof(invalid_table)/sizeof(invalid_table[0]); i++)
    {
        if (invalid_table[i].win7_crash)
            continue;

        SetLastError(0xdeadbeef);
        if (invalid_table[i].read_count) count = 0xdeadbeef;
        ret = ReadConsoleOutputAttribute(invalid_table[i].hConsoleOutput,
                                         invalid_table[i].lpAttribute,
                                         invalid_table[i].length,
                                         invalid_table[i].coord,
                                         invalid_table[i].read_count);
        ok(!ret, "[%d] Expected ReadConsoleOutputAttribute to return FALSE, got %d\n", i, ret);
        if (invalid_table[i].read_count)
        {
            ok(count == invalid_table[i].expected_count,
               "[%d] Expected count to be %u, got %u\n",
               i, invalid_table[i].expected_count, count);
        }
        ok(GetLastError() == invalid_table[i].last_error,
           "[%d] Expected last error to be %u, got %u\n",
           i, invalid_table[i].last_error, GetLastError());
    }

    count = 0xdeadbeef;
    ret = ReadConsoleOutputAttribute(output_handle, NULL, 0, origin, &count);
    ok(ret == TRUE, "Expected ReadConsoleOutputAttribute to return TRUE, got %d\n", ret);
    ok(count == 0, "Expected count to be 0, got %u\n", count);

    count = 0xdeadbeef;
    ret = ReadConsoleOutputAttribute(output_handle, &attr, 0, origin, &count);
    ok(ret == TRUE, "Expected ReadConsoleOutputAttribute to return TRUE, got %d\n", ret);
    ok(count == 0, "Expected count to be 0, got %u\n", count);

    count = 0xdeadbeef;
    ret = ReadConsoleOutputAttribute(output_handle, &attr, 1, origin, &count);
    ok(ret == TRUE, "Expected ReadConsoleOutputAttribute to return TRUE, got %d\n", ret);
    ok(count == 1, "Expected count to be 1, got %u\n", count);
}

static void test_ReadConsole(void)
{
    HANDLE std_input;
    DWORD ret, bytes;
    char buf[1024];

    std_input = GetStdHandle(STD_INPUT_HANDLE);

    SetLastError(0xdeadbeef);
    ret = GetFileSize(std_input, NULL);
    ok(ret == INVALID_FILE_SIZE, "expected INVALID_FILE_SIZE, got %#x\n", ret);
    ok(GetLastError() == ERROR_INVALID_HANDLE, "expected ERROR_INVALID_HANDLE, got %d\n", GetLastError());

    bytes = 0xdeadbeef;
    SetLastError(0xdeadbeef);
    ret = ReadFile(std_input, buf, -128, &bytes, NULL);
    ok(!ret, "expected 0, got %u\n", ret);
    ok(GetLastError() == ERROR_NOT_ENOUGH_MEMORY, "expected ERROR_NOT_ENOUGH_MEMORY, got %d\n", GetLastError());
    ok(!bytes, "expected 0, got %u\n", bytes);

    bytes = 0xdeadbeef;
    SetLastError(0xdeadbeef);
    ret = ReadConsoleA(std_input, buf, -128, &bytes, NULL);
    ok(!ret, "expected 0, got %u\n", ret);
    ok(GetLastError() == ERROR_NOT_ENOUGH_MEMORY, "expected ERROR_NOT_ENOUGH_MEMORY, got %d\n", GetLastError());
    ok(bytes == 0xdeadbeef, "expected 0xdeadbeef, got %#x\n", bytes);

    bytes = 0xdeadbeef;
    SetLastError(0xdeadbeef);
    ret = ReadConsoleW(std_input, buf, -128, &bytes, NULL);
    ok(!ret, "expected 0, got %u\n", ret);
    ok(GetLastError() == ERROR_NOT_ENOUGH_MEMORY, "expected ERROR_NOT_ENOUGH_MEMORY, got %d\n", GetLastError());
    ok(bytes == 0xdeadbeef, "expected 0xdeadbeef, got %#x\n", bytes);
}

static void test_GetCurrentConsoleFont(HANDLE std_output)
{
    BOOL ret;
    CONSOLE_FONT_INFO cfi;
    CONSOLE_SCREEN_BUFFER_INFO csbi;
    short int width, height;
    COORD c;

    memset(&cfi, 0, sizeof(CONSOLE_FONT_INFO));
    SetLastError(0xdeadbeef);
    ret = GetCurrentConsoleFont(NULL, FALSE, &cfi);
    ok(!ret, "got %d, expected 0\n", ret);
    ok(GetLastError() == ERROR_INVALID_HANDLE, "got %u, expected 6\n", GetLastError());
    ok(!cfi.dwFontSize.X, "got %d, expected 0\n", cfi.dwFontSize.X);
    ok(!cfi.dwFontSize.Y, "got %d, expected 0\n", cfi.dwFontSize.Y);

    memset(&cfi, 0, sizeof(CONSOLE_FONT_INFO));
    SetLastError(0xdeadbeef);
    ret = GetCurrentConsoleFont(NULL, TRUE, &cfi);
    ok(!ret, "got %d, expected 0\n", ret);
    ok(GetLastError() == ERROR_INVALID_HANDLE, "got %u, expected 6\n", GetLastError());
    ok(!cfi.dwFontSize.X, "got %d, expected 0\n", cfi.dwFontSize.X);
    ok(!cfi.dwFontSize.Y, "got %d, expected 0\n", cfi.dwFontSize.Y);

    memset(&cfi, 0, sizeof(CONSOLE_FONT_INFO));
    SetLastError(0xdeadbeef);
    ret = GetCurrentConsoleFont(GetStdHandle(STD_INPUT_HANDLE), FALSE, &cfi);
    ok(!ret, "got %d, expected 0\n", ret);
    ok(GetLastError() == ERROR_INVALID_HANDLE, "got %u, expected 6\n", GetLastError());
    ok(!cfi.dwFontSize.X, "got %d, expected 0\n", cfi.dwFontSize.X);
    ok(!cfi.dwFontSize.Y, "got %d, expected 0\n", cfi.dwFontSize.Y);

    memset(&cfi, 0, sizeof(CONSOLE_FONT_INFO));
    SetLastError(0xdeadbeef);
    ret = GetCurrentConsoleFont(GetStdHandle(STD_INPUT_HANDLE), TRUE, &cfi);
    ok(!ret, "got %d, expected 0\n", ret);
    ok(GetLastError() == ERROR_INVALID_HANDLE, "got %u, expected 6\n", GetLastError());
    ok(!cfi.dwFontSize.X, "got %d, expected 0\n", cfi.dwFontSize.X);
    ok(!cfi.dwFontSize.Y, "got %d, expected 0\n", cfi.dwFontSize.Y);

    memset(&cfi, 0, sizeof(CONSOLE_FONT_INFO));
    SetLastError(0xdeadbeef);
    ret = GetCurrentConsoleFont(std_output, FALSE, &cfi);
    ok(ret, "got %d, expected non-zero\n", ret);
    ok(GetLastError() == 0xdeadbeef, "got %u, expected 0xdeadbeef\n", GetLastError());
    GetConsoleScreenBufferInfo(std_output, &csbi);
    width = csbi.srWindow.Right - csbi.srWindow.Left + 1;
    height = csbi.srWindow.Bottom - csbi.srWindow.Top + 1;
    c = GetConsoleFontSize(std_output, cfi.nFont);
    ok(cfi.dwFontSize.X == width || cfi.dwFontSize.X == c.X /* Vista and higher */,
        "got %d, expected %d\n", cfi.dwFontSize.X, width);
    ok(cfi.dwFontSize.Y == height || cfi.dwFontSize.Y == c.Y /* Vista and higher */,
        "got %d, expected %d\n", cfi.dwFontSize.Y, height);

    memset(&cfi, 0, sizeof(CONSOLE_FONT_INFO));
    SetLastError(0xdeadbeef);
    ret = GetCurrentConsoleFont(std_output, TRUE, &cfi);
    ok(ret, "got %d, expected non-zero\n", ret);
    ok(GetLastError() == 0xdeadbeef, "got %u, expected 0xdeadbeef\n", GetLastError());
    ok(cfi.dwFontSize.X == csbi.dwMaximumWindowSize.X,
       "got %d, expected %d\n", cfi.dwFontSize.X, csbi.dwMaximumWindowSize.X);
    ok(cfi.dwFontSize.Y == csbi.dwMaximumWindowSize.Y,
       "got %d, expected %d\n", cfi.dwFontSize.Y, csbi.dwMaximumWindowSize.Y);
}

static void test_GetConsoleFontSize(HANDLE std_output)
{
    COORD c;
    DWORD index = 0;
    CONSOLE_FONT_INFO cfi;
    RECT r;
    CONSOLE_SCREEN_BUFFER_INFO csbi;
    LONG font_width, font_height;
    HMODULE hmod;
    DWORD (WINAPI *pGetNumberOfConsoleFonts)(void);

    memset(&c, 10, sizeof(COORD));
    SetLastError(0xdeadbeef);
    c = GetConsoleFontSize(NULL, index);
    ok(GetLastError() == ERROR_INVALID_HANDLE, "got %u, expected 6\n", GetLastError());
    ok(!c.X, "got %d, expected 0\n", c.X);
    ok(!c.Y, "got %d, expected 0\n", c.Y);

    memset(&c, 10, sizeof(COORD));
    SetLastError(0xdeadbeef);
    c = GetConsoleFontSize(GetStdHandle(STD_INPUT_HANDLE), index);
    ok(GetLastError() == ERROR_INVALID_HANDLE, "got %u, expected 6\n", GetLastError());
    ok(!c.X, "got %d, expected 0\n", c.X);
    ok(!c.Y, "got %d, expected 0\n", c.Y);

    GetCurrentConsoleFont(std_output, FALSE, &cfi);
    memset(&c, 10, sizeof(COORD));
    SetLastError(0xdeadbeef);
    c = GetConsoleFontSize(std_output, cfi.nFont);
    ok(GetLastError() == 0xdeadbeef, "got %u, expected 0xdeadbeef\n", GetLastError());
    GetClientRect(GetConsoleWindow(), &r);
    GetConsoleScreenBufferInfo(std_output, &csbi);
    font_width = (r.right - r.left + 1) / csbi.srWindow.Right;
    font_height = (r.bottom - r.top + 1) / csbi.srWindow.Bottom;
    ok(c.X == font_width, "got %d, expected %d\n", c.X, font_width);
    ok(c.Y == font_height, "got %d, expected %d\n", c.Y, font_height);

    hmod = GetModuleHandleA("kernel32.dll");
    pGetNumberOfConsoleFonts = (void *)GetProcAddress(hmod, "GetNumberOfConsoleFonts");
    if (!pGetNumberOfConsoleFonts)
    {
        win_skip("GetNumberOfConsoleFonts is not available\n");
        return;
    }
    index = pGetNumberOfConsoleFonts();

    memset(&c, 10, sizeof(COORD));
    SetLastError(0xdeadbeef);
    c = GetConsoleFontSize(std_output, index);
    ok(GetLastError() == ERROR_INVALID_PARAMETER, "got %u, expected 87\n", GetLastError());
    ok(!c.X, "got %d, expected 0\n", c.X);
    ok(!c.Y, "got %d, expected 0\n", c.Y);
}

static void test_GetLargestConsoleWindowSize(HANDLE std_output)
{
    COORD c, font;
    RECT r;
    LONG workarea_w, workarea_h, maxcon_w, maxcon_h;
    CONSOLE_SCREEN_BUFFER_INFO sbi;
    CONSOLE_FONT_INFO cfi;
    DWORD index, i;
    HMODULE hmod;
    BOOL ret;
    DWORD (WINAPI *pGetNumberOfConsoleFonts)(void);
    BOOL (WINAPI *pSetConsoleFont)(HANDLE, DWORD);

    memset(&c, 10, sizeof(COORD));
    SetLastError(0xdeadbeef);
    c = GetLargestConsoleWindowSize(NULL);
    ok(GetLastError() == ERROR_INVALID_HANDLE, "got %u, expected 6\n", GetLastError());
    ok(!c.X, "got %d, expected 0\n", c.X);
    ok(!c.Y, "got %d, expected 0\n", c.Y);

    memset(&c, 10, sizeof(COORD));
    SetLastError(0xdeadbeef);
    c = GetLargestConsoleWindowSize(GetStdHandle(STD_INPUT_HANDLE));
    ok(GetLastError() == ERROR_INVALID_HANDLE, "got %u, expected 6\n", GetLastError());
    ok(!c.X, "got %d, expected 0\n", c.X);
    ok(!c.Y, "got %d, expected 0\n", c.Y);

    SystemParametersInfoW(SPI_GETWORKAREA, 0, &r, 0);
    workarea_w = r.right - r.left;
    workarea_h = r.bottom - r.top - GetSystemMetrics(SM_CYCAPTION);

    GetCurrentConsoleFont(std_output, FALSE, &cfi);
    index = cfi.nFont; /* save current font index */

    hmod = GetModuleHandleA("kernel32.dll");
    pGetNumberOfConsoleFonts = (void *)GetProcAddress(hmod, "GetNumberOfConsoleFonts");
    if (!pGetNumberOfConsoleFonts)
    {
        win_skip("GetNumberOfConsoleFonts is not available\n");
        return;
    }
    pSetConsoleFont = (void *)GetProcAddress(hmod, "SetConsoleFont");
    if (!pSetConsoleFont)
    {
        win_skip("SetConsoleFont is not available\n");
        return;
    }

    for (i = 0; i < pGetNumberOfConsoleFonts(); i++)
    {
        pSetConsoleFont(std_output, i);
        memset(&c, 10, sizeof(COORD));
        SetLastError(0xdeadbeef);
        c = GetLargestConsoleWindowSize(std_output);
        ok(GetLastError() == 0xdeadbeef, "got %u, expected 0xdeadbeef\n", GetLastError());
        GetCurrentConsoleFont(std_output, FALSE, &cfi);
        font = GetConsoleFontSize(std_output, cfi.nFont);
        maxcon_w = workarea_w / font.X;
        maxcon_h = workarea_h / font.Y;
        ok(c.X == maxcon_w || c.X == maxcon_w - 1 /* Win10 */, "got %d, expected %d\n", c.X, maxcon_w);
        ok(c.Y == maxcon_h || c.Y == maxcon_h - 1 /* Win10 */, "got %d, expected %d\n", c.Y, maxcon_h);

        ret = GetConsoleScreenBufferInfo(std_output, &sbi);
        ok(ret, "GetConsoleScreenBufferInfo failed %u\n", GetLastError());
        ok(sbi.dwMaximumWindowSize.X == min(c.X, sbi.dwSize.X), "got %d, expected %d\n",
           sbi.dwMaximumWindowSize.X, min(c.X, sbi.dwSize.X));
        ok(sbi.dwMaximumWindowSize.Y == min(c.Y, sbi.dwSize.Y), "got %d, expected %d\n",
           sbi.dwMaximumWindowSize.Y, min(c.Y, sbi.dwSize.Y));
    }
    pSetConsoleFont(std_output, index); /* restore original font size */
}

static void test_GetConsoleFontInfo(HANDLE std_output)
{
    HANDLE hmod;
    BOOL (WINAPI *pGetConsoleFontInfo)(HANDLE, BOOL, DWORD, CONSOLE_FONT_INFO *);
    DWORD (WINAPI *pGetNumberOfConsoleFonts)(void);
    DWORD num_fonts, index, i;
    int memsize, win_width, win_height, tmp_w, tmp_h;
    CONSOLE_FONT_INFO *cfi;
    BOOL ret;
    CONSOLE_SCREEN_BUFFER_INFO csbi;
    COORD orig_sb_size, tmp_sb_size, orig_font, tmp_font;

    hmod = GetModuleHandleA("kernel32.dll");
    pGetConsoleFontInfo = (void *)GetProcAddress(hmod, "GetConsoleFontInfo");
    if (!pGetConsoleFontInfo)
    {
        win_skip("GetConsoleFontInfo is not available\n");
        return;
    }

    pGetNumberOfConsoleFonts = (void *)GetProcAddress(hmod, "GetNumberOfConsoleFonts");
    if (!pGetNumberOfConsoleFonts)
    {
        win_skip("GetNumberOfConsoleFonts is not available\n");
        return;
    }

    num_fonts = pGetNumberOfConsoleFonts();
    memsize = num_fonts * sizeof(CONSOLE_FONT_INFO);
    cfi = HeapAlloc(GetProcessHeap(), 0, memsize);
    memset(cfi, 0, memsize);

    GetConsoleScreenBufferInfo(std_output, &csbi);
    orig_sb_size = csbi.dwSize;
    tmp_sb_size.X = csbi.dwSize.X + 3;
    tmp_sb_size.Y = csbi.dwSize.Y + 5;
    SetConsoleScreenBufferSize(std_output, tmp_sb_size);

    SetLastError(0xdeadbeef);
    ret = pGetConsoleFontInfo(NULL, FALSE, 0, cfi);
    ok(!ret, "got %d, expected zero\n", ret);
    todo_wine ok(GetLastError() == ERROR_INVALID_HANDLE, "got %u, expected 6\n", GetLastError());

    SetLastError(0xdeadbeef);
    ret = pGetConsoleFontInfo(GetStdHandle(STD_INPUT_HANDLE), FALSE, 0, cfi);
    ok(!ret, "got %d, expected zero\n", ret);
    todo_wine ok(GetLastError() == ERROR_INVALID_HANDLE, "got %u, expected 6\n", GetLastError());

    SetLastError(0xdeadbeef);
    ret = pGetConsoleFontInfo(std_output, FALSE, 0, cfi);
    ok(!ret, "got %d, expected zero\n", ret);
    todo_wine ok(GetLastError() == 0xdeadbeef, "got %u, expected 0xdeadbeef\n", GetLastError());

    GetConsoleScreenBufferInfo(std_output, &csbi);
    win_width = csbi.srWindow.Right - csbi.srWindow.Left + 1;
    win_height = csbi.srWindow.Bottom - csbi.srWindow.Top + 1;

    GetCurrentConsoleFont(std_output, FALSE, &cfi[0]);
    index = cfi[0].nFont;
    orig_font = GetConsoleFontSize(std_output, index);

    memset(cfi, 0, memsize);
    ret = pGetConsoleFontInfo(std_output, FALSE, num_fonts, cfi);
    todo_wine ok(ret, "got %d, expected non-zero\n", ret);

    todo_wine ok(cfi[index].dwFontSize.X == win_width, "got %d, expected %d\n",
                 cfi[index].dwFontSize.X, win_width);
    todo_wine ok(cfi[index].dwFontSize.Y == win_height, "got %d, expected %d\n",
                 cfi[index].dwFontSize.Y, win_height);

    for (i = 0; i < num_fonts; i++)
    {
        ok(cfi[i].nFont == i, "element out of order, got nFont %d, expected %d\n", cfi[i].nFont, i);
        tmp_font = GetConsoleFontSize(std_output, cfi[i].nFont);
        tmp_w = (double)orig_font.X / tmp_font.X * win_width;
        tmp_h = (double)orig_font.Y / tmp_font.Y * win_height;
        todo_wine ok(cfi[i].dwFontSize.X == tmp_w, "got %d, expected %d\n", cfi[i].dwFontSize.X, tmp_w);
        todo_wine ok(cfi[i].dwFontSize.Y == tmp_h, "got %d, expected %d\n", cfi[i].dwFontSize.Y, tmp_h);
    }

    SetLastError(0xdeadbeef);
    ret = pGetConsoleFontInfo(NULL, TRUE, 0, cfi);
    ok(!ret, "got %d, expected zero\n", ret);
    todo_wine ok(GetLastError() == ERROR_INVALID_HANDLE, "got %u, expected 6\n", GetLastError());

    SetLastError(0xdeadbeef);
    ret = pGetConsoleFontInfo(GetStdHandle(STD_INPUT_HANDLE), TRUE, 0, cfi);
    ok(!ret, "got %d, expected zero\n", ret);
    todo_wine ok(GetLastError() == ERROR_INVALID_HANDLE, "got %u, expected 6\n", GetLastError());

    SetLastError(0xdeadbeef);
    ret = pGetConsoleFontInfo(std_output, TRUE, 0, cfi);
    ok(!ret, "got %d, expected zero\n", ret);
    todo_wine ok(GetLastError() == 0xdeadbeef, "got %u, expected 0xdeadbeef\n", GetLastError());

    memset(cfi, 0, memsize);
    ret = pGetConsoleFontInfo(std_output, TRUE, num_fonts, cfi);
    todo_wine ok(ret, "got %d, expected non-zero\n", ret);

    todo_wine ok(cfi[index].dwFontSize.X == csbi.dwMaximumWindowSize.X, "got %d, expected %d\n",
                 cfi[index].dwFontSize.X, csbi.dwMaximumWindowSize.X);
    todo_wine ok(cfi[index].dwFontSize.Y == csbi.dwMaximumWindowSize.Y, "got %d, expected %d\n",
                 cfi[index].dwFontSize.Y, csbi.dwMaximumWindowSize.Y);

    for (i = 0; i < num_fonts; i++)
    {
        ok(cfi[i].nFont == i, "element out of order, got nFont %d, expected %d\n", cfi[i].nFont, i);
        tmp_font = GetConsoleFontSize(std_output, cfi[i].nFont);
        tmp_w = (double)orig_font.X / tmp_font.X * csbi.dwMaximumWindowSize.X;
        tmp_h = (double)orig_font.Y / tmp_font.Y * csbi.dwMaximumWindowSize.Y;
        todo_wine ok(cfi[i].dwFontSize.X == tmp_w, "got %d, expected %d\n", cfi[i].dwFontSize.X, tmp_w);
        todo_wine ok(cfi[i].dwFontSize.Y == tmp_h, "got %d, expected %d\n", cfi[i].dwFontSize.Y, tmp_h);
     }

    HeapFree(GetProcessHeap(), 0, cfi);
    SetConsoleScreenBufferSize(std_output, orig_sb_size);
}

static void test_SetConsoleFont(HANDLE std_output)
{
    HANDLE hmod;
    BOOL (WINAPI *pSetConsoleFont)(HANDLE, DWORD);
    BOOL ret;
    DWORD (WINAPI *pGetNumberOfConsoleFonts)(void);
    DWORD num_fonts;

    hmod = GetModuleHandleA("kernel32.dll");
    pSetConsoleFont = (void *)GetProcAddress(hmod, "SetConsoleFont");
    if (!pSetConsoleFont)
    {
        win_skip("SetConsoleFont is not available\n");
        return;
    }

    SetLastError(0xdeadbeef);
    ret = pSetConsoleFont(NULL, 0);
    ok(!ret, "got %d, expected zero\n", ret);
    todo_wine ok(GetLastError() == ERROR_INVALID_HANDLE, "got %u, expected 6\n", GetLastError());

    SetLastError(0xdeadbeef);
    ret = pSetConsoleFont(GetStdHandle(STD_INPUT_HANDLE), 0);
    ok(!ret, "got %d, expected zero\n", ret);
    todo_wine ok(GetLastError() == ERROR_INVALID_HANDLE, "got %u, expected 6\n", GetLastError());

    pGetNumberOfConsoleFonts = (void *)GetProcAddress(hmod, "GetNumberOfConsoleFonts");
    if (!pGetNumberOfConsoleFonts)
    {
        win_skip("GetNumberOfConsoleFonts is not available\n");
        return;
    }

    num_fonts = pGetNumberOfConsoleFonts();

    SetLastError(0xdeadbeef);
    ret = pSetConsoleFont(std_output, num_fonts);
    ok(!ret, "got %d, expected zero\n", ret);
    todo_wine ok(GetLastError() == ERROR_INVALID_PARAMETER, "got %u, expected 87\n", GetLastError());
}

static void test_GetConsoleScreenBufferInfoEx(HANDLE std_output)
{
    HANDLE hmod;
    BOOL (WINAPI *pGetConsoleScreenBufferInfoEx)(HANDLE, CONSOLE_SCREEN_BUFFER_INFOEX *);
    CONSOLE_SCREEN_BUFFER_INFOEX csbix;
    BOOL ret;
    HANDLE std_input = GetStdHandle(STD_INPUT_HANDLE);

    hmod = GetModuleHandleA("kernel32.dll");
    pGetConsoleScreenBufferInfoEx = (void *)GetProcAddress(hmod, "GetConsoleScreenBufferInfoEx");
    if (!pGetConsoleScreenBufferInfoEx)
    {
        win_skip("GetConsoleScreenBufferInfoEx is not available\n");
        return;
    }

    SetLastError(0xdeadbeef);
    ret = pGetConsoleScreenBufferInfoEx(NULL, &csbix);
    ok(!ret, "got %d, expected zero\n", ret);
    ok(GetLastError() == ERROR_INVALID_PARAMETER, "got %u, expected 87\n", GetLastError());

    SetLastError(0xdeadbeef);
    ret = pGetConsoleScreenBufferInfoEx(std_input, &csbix);
    ok(!ret, "got %d, expected zero\n", ret);
    ok(GetLastError() == ERROR_INVALID_PARAMETER, "got %u, expected 87\n", GetLastError());

    SetLastError(0xdeadbeef);
    ret = pGetConsoleScreenBufferInfoEx(std_output, &csbix);
    ok(!ret, "got %d, expected zero\n", ret);
    ok(GetLastError() == ERROR_INVALID_PARAMETER, "got %u, expected 87\n", GetLastError());

    csbix.cbSize = sizeof(CONSOLE_SCREEN_BUFFER_INFOEX);

    SetLastError(0xdeadbeef);
    ret = pGetConsoleScreenBufferInfoEx(NULL, &csbix);
    ok(!ret, "got %d, expected zero\n", ret);
    ok(GetLastError() == ERROR_INVALID_HANDLE, "got %u, expected 6\n", GetLastError());

    SetLastError(0xdeadbeef);
    ret = pGetConsoleScreenBufferInfoEx(std_input, &csbix);
    ok(!ret, "got %d, expected zero\n", ret);
    ok(GetLastError() == ERROR_INVALID_HANDLE, "got %u, expected 6\n", GetLastError());

    SetLastError(0xdeadbeef);
    ret = pGetConsoleScreenBufferInfoEx(std_output, &csbix);
    ok(ret, "got %d, expected non-zero\n", ret);
    ok(GetLastError() == 0xdeadbeef, "got %u, expected 0xdeadbeef\n", GetLastError());
}

>>>>>>> 2a8a0238
START_TEST(console)
{
    HANDLE hConIn, hConOut;
    BOOL ret;
    CONSOLE_SCREEN_BUFFER_INFO	sbi;

    init_function_pointers();

    /* be sure we have a clean console (and that's our own)
     * FIXME: this will make the test fail (currently) if we don't run
     * under X11
     * Another solution would be to rerun the test under wineconsole with
     * the curses backend
     */

    /* first, we detach and open a fresh console to play with */
    FreeConsole();
    ok(AllocConsole(), "Couldn't alloc console\n");
    hConIn = CreateFileA("CONIN$", GENERIC_READ|GENERIC_WRITE, 0, NULL, OPEN_EXISTING, 0, 0);
    hConOut = CreateFileA("CONOUT$", GENERIC_READ|GENERIC_WRITE, 0, NULL, OPEN_EXISTING, 0, 0);

    /* now verify everything's ok */
    ok(hConIn != INVALID_HANDLE_VALUE, "Opening ConIn\n");
    ok(hConOut != INVALID_HANDLE_VALUE, "Opening ConOut\n");

    ret = GetConsoleScreenBufferInfo(hConOut, &sbi);
    ok(ret, "Getting sb info\n");
    if (!ret) return;

    /* Reduce the size of the buffer to the visible area plus 3 lines to speed
     * up the tests.
     */
    trace("Visible area: %dx%d - %dx%d Buffer size: %dx%d\n", sbi.srWindow.Left, sbi.srWindow.Top, sbi.srWindow.Right, sbi.srWindow.Bottom, sbi.dwSize.X, sbi.dwSize.Y);
    sbi.dwSize.Y = size = (sbi.srWindow.Bottom + 1) + 3;
    ret = SetConsoleScreenBufferSize(hConOut, sbi.dwSize);
    ok(ret, "Setting sb info\n");
    ret = GetConsoleScreenBufferInfo(hConOut, &sbi);
    ok(ret, "Getting sb info\n");
    ok(sbi.dwSize.Y == size, "Unexpected buffer size: %d instead of %d\n", sbi.dwSize.Y, size);
    if (!ret) return;

    test_ReadConsole();
    /* Non interactive tests */
    testCursor(hConOut, sbi.dwSize);
    /* test parameters (FIXME: test functionality) */
    testCursorInfo(hConOut);
    /* will test wrapped (on/off) & processed (on/off) strings output */
    testWrite(hConOut, sbi.dwSize);
    /* will test line scrolling at the bottom of the screen */
    /* testBottomScroll(); */
    /* will test all the scrolling operations */
    testScroll(hConOut, sbi.dwSize);
    /* will test sb creation / modification / codepage handling */
    testScreenBuffer(hConOut);
    /* Test waiting for a console handle */
    testWaitForConsoleInput(hConIn);

    /* clear duplicated console font table */
    CloseHandle(hConIn);
    CloseHandle(hConOut);
    FreeConsole();
    ok(AllocConsole(), "Couldn't alloc console\n");
    hConIn = CreateFileA("CONIN$", GENERIC_READ|GENERIC_WRITE, 0, NULL, OPEN_EXISTING, 0, 0);
    hConOut = CreateFileA("CONOUT$", GENERIC_READ|GENERIC_WRITE, 0, NULL, OPEN_EXISTING, 0, 0);
    ok(hConIn != INVALID_HANDLE_VALUE, "Opening ConIn\n");
    ok(hConOut != INVALID_HANDLE_VALUE, "Opening ConOut\n");

    testCtrlHandler();
    /* still to be done: access rights & access on objects */

    if (!pGetConsoleInputExeNameA || !pSetConsoleInputExeNameA)
        win_skip("GetConsoleInputExeNameA and/or SetConsoleInputExeNameA is not available\n");
    else
        test_GetSetConsoleInputExeName();

    test_GetConsoleProcessList();
    test_OpenConsoleW();
<<<<<<< HEAD
=======
    test_CreateFileW();
    test_OpenCON();
    test_VerifyConsoleIoHandle(hConOut);
    test_GetSetStdHandle();
    test_GetNumberOfConsoleInputEvents(hConIn);
    test_WriteConsoleInputA(hConIn);
    test_WriteConsoleInputW(hConIn);
    test_WriteConsoleOutputCharacterA(hConOut);
    test_WriteConsoleOutputCharacterW(hConOut);
    test_WriteConsoleOutputAttribute(hConOut);
    test_FillConsoleOutputCharacterA(hConOut);
    test_FillConsoleOutputCharacterW(hConOut);
    test_FillConsoleOutputAttribute(hConOut);
    test_ReadConsoleOutputCharacterA(hConOut);
    test_ReadConsoleOutputCharacterW(hConOut);
    test_ReadConsoleOutputAttribute(hConOut);
    test_GetCurrentConsoleFont(hConOut);
    test_GetConsoleFontSize(hConOut);
    test_GetLargestConsoleWindowSize(hConOut);
    test_GetConsoleFontInfo(hConOut);
    test_SetConsoleFont(hConOut);
    test_GetConsoleScreenBufferInfoEx(hConOut);
>>>>>>> 2a8a0238
}<|MERGE_RESOLUTION|>--- conflicted
+++ resolved
@@ -27,6 +27,7 @@
 static DWORD (WINAPI *pGetConsoleProcessList)(LPDWORD, DWORD);
 static HANDLE (WINAPI *pOpenConsoleW)(LPCWSTR,DWORD,BOOL,DWORD);
 static BOOL (WINAPI *pSetConsoleInputExeNameA)(LPCSTR);
+static BOOL (WINAPI *pVerifyConsoleIoHandle)(HANDLE handle);
 
 /* DEFAULT_ATTRIB is used for all initial filling of the console.
  * all modifications are made with TEST_ATTRIB so that we could check
@@ -68,6 +69,7 @@
     KERNEL32_GET_PROC(GetConsoleProcessList);
     KERNEL32_GET_PROC(OpenConsoleW);
     KERNEL32_GET_PROC(SetConsoleInputExeNameA);
+    KERNEL32_GET_PROC(VerifyConsoleIoHandle);
 
 #undef KERNEL32_GET_PROC
 }
@@ -169,9 +171,9 @@
 
 static void testEmptyWrite(HANDLE hCon)
 {
+    static const char	emptybuf[16];
     COORD		c;
     DWORD		len;
-    const char* 	mytest = "";
 
     c.X = c.Y = 0;
     ok(SetConsoleCursorPosition(hCon, c) != 0, "Cursor in upper-left\n");
@@ -195,21 +197,13 @@
     }
 
     len = -1;
-<<<<<<< HEAD
-    ok(WriteConsole(hCon, mytest, 0, &len, NULL) != 0 && len == 0, "WriteConsole\n");
-=======
     ok(WriteConsoleA(hCon, emptybuf, 0, &len, NULL) != 0 && len == 0, "WriteConsole\n");
->>>>>>> 2a8a0238
     okCURSOR(hCon, c);
 
     /* WriteConsole does not halt on a null terminator and is happy to write
      * memory contents beyond the actual size of the buffer. */
     len = -1;
-<<<<<<< HEAD
-    ok(WriteConsole(hCon, mytest, 16, &len, NULL) != 0 && len == 16, "WriteConsole\n");
-=======
     ok(WriteConsoleA(hCon, emptybuf, 16, &len, NULL) != 0 && len == 16, "WriteConsole\n");
->>>>>>> 2a8a0238
     c.X += 16;
     okCURSOR(hCon, c);
 }
@@ -1072,8 +1066,6 @@
     HeapFree(GetProcessHeap(), 0, list);
 }
 
-<<<<<<< HEAD
-=======
 static void test_OpenCON(void)
 {
     static const WCHAR conW[] = {'C','O','N',0};
@@ -1105,7 +1097,6 @@
     }
 }
 
->>>>>>> 2a8a0238
 static void test_OpenConsoleW(void)
 {
     static const WCHAR coninW[] = {'C','O','N','I','N','$',0};
@@ -1224,8 +1215,6 @@
         CloseHandle(ret);
 }
 
-<<<<<<< HEAD
-=======
 static void test_CreateFileW(void)
 {
     static const WCHAR coninW[] = {'C','O','N','I','N','$',0};
@@ -3050,12 +3039,17 @@
     ok(GetLastError() == 0xdeadbeef, "got %u, expected 0xdeadbeef\n", GetLastError());
 }
 
->>>>>>> 2a8a0238
 START_TEST(console)
 {
+    static const char font_name[] = "Lucida Console";
     HANDLE hConIn, hConOut;
     BOOL ret;
     CONSOLE_SCREEN_BUFFER_INFO	sbi;
+    LONG err;
+    HKEY console_key;
+    char old_font[LF_FACESIZE];
+    BOOL delete = FALSE;
+    DWORD size;
 
     init_function_pointers();
 
@@ -3066,9 +3060,55 @@
      * the curses backend
      */
 
-    /* first, we detach and open a fresh console to play with */
+    /* ReadConsoleOutputW doesn't retrieve characters from the output buffer
+     * correctly for characters that don't have a glyph in the console font. So,
+     * we first set the console font to Lucida Console (which has a wider
+     * selection of glyphs available than the default raster fonts). We want
+     * to be able to restore the original font afterwards, so don't change
+     * if we can't read the original font.
+     */
+    err = RegOpenKeyExA(HKEY_CURRENT_USER, "Console", 0,
+                        KEY_QUERY_VALUE | KEY_SET_VALUE, &console_key);
+    if (err == ERROR_SUCCESS)
+    {
+        size = sizeof(old_font);
+        err = RegQueryValueExA(console_key, "FaceName", NULL, NULL,
+                               (LPBYTE) old_font, &size);
+        if (err == ERROR_SUCCESS || err == ERROR_FILE_NOT_FOUND)
+        {
+            delete = (err == ERROR_FILE_NOT_FOUND);
+            err = RegSetValueExA(console_key, "FaceName", 0, REG_SZ,
+                                 (const BYTE *) font_name, sizeof(font_name));
+            if (err != ERROR_SUCCESS)
+                trace("Unable to change default console font, error %d\n", err);
+        }
+        else
+        {
+            trace("Unable to query default console font, error %d\n", err);
+            RegCloseKey(console_key);
+            console_key = NULL;
+        }
+    }
+    else
+    {
+        trace("Unable to open HKCU\\Console, error %d\n", err);
+        console_key = NULL;
+    }
+
+    /* Now detach and open a fresh console to play with */
     FreeConsole();
     ok(AllocConsole(), "Couldn't alloc console\n");
+
+    /* Restore default console font if needed */
+    if (console_key != NULL)
+    {
+        if (delete)
+            err = RegDeleteValueA(console_key, "FaceName");
+        else
+            err = RegSetValueExA(console_key, "FaceName", 0, REG_SZ,
+                                 (const BYTE *) old_font, strlen(old_font) + 1);
+        ok(err == ERROR_SUCCESS, "Unable to restore default console font, error %d\n", err);
+    }
     hConIn = CreateFileA("CONIN$", GENERIC_READ|GENERIC_WRITE, 0, NULL, OPEN_EXISTING, 0, 0);
     hConOut = CreateFileA("CONOUT$", GENERIC_READ|GENERIC_WRITE, 0, NULL, OPEN_EXISTING, 0, 0);
 
@@ -3128,8 +3168,6 @@
 
     test_GetConsoleProcessList();
     test_OpenConsoleW();
-<<<<<<< HEAD
-=======
     test_CreateFileW();
     test_OpenCON();
     test_VerifyConsoleIoHandle(hConOut);
@@ -3152,5 +3190,4 @@
     test_GetConsoleFontInfo(hConOut);
     test_SetConsoleFont(hConOut);
     test_GetConsoleScreenBufferInfoEx(hConOut);
->>>>>>> 2a8a0238
 }