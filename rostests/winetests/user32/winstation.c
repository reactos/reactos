/*
 * Unit tests for window stations and desktops
 *
 * Copyright 2002 Alexandre Julliard
 *
 * This library is free software; you can redistribute it and/or
 * modify it under the terms of the GNU Lesser General Public
 * License as published by the Free Software Foundation; either
 * version 2.1 of the License, or (at your option) any later version.
 *
 * This library is distributed in the hope that it will be useful,
 * but WITHOUT ANY WARRANTY; without even the implied warranty of
 * MERCHANTABILITY or FITNESS FOR A PARTICULAR PURPOSE.  See the GNU
 * Lesser General Public License for more details.
 *
 * You should have received a copy of the GNU Lesser General Public
 * License along with this library; if not, write to the Free Software
 * Foundation, Inc., 51 Franklin St, Fifth Floor, Boston, MA 02110-1301, USA
 */

#include "wine/test.h"
#include "winbase.h"
#include "wingdi.h"
#include "winuser.h"
#include "winnls.h"
#include "wine/winternl.h"

static NTSTATUS (WINAPI *pNtQueryObject)(HANDLE, OBJECT_INFORMATION_CLASS, PVOID, ULONG, PULONG);

#define DESKTOP_ALL_ACCESS 0x01ff

static void print_object( HANDLE obj )
{
    char buffer[100];
    DWORD size;

    strcpy( buffer, "foobar" );
    if (!GetUserObjectInformationA( obj, UOI_NAME, buffer, sizeof(buffer), &size ))
        trace( "could not get info for %p\n", obj );
    else
        trace( "obj %p name '%s'\n", obj, buffer );
    strcpy( buffer, "foobar" );
    if (!GetUserObjectInformationA( obj, UOI_TYPE, buffer, sizeof(buffer), &size ))
        trace( "could not get type for %p\n", obj );
    else
        trace( "obj %p type '%s'\n", obj, buffer );
}

static void register_class(void)
{
    WNDCLASSA cls;

    cls.style = CS_DBLCLKS;
    cls.lpfnWndProc = DefWindowProcA;
    cls.cbClsExtra = 0;
    cls.cbWndExtra = 0;
    cls.hInstance = GetModuleHandleA(0);
    cls.hIcon = 0;
    cls.hCursor = LoadCursorA(0, (LPCSTR)IDC_ARROW);
    cls.hbrBackground = GetStockObject(WHITE_BRUSH);
    cls.lpszMenuName = NULL;
    cls.lpszClassName = "WinStationClass";
    RegisterClassA(&cls);
}

static HDESK initial_desktop;

static DWORD CALLBACK thread( LPVOID arg )
{
    HDESK d1, d2;
    HWND hwnd = CreateWindowExA(0,"WinStationClass","test",WS_POPUP,0,0,100,100,GetDesktopWindow(),0,0,0);
    ok( hwnd != 0, "CreateWindow failed\n" );
    d1 = GetThreadDesktop(GetCurrentThreadId());
    trace( "thread %p desktop: %p\n", arg, d1 );
    ok( d1 == initial_desktop, "thread %p doesn't use initial desktop\n", arg );

    SetLastError( 0xdeadbeef );
    ok( !CloseHandle( d1 ), "CloseHandle succeeded\n" );
    ok( GetLastError() == ERROR_INVALID_HANDLE, "bad last error %d\n", GetLastError() );
    SetLastError( 0xdeadbeef );
    ok( !CloseDesktop( d1 ), "CloseDesktop succeeded\n" );
    ok( GetLastError() == ERROR_BUSY || broken(GetLastError() == 0xdeadbeef), /* wow64 */
        "bad last error %d\n", GetLastError() );
    print_object( d1 );
    d2 = CreateDesktopA( "foobar2", NULL, NULL, 0, DESKTOP_ALL_ACCESS, NULL );
    trace( "created desktop %p\n", d2 );
    ok( d2 != 0, "CreateDesktop failed\n" );

    SetLastError( 0xdeadbeef );
    ok( !SetThreadDesktop( d2 ), "set thread desktop succeeded with existing window\n" );
    ok( GetLastError() == ERROR_BUSY || broken(GetLastError() == 0xdeadbeef), /* wow64 */
        "bad last error %d\n", GetLastError() );

    DestroyWindow( hwnd );
    ok( SetThreadDesktop( d2 ), "set thread desktop failed\n" );
    d1 = GetThreadDesktop(GetCurrentThreadId());
    ok( d1 == d2, "GetThreadDesktop did not return set desktop %p/%p\n", d1, d2 );
    print_object( d2 );
    if (arg < (LPVOID)5)
    {
        HANDLE hthread = CreateThread( NULL, 0, thread, (char *)arg + 1, 0, NULL );
        Sleep(1000);
        WaitForSingleObject( hthread, INFINITE );
        CloseHandle( hthread );
    }
    return 0;
}

static void test_handles(void)
{
    HWINSTA w1, w2, w3;
    HDESK d1, d2, d3;
    HANDLE hthread;
    DWORD id, flags;
    ATOM atom;
    char buffer[20];
    DWORD size;
    BOOL ret;

    /* win stations */

    w1 = GetProcessWindowStation();
    ok( GetProcessWindowStation() == w1, "GetProcessWindowStation returned different handles\n" );
    ok( !CloseWindowStation(w1), "closing process win station succeeded\n" );
    SetLastError( 0xdeadbeef );
    ok( !CloseHandle(w1), "closing process win station handle succeeded\n" );
    ok( GetLastError() == ERROR_INVALID_HANDLE, "bad last error %d\n", GetLastError() );
    print_object( w1 );

    flags = 0;
    ok( GetHandleInformation( w1, &flags ), "GetHandleInformation failed\n" );
    ok( !(flags & HANDLE_FLAG_PROTECT_FROM_CLOSE) ||
        broken(flags & HANDLE_FLAG_PROTECT_FROM_CLOSE), /* set on nt4 */
        "handle %p PROTECT_FROM_CLOSE set\n", w1 );

    ok( DuplicateHandle( GetCurrentProcess(), w1, GetCurrentProcess(), (PHANDLE)&w2, 0,
                         TRUE, DUPLICATE_SAME_ACCESS ), "DuplicateHandle failed\n" );
    ok( CloseWindowStation(w2), "closing dup win station failed\n" );

    ok( DuplicateHandle( GetCurrentProcess(), w1, GetCurrentProcess(), (PHANDLE)&w2, 0,
                         TRUE, DUPLICATE_SAME_ACCESS ), "DuplicateHandle failed\n" );
    ok( CloseHandle(w2), "closing dup win station handle failed\n" );

<<<<<<< HEAD
    w2 = CreateWindowStation("WinSta0", 0, WINSTA_ALL_ACCESS, NULL );
    ok( w2 != 0, "CreateWindowStation failed\n" );
    ok( w2 != w1, "CreateWindowStation returned default handle\n" );
    SetLastError( 0xdeadbeef );
    ok( !CloseDesktop( (HDESK)w2 ), "CloseDesktop succeeded on win station\n" );
    ok( GetLastError() == ERROR_INVALID_HANDLE || broken(GetLastError() == 0xdeadbeef), /* wow64 */
        "bad last error %d\n", GetLastError() );
    ok( CloseWindowStation( w2 ), "CloseWindowStation failed\n" );

    w2 = CreateWindowStation("WinSta0", 0, WINSTA_ALL_ACCESS, NULL );
    ok( CloseHandle( w2 ), "CloseHandle failed\n" );
=======
    w2 = CreateWindowStationA("WinSta0", 0, WINSTA_ALL_ACCESS, NULL );
    le = GetLastError();
    ok( w2 != 0 || le == ERROR_ACCESS_DENIED, "CreateWindowStation failed (%u)\n", le );
    if (w2 != 0)
    {
        ok( w2 != w1, "CreateWindowStation returned default handle\n" );
        SetLastError( 0xdeadbeef );
        ok( !CloseDesktop( (HDESK)w2 ), "CloseDesktop succeeded on win station\n" );
        ok( GetLastError() == ERROR_INVALID_HANDLE || broken(GetLastError() == 0xdeadbeef), /* wow64 */
            "bad last error %d\n", GetLastError() );
        ok( CloseWindowStation( w2 ), "CloseWindowStation failed\n" );

        w2 = CreateWindowStationA("WinSta0", 0, WINSTA_ALL_ACCESS, NULL );
        ok( CloseHandle( w2 ), "CloseHandle failed\n" );
    }
    else if (le == ERROR_ACCESS_DENIED)
        win_skip( "Not enough privileges for CreateWindowStation\n" );
>>>>>>> 2a8a0238

    w2 = OpenWindowStationA("winsta0", TRUE, WINSTA_ALL_ACCESS );
    ok( w2 != 0, "OpenWindowStation failed\n" );
    ok( w2 != w1, "OpenWindowStation returned default handle\n" );
    ok( CloseWindowStation( w2 ), "CloseWindowStation failed\n" );

    w2 = OpenWindowStationA("dummy name", TRUE, WINSTA_ALL_ACCESS );
    ok( !w2, "open dummy win station succeeded\n" );

    CreateMutexA( NULL, 0, "foobar" );
<<<<<<< HEAD
    w2 = CreateWindowStation("foobar", 0, WINSTA_ALL_ACCESS, NULL );
    ok( w2 != 0, "create foobar station failed\n" );

    w3 = OpenWindowStation("foobar", TRUE, WINSTA_ALL_ACCESS );
    ok( w3 != 0, "open foobar station failed\n" );
    ok( w3 != w2, "open foobar station returned same handle\n" );
    ok( CloseWindowStation( w2 ), "CloseWindowStation failed\n" );
    ok( CloseWindowStation( w3 ), "CloseWindowStation failed\n" );

    w3 = OpenWindowStation("foobar", TRUE, WINSTA_ALL_ACCESS );
    ok( !w3, "open foobar station succeeded\n" );

    w2 = CreateWindowStation("foobar1", 0, WINSTA_ALL_ACCESS, NULL );
    ok( w2 != 0, "create foobar station failed\n" );
    w3 = CreateWindowStation("foobar2", 0, WINSTA_ALL_ACCESS, NULL );
    ok( w3 != 0, "create foobar station failed\n" );
    ok( GetHandleInformation( w2, &flags ), "GetHandleInformation failed\n" );
    ok( GetHandleInformation( w3, &flags ), "GetHandleInformation failed\n" );

    SetProcessWindowStation( w2 );
    register_class();
    atom = GlobalAddAtomA("foo");
    ok( GlobalGetAtomNameA( atom, buffer, sizeof(buffer) ) == 3, "GlobalGetAtomName failed\n" );
    ok( !lstrcmpiA( buffer, "foo" ), "bad atom value %s\n", buffer );

    ok( !CloseWindowStation( w2 ), "CloseWindowStation succeeded\n" );
    ok( GetHandleInformation( w2, &flags ), "GetHandleInformation failed\n" );

    SetProcessWindowStation( w3 );
    ok( GetHandleInformation( w2, &flags ), "GetHandleInformation failed\n" );
    ok( CloseWindowStation( w2 ), "CloseWindowStation failed\n" );
    ok( GlobalGetAtomNameA( atom, buffer, sizeof(buffer) ) == 3, "GlobalGetAtomName failed\n" );
    ok( !lstrcmpiA( buffer, "foo" ), "bad atom value %s\n", buffer );
=======
    w2 = CreateWindowStationA("foobar", 0, WINSTA_ALL_ACCESS, NULL );
    le = GetLastError();
    ok( w2 != 0 || le == ERROR_ACCESS_DENIED, "create foobar station failed (%u)\n", le );

    if (w2 != 0)
    {
        w3 = OpenWindowStationA("foobar", TRUE, WINSTA_ALL_ACCESS );
        ok( w3 != 0, "open foobar station failed\n" );
        ok( w3 != w2, "open foobar station returned same handle\n" );
        ok( CloseWindowStation( w2 ), "CloseWindowStation failed\n" );
        ok( CloseWindowStation( w3 ), "CloseWindowStation failed\n" );

        w3 = OpenWindowStationA("foobar", TRUE, WINSTA_ALL_ACCESS );
        ok( !w3, "open foobar station succeeded\n" );

        w2 = CreateWindowStationA("foobar1", 0, WINSTA_ALL_ACCESS, NULL );
        ok( w2 != 0, "create foobar station failed\n" );
        w3 = CreateWindowStationA("foobar2", 0, WINSTA_ALL_ACCESS, NULL );
        ok( w3 != 0, "create foobar station failed\n" );
        ok( GetHandleInformation( w2, &flags ), "GetHandleInformation failed\n" );
        ok( GetHandleInformation( w3, &flags ), "GetHandleInformation failed\n" );

        SetProcessWindowStation( w2 );
        atom = GlobalAddAtomA("foo");
        ok( GlobalGetAtomNameA( atom, buffer, sizeof(buffer) ) == 3, "GlobalGetAtomName failed\n" );
        ok( !lstrcmpiA( buffer, "foo" ), "bad atom value %s\n", buffer );

        ok( !CloseWindowStation( w2 ), "CloseWindowStation succeeded\n" );
        ok( GetHandleInformation( w2, &flags ), "GetHandleInformation failed\n" );

        SetProcessWindowStation( w3 );
        ok( GetHandleInformation( w2, &flags ), "GetHandleInformation failed\n" );
        ok( CloseWindowStation( w2 ), "CloseWindowStation failed\n" );
        ok( GlobalGetAtomNameA( atom, buffer, sizeof(buffer) ) == 3, "GlobalGetAtomName failed\n" );
        ok( !lstrcmpiA( buffer, "foo" ), "bad atom value %s\n", buffer );
    }
    else if (le == ERROR_ACCESS_DENIED)
        win_skip( "Not enough privileges for CreateWindowStation\n" );
>>>>>>> 2a8a0238

    SetLastError( 0xdeadbeef );
    w2 = OpenWindowStationA( "", TRUE, WINSTA_ALL_ACCESS );
    ok( !w2, "open station succeeded\n" );
    todo_wine
    ok( GetLastError() == ERROR_FILE_NOT_FOUND, "wrong error %u\n", GetLastError() );

    SetLastError( 0xdeadbeef );
    w2 = CreateWindowStationA( "", 0, WINSTA_ALL_ACCESS, NULL );
    ok( w2 != 0, "create station failed err %u\n", GetLastError() );

    memset( buffer, 0, sizeof(buffer) );
    ret = GetUserObjectInformationA( w2, UOI_NAME, buffer, sizeof(buffer), &size );
    ok( ret, "GetUserObjectInformationA failed with error %u\n", GetLastError() );
    ok( !memcmp(buffer, "Service-0x0-", 12), "unexpected window station name '%s'\n", buffer );
    ok( buffer[strlen(buffer) - 1] == '$', "unexpected window station name '%s'\n", buffer );

    SetLastError( 0xdeadbeef );
    w3 = OpenWindowStationA( "", TRUE, WINSTA_ALL_ACCESS );
    todo_wine
    ok( w3 != 0, "open station failed err %u\n", GetLastError() );
    CloseWindowStation( w3 );
    CloseWindowStation( w2 );

    SetLastError( 0xdeadbeef );
    w2 = CreateWindowStationA( "foo\\bar", 0, WINSTA_ALL_ACCESS, NULL );
    ok( !w2, "create station succeeded\n" );
    ok( GetLastError() == ERROR_PATH_NOT_FOUND || GetLastError() == ERROR_ACCESS_DENIED,
        "wrong error %u\n", GetLastError() );

    SetLastError( 0xdeadbeef );
    w2 = OpenWindowStationA( "foo\\bar", TRUE, WINSTA_ALL_ACCESS );
    ok( !w2, "create station succeeded\n" );
    ok( GetLastError() == ERROR_PATH_NOT_FOUND, "wrong error %u\n", GetLastError() );

    /* desktops */
    d1 = GetThreadDesktop(GetCurrentThreadId());
    initial_desktop = d1;
    ok( GetThreadDesktop(GetCurrentThreadId()) == d1,
        "GetThreadDesktop returned different handles\n" );

    flags = 0;
    ok( GetHandleInformation( d1, &flags ), "GetHandleInformation failed\n" );
    ok( !(flags & HANDLE_FLAG_PROTECT_FROM_CLOSE), "handle %p PROTECT_FROM_CLOSE set\n", d1 );

    SetLastError( 0xdeadbeef );
    ok( !CloseDesktop(d1), "closing thread desktop succeeded\n" );
    ok( GetLastError() == ERROR_BUSY || broken(GetLastError() == 0xdeadbeef), /* wow64 */
        "bad last error %d\n", GetLastError() );

    SetLastError( 0xdeadbeef );
    if (CloseHandle( d1 ))  /* succeeds on nt4 */
    {
        win_skip( "NT4 desktop handle management is completely different\n" );
        return;
    }
    ok( GetLastError() == ERROR_INVALID_HANDLE, "bad last error %d\n", GetLastError() );

    ok( DuplicateHandle( GetCurrentProcess(), d1, GetCurrentProcess(), (PHANDLE)&d2, 0,
                         TRUE, DUPLICATE_SAME_ACCESS ), "DuplicateHandle failed\n" );
    ok( CloseDesktop(d2), "closing dup desktop failed\n" );

    ok( DuplicateHandle( GetCurrentProcess(), d1, GetCurrentProcess(), (PHANDLE)&d2, 0,
                         TRUE, DUPLICATE_SAME_ACCESS ), "DuplicateHandle failed\n" );
    ok( CloseHandle(d2), "closing dup desktop handle failed\n" );

    d2 = OpenDesktopA( "dummy name", 0, TRUE, DESKTOP_ALL_ACCESS );
    ok( !d2, "open dummy desktop succeeded\n" );

    SetLastError( 0xdeadbeef );
    d2 = CreateDesktopA( "", NULL, NULL, 0, DESKTOP_ALL_ACCESS, NULL );
    todo_wine
    ok( !d2, "create empty desktop succeeded\n" );
    todo_wine
    ok( GetLastError() == ERROR_INVALID_HANDLE, "wrong error %u\n", GetLastError() );

    SetLastError( 0xdeadbeef );
    d2 = OpenDesktopA( "", 0, TRUE, DESKTOP_ALL_ACCESS );
    ok( !d2, "open empty desktop succeeded\n" );
    ok( GetLastError() == ERROR_INVALID_HANDLE, "wrong error %u\n", GetLastError() );

    SetLastError( 0xdeadbeef );
    d2 = CreateDesktopA( "foo\\bar", NULL, NULL, 0, DESKTOP_ALL_ACCESS, NULL );
    ok( !d2, "create desktop succeeded\n" );
    ok( GetLastError() == ERROR_BAD_PATHNAME, "wrong error %u\n", GetLastError() );

    SetLastError( 0xdeadbeef );
    d2 = OpenDesktopA( "foo\\bar", 0, TRUE, DESKTOP_ALL_ACCESS );
    ok( !d2, "open desktop succeeded\n" );
    ok( GetLastError() == ERROR_BAD_PATHNAME, "wrong error %u\n", GetLastError() );

    d2 = CreateDesktopA( "foobar", NULL, NULL, 0, DESKTOP_ALL_ACCESS, NULL );
    ok( d2 != 0, "create foobar desktop failed\n" );
    SetLastError( 0xdeadbeef );
    ok( !CloseWindowStation( (HWINSTA)d2 ), "CloseWindowStation succeeded on desktop\n" );
    ok( GetLastError() == ERROR_INVALID_HANDLE || broken(GetLastError() == 0xdeadbeef), /* wow64 */
        "bad last error %d\n", GetLastError() );

    SetLastError( 0xdeadbeef );
    d3 = CreateDesktopA( "foobar", NULL, NULL, 0, DESKTOP_ALL_ACCESS, NULL );
    ok( d3 != 0, "create foobar desktop again failed\n" );
    ok( GetLastError() == 0xdeadbeef, "bad last error %d\n", GetLastError() );
    ok( CloseDesktop( d3 ), "CloseDesktop failed\n" );

    d3 = OpenDesktopA( "foobar", 0, TRUE, DESKTOP_ALL_ACCESS );
    ok( d3 != 0, "open foobar desktop failed\n" );
    ok( d3 != d2, "open foobar desktop returned same handle\n" );
    ok( CloseDesktop( d2 ), "CloseDesktop failed\n" );
    ok( CloseDesktop( d3 ), "CloseDesktop failed\n" );

    d3 = OpenDesktopA( "foobar", 0, TRUE, DESKTOP_ALL_ACCESS );
    ok( !d3, "open foobar desktop succeeded\n" );

    ok( !CloseHandle(d1), "closing thread desktop handle succeeded\n" );
    d2 = GetThreadDesktop(GetCurrentThreadId());
    ok( d1 == d2, "got different handles after close\n" );

    trace( "thread 1 desktop: %p\n", d1 );
    print_object( d1 );
    hthread = CreateThread( NULL, 0, thread, (LPVOID)2, 0, &id );
    Sleep(1000);
    trace( "get other thread desktop: %p\n", GetThreadDesktop(id) );
    WaitForSingleObject( hthread, INFINITE );
    CloseHandle( hthread );

    /* clean side effect */
    SetProcessWindowStation( w1 );
}

/* Enumeration tests */

static BOOL CALLBACK window_station_callbackA(LPSTR winsta, LPARAM lp)
{
    trace("window_station_callbackA called with argument %s\n", winsta);
    return lp;
}

static BOOL CALLBACK open_window_station_callbackA(LPSTR winsta, LPARAM lp)
{
    HWINSTA hwinsta;

    trace("open_window_station_callbackA called with argument %s\n", winsta);
    hwinsta = OpenWindowStationA(winsta, FALSE, WINSTA_ENUMERATE);
    ok(hwinsta != NULL, "Could not open desktop %s!\n", winsta);
    if (hwinsta)
        CloseWindowStation(hwinsta);
    return lp;
}

static void test_enumstations(void)
{
    DWORD ret;
    HWINSTA hwinsta;

    if (0) /* Crashes instead */
    {
        SetLastError(0xbabefeed);
        ret = EnumWindowStationsA(NULL, 0);
        ok(!ret, "EnumWindowStationsA returned successfully!\n");
        ok(GetLastError() == ERROR_INVALID_PARAMETER, "LastError is set to %08x\n", GetLastError());
    }

    hwinsta = CreateWindowStationA("winsta_test", 0, WINSTA_ALL_ACCESS, NULL);
    ret = GetLastError();
    ok(hwinsta != NULL || ret == ERROR_ACCESS_DENIED, "CreateWindowStation failed (%u)\n", ret);
    if (!hwinsta)
    {
        win_skip("Not enough privileges for CreateWindowStation\n");
        return;
    }

    SetLastError(0xdeadbeef);
    ret = EnumWindowStationsA(open_window_station_callbackA, 0x12345);
    ok(ret == 0x12345, "EnumWindowStationsA returned %x\n", ret);
    ok(GetLastError() == 0xdeadbeef, "LastError is set to %08x\n", GetLastError());

    SetLastError(0xdeadbeef);
    ret = EnumWindowStationsA(window_station_callbackA, 0);
    ok(!ret, "EnumWindowStationsA returned %x\n", ret);
    ok(GetLastError() == 0xdeadbeef, "LastError is set to %08x\n", GetLastError());
}

static BOOL CALLBACK desktop_callbackA(LPSTR desktop, LPARAM lp)
{
    trace("desktop_callbackA called with argument %s\n", desktop);
    return lp;
}

static BOOL CALLBACK open_desktop_callbackA(LPSTR desktop, LPARAM lp)
{
    HDESK hdesk;
    static int once;

    trace("open_desktop_callbackA called with argument %s\n", desktop);
    /* Only try to open one desktop */
    if (once++)
        return lp;

    hdesk = OpenDesktopA(desktop, 0, FALSE, DESKTOP_ENUMERATE);
    ok(hdesk != NULL, "Could not open desktop %s!\n", desktop);
    if (hdesk)
        CloseDesktop(hdesk);
    return lp;
}

static void test_enumdesktops(void)
{
    BOOL ret;

    if (0)  /* Crashes instead */
    {
        SetLastError(0xbabefeed);
        ret = EnumDesktopsA(GetProcessWindowStation(), NULL, 0);
        ok(!ret, "EnumDesktopsA returned successfully!\n");
        ok(GetLastError() == ERROR_INVALID_PARAMETER, "LastError is set to %08x\n", GetLastError());
    }

    SetLastError(0xdeadbeef);
    ret = EnumDesktopsA(NULL, desktop_callbackA, 0x12345);
    ok(ret == 0x12345, "EnumDesktopsA returned %x\n", ret);
    ok(GetLastError() == 0xdeadbeef, "LastError is set to %08x\n", GetLastError());

    SetLastError(0xdeadbeef);
    ret = EnumDesktopsA(GetProcessWindowStation(), open_desktop_callbackA, 0x12345);
    ok(ret == 0x12345, "EnumDesktopsA returned %x\n", ret);
    ok(GetLastError() == 0xdeadbeef, "LastError is set to %08x\n", GetLastError());

    SetLastError(0xdeadbeef);
    ret = EnumDesktopsA(INVALID_HANDLE_VALUE, desktop_callbackA, 0x12345);
    ok(!ret, "EnumDesktopsA returned %x\n", ret);
    ok(GetLastError() == ERROR_INVALID_HANDLE, "LastError is set to %08x\n", GetLastError());

    SetLastError(0xdeadbeef);
    ret = EnumDesktopsA(GetProcessWindowStation(), desktop_callbackA, 0);
    ok(!ret, "EnumDesktopsA returned %x\n", ret);
    ok(GetLastError() == 0xdeadbeef, "LastError is set to %08x\n", GetLastError());
}

/* Miscellaneous tests */

static void test_getuserobjectinformation(void)
{
    WCHAR foobarTestW[] = {'\\','f','o','o','b','a','r','T','e','s','t',0};
    WCHAR DesktopW[] = {'D','e','s','k','t','o','p',0};
    OBJECT_NAME_INFORMATION *name_info;
    WCHAR bufferW[20];
    char buffer[64];
    NTSTATUS status;
    DWORD size;
    HDESK desk;
    BOOL ret;

    desk = CreateDesktopA("foobarTest", NULL, NULL, 0, DESKTOP_ALL_ACCESS, NULL);
    ok(desk != 0, "open foobarTest desktop failed\n");

    strcpy(buffer, "blahblah");

    /** Tests for UOI_NAME **/

    /* Get size, test size and return value/error code */
    SetLastError(0xdeadbeef);
    size = 0xdeadbeef;
    ret = GetUserObjectInformationA(desk, UOI_NAME, NULL, 0, &size);

    ok(!ret, "GetUserObjectInformationA returned %x\n", ret);
    ok(GetLastError() == ERROR_INSUFFICIENT_BUFFER, "LastError is set to %08x\n", GetLastError());
    ok(size == 22, "size is set to %d\n", size); /* Windows returns Unicode length (11*2) */

    /* Get string */
    SetLastError(0xdeadbeef);
    size = 0xdeadbeef;
    ret = GetUserObjectInformationA(desk, UOI_NAME, buffer, sizeof(buffer), &size);

    ok(ret, "GetUserObjectInformationA returned %x\n", ret);
    ok(GetLastError() == 0xdeadbeef, "LastError is set to %08x\n", GetLastError());

    ok(strcmp(buffer, "foobarTest") == 0, "Buffer is set to '%s'\n", buffer);
    ok(size == 11, "size is set to %d\n", size); /* 11 bytes in 'foobarTest\0' */

    /* Get size, test size and return value/error code (Unicode) */
    SetLastError(0xdeadbeef);
    size = 0xdeadbeef;
    ret = GetUserObjectInformationW(desk, UOI_NAME, NULL, 0, &size);

    ok(!ret, "GetUserObjectInformationW returned %x\n", ret);
    ok(GetLastError() == ERROR_INSUFFICIENT_BUFFER, "LastError is set to %08x\n", GetLastError());
    ok(size == 22, "size is set to %d\n", size);  /* 22 bytes in 'foobarTest\0' in Unicode */

    /* Get string (Unicode) */
    SetLastError(0xdeadbeef);
    size = 0xdeadbeef;
    ret = GetUserObjectInformationW(desk, UOI_NAME, bufferW, sizeof(bufferW), &size);

    ok(ret, "GetUserObjectInformationW returned %x\n", ret);
    ok(GetLastError() == 0xdeadbeef, "LastError is set to %08x\n", GetLastError());

    ok(lstrcmpW(bufferW, foobarTestW + 1) == 0, "Buffer is not set to 'foobarTest'\n");
    ok(size == 22, "size is set to %d\n", size);  /* 22 bytes in 'foobarTest\0' in Unicode */

    /* ObjectNameInformation does not return the full desktop name */
    name_info = (OBJECT_NAME_INFORMATION *)buffer;
    status = pNtQueryObject(desk, ObjectNameInformation, name_info, sizeof(buffer), NULL);
    ok(!status, "expected STATUS_SUCCESS, got %08x\n", status);
    ok(lstrcmpW(name_info->Name.Buffer, foobarTestW) == 0,
       "expected '\\foobarTest', got %s\n", wine_dbgstr_w(name_info->Name.Buffer));

    /** Tests for UOI_TYPE **/

    /* Get size, test size and return value/error code */
    SetLastError(0xdeadbeef);
    size = 0xdeadbeef;
    ret = GetUserObjectInformationA(desk, UOI_TYPE, NULL, 0, &size);

    ok(!ret, "GetUserObjectInformationA returned %x\n", ret);
    ok(GetLastError() == ERROR_INSUFFICIENT_BUFFER, "LastError is set to %08x\n", GetLastError());
    ok(size == 16, "size is set to %d\n", size); /* Windows returns Unicode length (8*2) */

    /* Get string */
    SetLastError(0xdeadbeef);
    size = 0xdeadbeef;
    ret = GetUserObjectInformationA(desk, UOI_TYPE, buffer, sizeof(buffer), &size);

    ok(ret, "GetUserObjectInformationA returned %x\n", ret);
    ok(GetLastError() == 0xdeadbeef, "LastError is set to %08x\n", GetLastError());

    ok(strcmp(buffer, "Desktop") == 0, "Buffer is set to '%s'\n", buffer);
    ok(size == 8, "size is set to %d\n", size); /* 8 bytes in 'Desktop\0' */

    /* Get size, test size and return value/error code (Unicode) */
    size = 0xdeadbeef;
    SetLastError(0xdeadbeef);
    ret = GetUserObjectInformationW(desk, UOI_TYPE, NULL, 0, &size);

    ok(!ret, "GetUserObjectInformationW returned %x\n", ret);
    ok(GetLastError() == ERROR_INSUFFICIENT_BUFFER, "LastError is set to %08x\n", GetLastError());
    ok(size == 16, "size is set to %d\n", size);  /* 16 bytes in 'Desktop\0' in Unicode */

    /* Get string (Unicode) */
    SetLastError(0xdeadbeef);
    size = 0xdeadbeef;
    ret = GetUserObjectInformationW(desk, UOI_TYPE, bufferW, sizeof(bufferW), &size);

    ok(ret, "GetUserObjectInformationW returned %x\n", ret);
    ok(GetLastError() == 0xdeadbeef, "LastError is set to %08x\n", GetLastError());

    ok(lstrcmpW(bufferW, DesktopW) == 0, "Buffer is not set to 'Desktop'\n");
    ok(size == 16, "size is set to %d\n", size);  /* 16 bytes in 'Desktop\0' in Unicode */

    ok(CloseDesktop(desk), "CloseDesktop failed\n");
}

static void test_inputdesktop(void)
{
    HDESK input_desk, old_input_desk, thread_desk, old_thread_desk, new_desk;
    DWORD ret;
    CHAR name[1024];
    INPUT inputs[1];

    inputs[0].type = INPUT_KEYBOARD;
    U(inputs[0]).ki.wVk = 0;
    U(inputs[0]).ki.wScan = 0x3c0;
    U(inputs[0]).ki.dwFlags = KEYEVENTF_UNICODE;

    /* OpenInputDesktop creates new handles for each calls */
    old_input_desk = OpenInputDesktop(0, FALSE, DESKTOP_ALL_ACCESS);
    ok(old_input_desk != NULL, "OpenInputDesktop failed!\n");
    memset(name, 0, sizeof(name));
    ret = GetUserObjectInformationA(old_input_desk, UOI_NAME, name, 1024, NULL);
    ok(ret, "GetUserObjectInformation failed!\n");
    ok(!strcmp(name, "Default"), "unexpected desktop %s\n", name);

    input_desk = OpenInputDesktop(0, FALSE, DESKTOP_ALL_ACCESS);
    ok(input_desk != NULL, "OpenInputDesktop failed!\n");
    memset(name, 0, sizeof(name));
    ret = GetUserObjectInformationA(input_desk, UOI_NAME, name, 1024, NULL);
    ok(ret, "GetUserObjectInformation failed!\n");
    ok(!strcmp(name, "Default"), "unexpected desktop %s\n", name);

    ok(old_input_desk != input_desk, "returned the same handle!\n");
    ret = CloseDesktop(input_desk);
    ok(ret, "CloseDesktop failed!\n");

    /* by default, GetThreadDesktop is the input desktop, SendInput should succeed. */
    old_thread_desk = GetThreadDesktop(GetCurrentThreadId());
    ok(old_thread_desk != NULL, "GetThreadDesktop faile!\n");
    memset(name, 0, sizeof(name));
    ret = GetUserObjectInformationA(old_thread_desk, UOI_NAME, name, 1024, NULL);
    ok(!strcmp(name, "Default"), "unexpected desktop %s\n", name);

    SetLastError(0xdeadbeef);
    ret = SendInput(1, inputs, sizeof(INPUT));
    ok(GetLastError() == 0xdeadbeef, "unexpected last error %08x\n", GetLastError());
    ok(ret == 1, "unexpected return count %d\n", ret);

    /* Set thread desktop to the new desktop, SendInput should fail. */
    new_desk = CreateDesktopA("new_desk", NULL, NULL, 0, DESKTOP_ALL_ACCESS, NULL);
    ok(new_desk != NULL, "CreateDesktop failed!\n");
    ret = SetThreadDesktop(new_desk);
    ok(ret, "SetThreadDesktop failed!\n");
    thread_desk = GetThreadDesktop(GetCurrentThreadId());
    ok(thread_desk == new_desk, "thread desktop doesn't match!\n");
    memset(name, 0, sizeof(name));
    ret = GetUserObjectInformationA(thread_desk, UOI_NAME, name, 1024, NULL);
    ok(!strcmp(name, "new_desk"), "unexpected desktop %s\n", name);

    SetLastError(0xdeadbeef);
    ret = SendInput(1, inputs, sizeof(INPUT));
    if(broken(GetLastError() == 0xdeadbeef))
    {
        SetThreadDesktop(old_thread_desk);
        CloseDesktop(old_input_desk);
        CloseDesktop(input_desk);
        CloseDesktop(new_desk);
        win_skip("Skip tests on NT4\n");
        return;
    }
todo_wine
    ok(GetLastError() == ERROR_ACCESS_DENIED, "unexpected last error %08x\n", GetLastError());
    ok(ret == 1 || broken(ret == 0) /* Win64 */, "unexpected return count %d\n", ret);

    /* Set thread desktop back to the old thread desktop, SendInput should success. */
    ret = SetThreadDesktop(old_thread_desk);
    ok(ret, "SetThreadDesktop failed!\n");
    thread_desk = GetThreadDesktop(GetCurrentThreadId());
    ok(thread_desk == old_thread_desk, "thread desktop doesn't match!\n");
    memset(name, 0, sizeof(name));
    ret = GetUserObjectInformationA(thread_desk, UOI_NAME, name, 1024, NULL);
    ok(!strcmp(name, "Default"), "unexpected desktop %s\n", name);

    SetLastError(0xdeadbeef);
    ret = SendInput(1, inputs, sizeof(INPUT));
    ok(GetLastError() == 0xdeadbeef, "unexpected last error %08x\n", GetLastError());
    ok(ret == 1, "unexpected return count %d\n", ret);

    /* Set thread desktop to the input desktop, SendInput should success. */
    ret = SetThreadDesktop(old_input_desk);
    ok(ret, "SetThreadDesktop failed!\n");
    thread_desk = GetThreadDesktop(GetCurrentThreadId());
    ok(thread_desk == old_input_desk, "thread desktop doesn't match!\n");
    memset(name, 0, sizeof(name));
    ret = GetUserObjectInformationA(thread_desk, UOI_NAME, name, 1024, NULL);
    ok(!strcmp(name, "Default"), "unexpected desktop %s\n", name);

    SetLastError(0xdeadbeef);
    ret = SendInput(1, inputs, sizeof(INPUT));
    ok(GetLastError() == 0xdeadbeef, "unexpected last error %08x\n", GetLastError());
    ok(ret == 1, "unexpected return count %d\n", ret);

    /* Switch input desktop to the new desktop, SendInput should fail. */
    ret = SwitchDesktop(new_desk);
    ok(ret, "SwitchDesktop failed!\n");
    input_desk = OpenInputDesktop(0, FALSE, DESKTOP_ALL_ACCESS);
    ok(input_desk != NULL, "OpenInputDesktop failed!\n");
    ok(input_desk != new_desk, "returned the same handle!\n");
    memset(name, 0, sizeof(name));
    ret = GetUserObjectInformationA(input_desk, UOI_NAME, name, 1024, NULL);
    ok(ret, "GetUserObjectInformation failed!\n");
todo_wine
    ok(!strcmp(name, "new_desk"), "unexpected desktop %s\n", name);
    ret = CloseDesktop(input_desk);
    ok(ret, "CloseDesktop failed!\n");

    SetLastError(0xdeadbeef);
    ret = SendInput(1, inputs, sizeof(INPUT));
todo_wine
    ok(GetLastError() == ERROR_ACCESS_DENIED, "unexpected last error %08x\n", GetLastError());
    ok(ret == 1 || broken(ret == 0) /* Win64 */, "unexpected return count %d\n", ret);

    /* Set thread desktop to the new desktop, SendInput should success. */
    ret = SetThreadDesktop(new_desk);
    ok(ret, "SetThreadDesktop failed!\n");
    thread_desk = GetThreadDesktop(GetCurrentThreadId());
    ok(thread_desk == new_desk, "thread desktop doesn't match!\n");
    memset(name, 0, sizeof(name));
    ret = GetUserObjectInformationA(thread_desk, UOI_NAME, name, 1024, NULL);
    ok(!strcmp(name, "new_desk"), "unexpected desktop %s\n", name);

    SetLastError(0xdeadbeef);
    ret = SendInput(1, inputs, sizeof(INPUT));
    ok(GetLastError() == 0xdeadbeef, "unexpected last error %08x\n", GetLastError());
    ok(ret == 1, "unexpected return count %d\n", ret);

    /* Switch input desktop to the old input desktop, set thread desktop to the old
     * thread desktop, clean side effects. SendInput should success. */
    ret = SwitchDesktop(old_input_desk);
    input_desk = OpenInputDesktop(0, FALSE, DESKTOP_ALL_ACCESS);
    ok(input_desk != NULL, "OpenInputDesktop failed!\n");
    ok(input_desk != old_input_desk, "returned the same handle!\n");
    memset(name, 0, sizeof(name));
    ret = GetUserObjectInformationA(input_desk, UOI_NAME, name, 1024, NULL);
    ok(ret, "GetUserObjectInformation failed!\n");
    ok(!strcmp(name, "Default"), "unexpected desktop %s\n", name);

    ret = SetThreadDesktop(old_thread_desk);
    ok(ret, "SetThreadDesktop failed!\n");
    thread_desk = GetThreadDesktop(GetCurrentThreadId());
    ok(thread_desk == old_thread_desk, "thread desktop doesn't match!\n");
    memset(name, 0, sizeof(name));
    ret = GetUserObjectInformationA(thread_desk, UOI_NAME, name, 1024, NULL);
    ok(!strcmp(name, "Default"), "unexpected desktop %s\n", name);

    SetLastError(0xdeadbeef);
    ret = SendInput(1, inputs, sizeof(INPUT));
    ok(GetLastError() == 0xdeadbeef, "unexpected last error %08x\n", GetLastError());
    ok(ret == 1, "unexpected return count %d\n", ret);

    /* free resources */
    ret = CloseDesktop(input_desk);
    ok(ret, "CloseDesktop failed!\n");
    ret = CloseDesktop(old_input_desk);
    ok(ret, "CloseDesktop failed!\n");
    ret = CloseDesktop(new_desk);
    ok(ret, "CloseDesktop failed!\n");
}

static void test_inputdesktop2(void)
{
    HWINSTA w1, w2;
    HDESK thread_desk, new_desk, input_desk, hdesk;
    DWORD ret;

    thread_desk = GetThreadDesktop(GetCurrentThreadId());
    ok(thread_desk != NULL, "GetThreadDesktop failed!\n");
    w1 = GetProcessWindowStation();
    ok(w1 != NULL, "GetProcessWindowStation failed!\n");
    SetLastError(0xdeadbeef);
    w2 = CreateWindowStationA("winsta_test", 0, WINSTA_ALL_ACCESS, NULL);
    ret = GetLastError();
    ok(w2 != NULL || ret == ERROR_ACCESS_DENIED, "CreateWindowStation failed (%u)\n", ret);
    if (!w2)
    {
        win_skip("Not enough privileges for CreateWindowStation\n");
        return;
    }

    ret = EnumDesktopsA(GetProcessWindowStation(), desktop_callbackA, 0);
    ok(!ret, "EnumDesktopsA failed!\n");
    input_desk = OpenInputDesktop(0, FALSE, DESKTOP_ALL_ACCESS);
    ok(input_desk != NULL, "OpenInputDesktop failed!\n");
    ret = CloseDesktop(input_desk);
    ok(ret, "CloseDesktop failed!\n");

    ret = SetProcessWindowStation(w2);
    ok(ret, "SetProcessWindowStation failed!\n");
    hdesk = GetThreadDesktop(GetCurrentThreadId());
    ok(hdesk != NULL, "GetThreadDesktop failed!\n");
    ok(hdesk == thread_desk, "thread desktop should not change after winstation changed!\n");
    ret = EnumDesktopsA(GetProcessWindowStation(), desktop_callbackA, 0);

    new_desk = CreateDesktopA("desk_test", NULL, NULL, 0, DESKTOP_ALL_ACCESS, NULL);
    ok(new_desk != NULL, "CreateDesktop failed!\n");
    ret = EnumDesktopsA(GetProcessWindowStation(), desktop_callbackA, 0);
    ok(!ret, "EnumDesktopsA failed!\n");
    SetLastError(0xdeadbeef);
    input_desk = OpenInputDesktop(0, FALSE, DESKTOP_ALL_ACCESS);
    ok(input_desk == NULL, "OpenInputDesktop should fail on non default winstation!\n");
    ok(GetLastError() == ERROR_INVALID_FUNCTION || broken(GetLastError() == 0xdeadbeef), "last error %08x\n", GetLastError());

    hdesk = OpenDesktopA("desk_test", 0, TRUE, DESKTOP_ALL_ACCESS);
    ok(hdesk != NULL, "OpenDesktop failed!\n");
    SetLastError(0xdeadbeef);
    ret = SwitchDesktop(hdesk);
todo_wine
    ok(!ret, "Switch to desktop belong to non default winstation should fail!\n");
todo_wine
    ok(GetLastError() == ERROR_ACCESS_DENIED || broken(GetLastError() == 0xdeadbeef), "last error %08x\n", GetLastError());
    ret = SetThreadDesktop(hdesk);
    ok(ret, "SetThreadDesktop failed!\n");

    /* clean side effect */
    ret = SetThreadDesktop(thread_desk);
todo_wine
    ok(ret, "SetThreadDesktop should success even desktop is not belong to process winstation!\n");
    ret = SetProcessWindowStation(w1);
    ok(ret, "SetProcessWindowStation failed!\n");
    ret = SetThreadDesktop(thread_desk);
    ok(ret, "SetThreadDesktop failed!\n");
    ret = CloseWindowStation(w2);
    ok(ret, "CloseWindowStation failed!\n");
    ret = CloseDesktop(new_desk);
    ok(ret, "CloseDesktop failed!\n");
    ret = CloseDesktop(hdesk);
    ok(ret, "CloseDesktop failed!\n");
}

static LRESULT CALLBACK WndProc(HWND hWnd, UINT msg, WPARAM wParam, LPARAM lParam)
{
    if (msg == WM_DESTROY)
    {
        trace("destroying hwnd %p\n", hWnd);
        PostQuitMessage(0);
        return 0;
    }
    return DefWindowProcA( hWnd, msg, wParam, lParam );
}

typedef struct tag_wnd_param
{
    const char *wnd_name;
    HWND hwnd;
    HDESK hdesk;
    HANDLE hevent;
} wnd_param;

static DWORD WINAPI create_window(LPVOID param)
{
    wnd_param *param1 = param;
    DWORD ret;
    MSG msg;

    ret = SetThreadDesktop(param1->hdesk);
    ok(ret, "SetThreadDesktop failed!\n");
    param1->hwnd = CreateWindowA("test_class", param1->wnd_name, WS_POPUP, 0, 0, 100, 100, NULL, NULL, NULL, NULL);
    ok(param1->hwnd != 0, "CreateWindowA failed!\n");
    ret = SetEvent(param1->hevent);
    ok(ret, "SetEvent failed!\n");

    while (GetMessageA(&msg, 0, 0, 0))
    {
        TranslateMessage(&msg);
        DispatchMessageA(&msg);
    }

    return 0;
}

static DWORD set_foreground(HWND hwnd)
{
    HWND hwnd_fore;
    DWORD set_id, fore_id, ret;
    char win_text[1024];

    hwnd_fore = GetForegroundWindow();
    GetWindowTextA(hwnd_fore, win_text, 1024);
    set_id = GetWindowThreadProcessId(hwnd, NULL);
    fore_id = GetWindowThreadProcessId(hwnd_fore, NULL);
    trace("\"%s\" %p %08x hwnd %p %08x\n", win_text, hwnd_fore, fore_id, hwnd, set_id);
    ret = AttachThreadInput(set_id, fore_id, TRUE);
    trace("AttachThreadInput returned %08x\n", ret);
    ret = ShowWindow(hwnd, SW_SHOWNORMAL);
    trace("ShowWindow returned %08x\n", ret);
    ret = SetWindowPos(hwnd, HWND_TOPMOST, 0,0,0,0, SWP_NOSIZE|SWP_NOMOVE);
    trace("set topmost returned %08x\n", ret);
    ret = SetWindowPos(hwnd, HWND_NOTOPMOST, 0,0,0,0, SWP_NOSIZE|SWP_NOMOVE);
    trace("set notopmost returned %08x\n", ret);
    ret = SetForegroundWindow(hwnd);
    trace("SetForegroundWindow returned %08x\n", ret);
    Sleep(250);
    AttachThreadInput(set_id, fore_id, FALSE);
    return ret;
}

static void test_foregroundwindow(void)
{
    HWND hwnd, hwnd_test, partners[2], hwnds[2];
    HDESK hdesks[2];
    int thread_desk_id, input_desk_id, hwnd_id;
    WNDCLASSA wclass;
    wnd_param param;
    DWORD ret, timeout, timeout_old;
    char win_text[1024];

#define DESKTOPS 2

    memset( &wclass, 0, sizeof(wclass) );
    wclass.lpszClassName = "test_class";
    wclass.lpfnWndProc   = WndProc;
    RegisterClassA(&wclass);
    param.wnd_name = "win_name";

    hdesks[0] = GetThreadDesktop(GetCurrentThreadId());
    ok(hdesks[0] != NULL, "OpenDesktop failed!\n");
    SetLastError(0xdeadbeef);
    hdesks[1] = CreateDesktopA("desk2", NULL, NULL, 0, DESKTOP_ALL_ACCESS, NULL);
    ret = GetLastError();
    ok(hdesks[1] != NULL || ret == ERROR_ACCESS_DENIED, "CreateDesktop failed (%u)\n", ret);
    if(!hdesks[1])
    {
        win_skip("Not enough privileges for CreateDesktop\n");
        return;
    }

    ret = SystemParametersInfoA(SPI_GETFOREGROUNDLOCKTIMEOUT, 0, &timeout_old, 0);
    if(!ret)
    {
        win_skip("Skip tests on NT4\n");
        CloseDesktop(hdesks[1]);
        return;
    }
    trace("old timeout %d\n", timeout_old);
    timeout = 0;
    ret = SystemParametersInfoA(SPI_SETFOREGROUNDLOCKTIMEOUT, 0, 0, SPIF_SENDCHANGE | SPIF_UPDATEINIFILE);
    ok(ret, "set foreground lock timeout failed!\n");
    ret = SystemParametersInfoA(SPI_GETFOREGROUNDLOCKTIMEOUT, 0, &timeout, 0);
    ok(ret, "get foreground lock timeout failed!\n");
    ok(timeout == 0, "unexpected timeout %d\n", timeout);

    for (thread_desk_id = 0; thread_desk_id < DESKTOPS; thread_desk_id++)
    {
        param.hdesk = hdesks[thread_desk_id];
        param.hevent = CreateEventA(NULL, TRUE, FALSE, NULL);
        CreateThread(NULL, 0, create_window, &param, 0, NULL);
        ret = WaitForSingleObject(param.hevent, INFINITE);
        ok(ret == WAIT_OBJECT_0, "wait failed!\n");
        hwnds[thread_desk_id] = param.hwnd;
    }

    for (thread_desk_id = 0; thread_desk_id < DESKTOPS; thread_desk_id++)
    {
        param.hdesk = hdesks[thread_desk_id];
        param.hevent = CreateEventA(NULL, TRUE, FALSE, NULL);
        CreateThread(NULL, 0, create_window, &param, 0, NULL);
        ret = WaitForSingleObject(param.hevent, INFINITE);
        ok(ret == WAIT_OBJECT_0, "wait failed!\n");
        partners[thread_desk_id] = param.hwnd;
    }

    trace("hwnd0 %p hwnd1 %p partner0 %p partner1 %p\n", hwnds[0], hwnds[1], partners[0], partners[1]);

    for (hwnd_id = 0; hwnd_id < DESKTOPS; hwnd_id++)
        for (thread_desk_id = 0; thread_desk_id < DESKTOPS; thread_desk_id++)
            for (input_desk_id = 0; input_desk_id < DESKTOPS; input_desk_id++)
            {
                trace("testing thread_desk %d input_desk %d hwnd %d\n",
                        thread_desk_id, input_desk_id, hwnd_id);
                hwnd_test = hwnds[hwnd_id];
                ret = SetThreadDesktop(hdesks[thread_desk_id]);
                ok(ret, "set thread desktop failed!\n");
                ret = SwitchDesktop(hdesks[input_desk_id]);
                ok(ret, "switch desktop failed!\n");
                set_foreground(partners[0]);
                set_foreground(partners[1]);
                hwnd = GetForegroundWindow();
                ok(hwnd != hwnd_test, "unexpected foreground window %p\n", hwnd);
                ret = set_foreground(hwnd_test);
                hwnd = GetForegroundWindow();
                GetWindowTextA(hwnd, win_text, 1024);
                trace("hwnd %p name %s\n", hwnd, win_text);
                if (input_desk_id == hwnd_id)
                {
                    if (input_desk_id == thread_desk_id)
                    {
                        ok(ret, "SetForegroundWindow failed!\n");
                        todo_wine_if (!hwnd)
                            ok(hwnd == hwnd_test , "unexpected foreground window %p\n", hwnd);
                    }
                    else
                    {
                        todo_wine ok(ret, "SetForegroundWindow failed!\n");
                        todo_wine ok(hwnd == 0, "unexpected foreground window %p\n", hwnd);
                    }
                }
                else
                {
                    if (input_desk_id == thread_desk_id)
                    {
                        ok(!ret, "SetForegroundWindow should fail!\n");
                        todo_wine_if (!hwnd)
                            ok(hwnd == partners[input_desk_id] , "unexpected foreground window %p\n", hwnd);
                    }
                    else
                    {
                        todo_wine ok(!ret, "SetForegroundWindow should fail!\n");
                        todo_wine_if (hwnd)
                            ok(hwnd == 0, "unexpected foreground window %p\n", hwnd);
                    }
                }
            }

    /* Clean up */

    for (thread_desk_id = DESKTOPS - 1; thread_desk_id >= 0; thread_desk_id--)
    {
        ret = SetThreadDesktop(hdesks[thread_desk_id]);
        ok(ret, "set thread desktop failed!\n");
        SendMessageA(hwnds[thread_desk_id], WM_DESTROY, 0, 0);
        SendMessageA(partners[thread_desk_id], WM_DESTROY, 0, 0);
    }

    ret = SwitchDesktop(hdesks[0]);
    ok(ret, "switch desktop failed!\n");
    CloseDesktop(hdesks[1]);

    ret = SystemParametersInfoA(SPI_SETFOREGROUNDLOCKTIMEOUT, 0, UlongToPtr(timeout_old), SPIF_SENDCHANGE | SPIF_UPDATEINIFILE);
    ok(ret, "set foreground lock timeout failed!\n");
    ret = SystemParametersInfoA(SPI_GETFOREGROUNDLOCKTIMEOUT, 0, &timeout, 0);
    ok(ret, "get foreground lock timeout failed!\n");
    ok(timeout == timeout_old, "unexpected timeout %d\n", timeout);
}

START_TEST(winstation)
{
    HMODULE hntdll = GetModuleHandleA("ntdll.dll");
    pNtQueryObject = (void *)GetProcAddress(hntdll, "NtQueryObject");

    /* Check whether this platform supports WindowStation calls */

    SetLastError( 0xdeadbeef );
    GetProcessWindowStation();
    if (GetLastError() == ERROR_CALL_NOT_IMPLEMENTED)
    {
        win_skip("WindowStation calls not supported on this platform\n");
        return;
    }

    test_inputdesktop();
    test_inputdesktop2();
    test_enumstations();
    test_enumdesktops();
    test_handles();
    test_getuserobjectinformation();
    test_foregroundwindow();
}<|MERGE_RESOLUTION|>--- conflicted
+++ resolved
@@ -111,7 +111,7 @@
     HWINSTA w1, w2, w3;
     HDESK d1, d2, d3;
     HANDLE hthread;
-    DWORD id, flags;
+    DWORD id, flags, le;
     ATOM atom;
     char buffer[20];
     DWORD size;
@@ -141,19 +141,6 @@
                          TRUE, DUPLICATE_SAME_ACCESS ), "DuplicateHandle failed\n" );
     ok( CloseHandle(w2), "closing dup win station handle failed\n" );
 
-<<<<<<< HEAD
-    w2 = CreateWindowStation("WinSta0", 0, WINSTA_ALL_ACCESS, NULL );
-    ok( w2 != 0, "CreateWindowStation failed\n" );
-    ok( w2 != w1, "CreateWindowStation returned default handle\n" );
-    SetLastError( 0xdeadbeef );
-    ok( !CloseDesktop( (HDESK)w2 ), "CloseDesktop succeeded on win station\n" );
-    ok( GetLastError() == ERROR_INVALID_HANDLE || broken(GetLastError() == 0xdeadbeef), /* wow64 */
-        "bad last error %d\n", GetLastError() );
-    ok( CloseWindowStation( w2 ), "CloseWindowStation failed\n" );
-
-    w2 = CreateWindowStation("WinSta0", 0, WINSTA_ALL_ACCESS, NULL );
-    ok( CloseHandle( w2 ), "CloseHandle failed\n" );
-=======
     w2 = CreateWindowStationA("WinSta0", 0, WINSTA_ALL_ACCESS, NULL );
     le = GetLastError();
     ok( w2 != 0 || le == ERROR_ACCESS_DENIED, "CreateWindowStation failed (%u)\n", le );
@@ -171,7 +158,6 @@
     }
     else if (le == ERROR_ACCESS_DENIED)
         win_skip( "Not enough privileges for CreateWindowStation\n" );
->>>>>>> 2a8a0238
 
     w2 = OpenWindowStationA("winsta0", TRUE, WINSTA_ALL_ACCESS );
     ok( w2 != 0, "OpenWindowStation failed\n" );
@@ -182,41 +168,6 @@
     ok( !w2, "open dummy win station succeeded\n" );
 
     CreateMutexA( NULL, 0, "foobar" );
-<<<<<<< HEAD
-    w2 = CreateWindowStation("foobar", 0, WINSTA_ALL_ACCESS, NULL );
-    ok( w2 != 0, "create foobar station failed\n" );
-
-    w3 = OpenWindowStation("foobar", TRUE, WINSTA_ALL_ACCESS );
-    ok( w3 != 0, "open foobar station failed\n" );
-    ok( w3 != w2, "open foobar station returned same handle\n" );
-    ok( CloseWindowStation( w2 ), "CloseWindowStation failed\n" );
-    ok( CloseWindowStation( w3 ), "CloseWindowStation failed\n" );
-
-    w3 = OpenWindowStation("foobar", TRUE, WINSTA_ALL_ACCESS );
-    ok( !w3, "open foobar station succeeded\n" );
-
-    w2 = CreateWindowStation("foobar1", 0, WINSTA_ALL_ACCESS, NULL );
-    ok( w2 != 0, "create foobar station failed\n" );
-    w3 = CreateWindowStation("foobar2", 0, WINSTA_ALL_ACCESS, NULL );
-    ok( w3 != 0, "create foobar station failed\n" );
-    ok( GetHandleInformation( w2, &flags ), "GetHandleInformation failed\n" );
-    ok( GetHandleInformation( w3, &flags ), "GetHandleInformation failed\n" );
-
-    SetProcessWindowStation( w2 );
-    register_class();
-    atom = GlobalAddAtomA("foo");
-    ok( GlobalGetAtomNameA( atom, buffer, sizeof(buffer) ) == 3, "GlobalGetAtomName failed\n" );
-    ok( !lstrcmpiA( buffer, "foo" ), "bad atom value %s\n", buffer );
-
-    ok( !CloseWindowStation( w2 ), "CloseWindowStation succeeded\n" );
-    ok( GetHandleInformation( w2, &flags ), "GetHandleInformation failed\n" );
-
-    SetProcessWindowStation( w3 );
-    ok( GetHandleInformation( w2, &flags ), "GetHandleInformation failed\n" );
-    ok( CloseWindowStation( w2 ), "CloseWindowStation failed\n" );
-    ok( GlobalGetAtomNameA( atom, buffer, sizeof(buffer) ) == 3, "GlobalGetAtomName failed\n" );
-    ok( !lstrcmpiA( buffer, "foo" ), "bad atom value %s\n", buffer );
-=======
     w2 = CreateWindowStationA("foobar", 0, WINSTA_ALL_ACCESS, NULL );
     le = GetLastError();
     ok( w2 != 0 || le == ERROR_ACCESS_DENIED, "create foobar station failed (%u)\n", le );
@@ -255,7 +206,6 @@
     }
     else if (le == ERROR_ACCESS_DENIED)
         win_skip( "Not enough privileges for CreateWindowStation\n" );
->>>>>>> 2a8a0238
 
     SetLastError( 0xdeadbeef );
     w2 = OpenWindowStationA( "", TRUE, WINSTA_ALL_ACCESS );
@@ -373,6 +323,7 @@
     d2 = GetThreadDesktop(GetCurrentThreadId());
     ok( d1 == d2, "got different handles after close\n" );
 
+    register_class();
     trace( "thread 1 desktop: %p\n", d1 );
     print_object( d1 );
     hthread = CreateThread( NULL, 0, thread, (LPVOID)2, 0, &id );
