/*
 * Unit test of the IShellFolder functions.
 *
 * Copyright 2004 Vitaliy Margolen
 *
 * This library is free software; you can redistribute it and/or
 * modify it under the terms of the GNU Lesser General Public
 * License as published by the Free Software Foundation; either
 * version 2.1 of the License, or (at your option) any later version.
 *
 * This library is distributed in the hope that it will be useful,
 * but WITHOUT ANY WARRANTY; without even the implied warranty of
 * MERCHANTABILITY or FITNESS FOR A PARTICULAR PURPOSE.  See the GNU
 * Lesser General Public License for more details.
 *
 * You should have received a copy of the GNU Lesser General Public
 * License along with this library; if not, write to the Free Software
 * Foundation, Inc., 51 Franklin St, Fifth Floor, Boston, MA 02110-1301, USA
 */

#include <stdarg.h>
#include <stdio.h>

#define COBJMACROS
#define CONST_VTABLE

#include "windef.h"
#include "winbase.h"
#include "wtypes.h"
#include "shellapi.h"


#include "shlguid.h"
#include "shlobj.h"
#include "shobjidl.h"
#include "shlwapi.h"
#include "ocidl.h"
#include "oleauto.h"

#include "wine/test.h"


static IMalloc *ppM;

static HRESULT (WINAPI *pSHBindToParent)(LPCITEMIDLIST, REFIID, LPVOID*, LPCITEMIDLIST*);
static HRESULT (WINAPI *pSHGetFolderPathA)(HWND, int, HANDLE, DWORD, LPSTR);
static HRESULT (WINAPI *pSHGetFolderPathAndSubDirA)(HWND, int, HANDLE, DWORD, LPCSTR, LPSTR);
static BOOL (WINAPI *pSHGetPathFromIDListW)(LPCITEMIDLIST,LPWSTR);
static BOOL (WINAPI *pSHGetSpecialFolderPathA)(HWND, LPSTR, int, BOOL);
static BOOL (WINAPI *pSHGetSpecialFolderPathW)(HWND, LPWSTR, int, BOOL);
static HRESULT (WINAPI *pStrRetToBufW)(STRRET*,LPCITEMIDLIST,LPWSTR,UINT);
static LPITEMIDLIST (WINAPI *pILFindLastID)(LPCITEMIDLIST);
static void (WINAPI *pILFree)(LPITEMIDLIST);
static BOOL (WINAPI *pILIsEqual)(LPCITEMIDLIST, LPCITEMIDLIST);
static HRESULT (WINAPI *pSHCreateShellItem)(LPCITEMIDLIST,IShellFolder*,LPCITEMIDLIST,IShellItem**);
<<<<<<< HEAD
static LPITEMIDLIST (WINAPI *pILCombine)(LPCITEMIDLIST,LPCITEMIDLIST);
static HRESULT (WINAPI *pSHParseDisplayName)(LPCWSTR,IBindCtx*,LPITEMIDLIST*,SFGAOF,SFGAOF*);
=======
static HRESULT (WINAPI *pSHCreateShellItemArray)(LPCITEMIDLIST,IShellFolder*,UINT,LPCITEMIDLIST*,IShellItemArray**);
static HRESULT (WINAPI *pSHCreateShellItemArrayFromIDLists)(UINT, PCIDLIST_ABSOLUTE*, IShellItemArray**);
static HRESULT (WINAPI *pSHCreateShellItemArrayFromDataObject)(IDataObject*, REFIID, void **);
static HRESULT (WINAPI *pSHCreateShellItemArrayFromShellItem)(IShellItem*, REFIID, void **);
static LPITEMIDLIST (WINAPI *pILCombine)(LPCITEMIDLIST,LPCITEMIDLIST);
static HRESULT (WINAPI *pSHParseDisplayName)(LPCWSTR,IBindCtx*,LPITEMIDLIST*,SFGAOF,SFGAOF*);
static LPITEMIDLIST (WINAPI *pSHSimpleIDListFromPathAW)(LPCVOID);
static HRESULT (WINAPI *pSHGetNameFromIDList)(PCIDLIST_ABSOLUTE,SIGDN,PWSTR*);
static HRESULT (WINAPI *pSHGetItemFromDataObject)(IDataObject*,DATAOBJ_GET_ITEM_FLAGS,REFIID,void**);
static HRESULT (WINAPI *pSHGetIDListFromObject)(IUnknown*, PIDLIST_ABSOLUTE*);
static HRESULT (WINAPI *pSHGetItemFromObject)(IUnknown*,REFIID,void**);
static BOOL (WINAPI *pIsWow64Process)(HANDLE, PBOOL);
static UINT (WINAPI *pGetSystemWow64DirectoryW)(LPWSTR, UINT);
static HRESULT (WINAPI *pSHCreateDefaultContextMenu)(const DEFCONTEXTMENU*,REFIID,void**);
static HRESULT (WINAPI *pSHCreateShellFolderView)(const SFV_CREATE *pcsfv, IShellView **ppsv);
static HRESULT (WINAPI *pSHCreateShellFolderViewEx)(LPCSFV psvcbi, IShellView **ppv);
static HRESULT (WINAPI *pSHILCreateFromPath)(LPCWSTR, LPITEMIDLIST *,DWORD*);

static WCHAR *make_wstr(const char *str)
{
    WCHAR *ret;
    int len;

    if (!str || !str[0])
        return NULL;

    len = MultiByteToWideChar(CP_ACP, 0, str, -1, NULL, 0);
    if(!len || len < 0)
        return NULL;

    ret = HeapAlloc(GetProcessHeap(), 0, len * sizeof(WCHAR));
    if(!ret)
        return NULL;

    MultiByteToWideChar(CP_ACP, 0, str, -1, ret, len);
    return ret;
}

static int strcmp_wa(LPCWSTR strw, const char *stra)
{
    CHAR buf[512];
    WideCharToMultiByte(CP_ACP, 0, strw, -1, buf, sizeof(buf), NULL, NULL);
    return lstrcmpA(stra, buf);
}
>>>>>>> 2a8a0238

static void init_function_pointers(void)
{
    HMODULE hmod;
    HRESULT hr;
    void *ptr;

    hmod = GetModuleHandleA("shell32.dll");

#define MAKEFUNC(f) (p##f = (void*)GetProcAddress(hmod, #f))
    MAKEFUNC(SHBindToParent);
    MAKEFUNC(SHCreateShellItem);
<<<<<<< HEAD
=======
    MAKEFUNC(SHCreateShellItemArray);
    MAKEFUNC(SHCreateShellItemArrayFromIDLists);
    MAKEFUNC(SHCreateShellItemArrayFromDataObject);
    MAKEFUNC(SHCreateShellItemArrayFromShellItem);
>>>>>>> 2a8a0238
    MAKEFUNC(SHGetFolderPathA);
    MAKEFUNC(SHGetFolderPathAndSubDirA);
    MAKEFUNC(SHGetPathFromIDListW);
    MAKEFUNC(SHGetSpecialFolderPathA);
    MAKEFUNC(SHGetSpecialFolderPathW);
    MAKEFUNC(SHParseDisplayName);
<<<<<<< HEAD
=======
    MAKEFUNC(SHGetNameFromIDList);
    MAKEFUNC(SHGetItemFromDataObject);
    MAKEFUNC(SHGetIDListFromObject);
    MAKEFUNC(SHGetItemFromObject);
    MAKEFUNC(SHCreateDefaultContextMenu);
    MAKEFUNC(SHCreateShellFolderView);
    MAKEFUNC(SHCreateShellFolderViewEx);
>>>>>>> 2a8a0238
#undef MAKEFUNC

#define MAKEFUNC_ORD(f, ord) (p##f = (void*)GetProcAddress(hmod, (LPSTR)(ord)))
    MAKEFUNC_ORD(ILFindLastID, 16);
    MAKEFUNC_ORD(ILIsEqual, 21);
    MAKEFUNC_ORD(ILCombine, 25);
    MAKEFUNC_ORD(SHILCreateFromPath, 28);
    MAKEFUNC_ORD(ILFree, 155);
#undef MAKEFUNC_ORD

    /* test named exports */
    ptr = GetProcAddress(hmod, "ILFree");
    ok(broken(ptr == 0) || ptr != 0, "expected named export for ILFree\n");
    if (ptr)
    {
#define TESTNAMED(f) \
    ptr = (void*)GetProcAddress(hmod, #f); \
    ok(ptr != 0, "expected named export for " #f "\n");

        TESTNAMED(ILAppendID);
        TESTNAMED(ILClone);
        TESTNAMED(ILCloneFirst);
        TESTNAMED(ILCombine);
        TESTNAMED(ILCreateFromPath);
        TESTNAMED(ILCreateFromPathA);
        TESTNAMED(ILCreateFromPathW);
        TESTNAMED(ILFindChild);
        TESTNAMED(ILFindLastID);
        TESTNAMED(ILGetNext);
        TESTNAMED(ILGetSize);
        TESTNAMED(ILIsEqual);
        TESTNAMED(ILIsParent);
        TESTNAMED(ILRemoveLastID);
        TESTNAMED(ILSaveToStream);
#undef TESTNAMED
    }

    hmod = GetModuleHandleA("shlwapi.dll");
    pStrRetToBufW = (void*)GetProcAddress(hmod, "StrRetToBufW");

    hr = SHGetMalloc(&ppM);
    ok(hr == S_OK, "SHGetMalloc failed %08x\n", hr);
}

static void test_ParseDisplayName(void)
{
    HRESULT hr;
    IShellFolder *IDesktopFolder;
    static const char *cNonExistDir1A = "c:\\nonexist_subdir";
    static const char *cNonExistDir2A = "c:\\\\nonexist_subdir";
    static const char *cInetTestA = "http:\\yyy";
    static const char *cInetTest2A = "xx:yyy";
    DWORD res;
    WCHAR cTestDirW [MAX_PATH] = {0};
    ITEMIDLIST *newPIDL;
    BOOL bRes;

    hr = SHGetDesktopFolder(&IDesktopFolder);
    ok(hr == S_OK, "Expected SHGetDesktopFolder to return S_OK, got 0x%08x\n", hr);
    if(hr != S_OK) return;

    /* Tests crash on W2K and below (SHCreateShellItem available as of XP) */
    if (pSHCreateShellItem)
    {
        if (0)
        {
            /* null name and pidl, also crashes on Windows 8 */
            hr = IShellFolder_ParseDisplayName(IDesktopFolder, NULL, NULL,
                                               NULL, NULL, NULL, 0);
            ok(hr == E_INVALIDARG, "returned %08x, expected E_INVALIDARG\n", hr);
        }

        /* null name */
        newPIDL = (ITEMIDLIST*)0xdeadbeef;
        hr = IShellFolder_ParseDisplayName(IDesktopFolder,
            NULL, NULL, NULL, NULL, &newPIDL, 0);
        ok(newPIDL == 0, "expected null, got %p\n", newPIDL);
        ok(hr == E_INVALIDARG, "returned %08x, expected E_INVALIDARG\n", hr);
    }
    else
        win_skip("Tests would crash on W2K and below\n");

    MultiByteToWideChar(CP_ACP, 0, cInetTestA, -1, cTestDirW, MAX_PATH);
    hr = IShellFolder_ParseDisplayName(IDesktopFolder,
        NULL, NULL, cTestDirW, NULL, &newPIDL, 0);
    todo_wine ok(hr == S_OK || broken(hr == E_FAIL) /* NT4 */,
        "ParseDisplayName returned %08x, expected SUCCESS or E_FAIL\n", hr);
    if (hr == S_OK)
    {
        ok(pILFindLastID(newPIDL)->mkid.abID[0] == 0x61, "Last pidl should be of type "
           "PT_IESPECIAL1, but is: %02x\n", pILFindLastID(newPIDL)->mkid.abID[0]);
        IMalloc_Free(ppM, newPIDL);
    }

    MultiByteToWideChar(CP_ACP, 0, cInetTest2A, -1, cTestDirW, MAX_PATH);
    hr = IShellFolder_ParseDisplayName(IDesktopFolder,
        NULL, NULL, cTestDirW, NULL, &newPIDL, 0);
    todo_wine ok(hr == S_OK || broken(hr == E_FAIL) /* NT4 */,
        "ParseDisplayName returned %08x, expected SUCCESS or E_FAIL\n", hr);
    if (hr == S_OK)
    {
        ok(pILFindLastID(newPIDL)->mkid.abID[0] == 0x61, "Last pidl should be of type "
           "PT_IESPECIAL1, but is: %02x\n", pILFindLastID(newPIDL)->mkid.abID[0]);
        IMalloc_Free(ppM, newPIDL);
    }

    res = GetFileAttributesA(cNonExistDir1A);
    if(res != INVALID_FILE_ATTRIBUTES)
    {
        skip("Test directory unexpectedly exists\n");
        goto finished;
    }

    MultiByteToWideChar(CP_ACP, 0, cNonExistDir1A, -1, cTestDirW, MAX_PATH);
    hr = IShellFolder_ParseDisplayName(IDesktopFolder, 
        NULL, NULL, cTestDirW, NULL, &newPIDL, 0);
    ok((hr == HRESULT_FROM_WIN32(ERROR_FILE_NOT_FOUND)) || (hr == E_FAIL), 
        "ParseDisplayName returned %08x, expected 80070002 or E_FAIL\n", hr);

    res = GetFileAttributesA(cNonExistDir2A);
    if(res != INVALID_FILE_ATTRIBUTES)
    {
        skip("Test directory unexpectedly exists\n");
        goto finished;
    }

    MultiByteToWideChar(CP_ACP, 0, cNonExistDir2A, -1, cTestDirW, MAX_PATH);
    hr = IShellFolder_ParseDisplayName(IDesktopFolder, 
        NULL, NULL, cTestDirW, NULL, &newPIDL, 0);
    ok((hr == HRESULT_FROM_WIN32(ERROR_FILE_NOT_FOUND)) || (hr == E_FAIL) || (hr == E_INVALIDARG), 
        "ParseDisplayName returned %08x, expected 80070002, E_FAIL or E_INVALIDARG\n", hr);

    /* I thought that perhaps the DesktopFolder's ParseDisplayName would recognize the
     * path corresponding to CSIDL_PERSONAL and return a CLSID_MyDocuments PIDL. Turns
     * out it doesn't. The magic seems to happen in the file dialogs, then. */
    if (!pSHGetSpecialFolderPathW || !pILFindLastID)
    {
        win_skip("SHGetSpecialFolderPathW and/or ILFindLastID are not available\n");
        goto finished;
    }

    bRes = pSHGetSpecialFolderPathW(NULL, cTestDirW, CSIDL_PERSONAL, FALSE);
    ok(bRes, "SHGetSpecialFolderPath(CSIDL_PERSONAL) failed! %u\n", GetLastError());
    if (!bRes) goto finished;

    hr = IShellFolder_ParseDisplayName(IDesktopFolder, NULL, NULL, cTestDirW, NULL, &newPIDL, 0);
    ok(hr == S_OK, "DesktopFolder->ParseDisplayName failed. hr = %08x.\n", hr);
    if (hr != S_OK) goto finished;

    ok(pILFindLastID(newPIDL)->mkid.abID[0] == 0x31 ||
       pILFindLastID(newPIDL)->mkid.abID[0] == 0xb1, /* Win98 */
       "Last pidl should be of type PT_FOLDER or PT_IESPECIAL2, but is: %02x\n",
       pILFindLastID(newPIDL)->mkid.abID[0]);
    IMalloc_Free(ppM, newPIDL);
    
finished:
    IShellFolder_Release(IDesktopFolder);
}

/* creates a file with the specified name for tests */
static void CreateTestFile(const CHAR *name)
{
    HANDLE file;
    DWORD written;

    file = CreateFileA(name, GENERIC_WRITE, 0, NULL, CREATE_ALWAYS, 0, NULL);
    if (file != INVALID_HANDLE_VALUE)
    {
	WriteFile(file, name, strlen(name), &written, NULL);
	WriteFile(file, "\n", strlen("\n"), &written, NULL);
	CloseHandle(file);
    }
}


/* initializes the tests */
static void CreateFilesFolders(void)
{
    CreateDirectoryA(".\\testdir", NULL);
    CreateDirectoryA(".\\testdir\\test.txt", NULL);
    CreateTestFile  (".\\testdir\\test1.txt ");
    CreateTestFile  (".\\testdir\\test2.txt ");
    CreateTestFile  (".\\testdir\\test3.txt ");
    CreateDirectoryA(".\\testdir\\testdir2 ", NULL);
    CreateDirectoryA(".\\testdir\\testdir2\\subdir", NULL);
}

/* cleans after tests */
static void Cleanup(void)
{
    DeleteFileA(".\\testdir\\test1.txt");
    DeleteFileA(".\\testdir\\test2.txt");
    DeleteFileA(".\\testdir\\test3.txt");
    RemoveDirectoryA(".\\testdir\\test.txt");
    RemoveDirectoryA(".\\testdir\\testdir2\\subdir");
    RemoveDirectoryA(".\\testdir\\testdir2");
    RemoveDirectoryA(".\\testdir");
}


/* perform test */
static void test_EnumObjects(IShellFolder *iFolder)
{
    IEnumIDList *iEnumList;
    LPITEMIDLIST newPIDL, idlArr[10];
    ULONG NumPIDLs;
    int i=0, j;
    HRESULT hr;

    static const WORD iResults [5][5] =
    {
	{ 0,-1,-1,-1,-1},
	{ 1, 0,-1,-1,-1},
	{ 1, 1, 0,-1,-1},
	{ 1, 1, 1, 0,-1},
	{ 1, 1, 1, 1, 0}
    };

#define SFGAO_testfor SFGAO_FILESYSTEM | SFGAO_FOLDER | SFGAO_FILESYSANCESTOR | SFGAO_CAPABILITYMASK
    /* Don't test for SFGAO_HASSUBFOLDER since we return real state and native cached */
    static const ULONG attrs[5] =
    {
        SFGAO_CAPABILITYMASK | SFGAO_FILESYSTEM | SFGAO_FOLDER | SFGAO_FILESYSANCESTOR,
        SFGAO_CAPABILITYMASK | SFGAO_FILESYSTEM | SFGAO_FOLDER | SFGAO_FILESYSANCESTOR,
        SFGAO_CAPABILITYMASK | SFGAO_FILESYSTEM,
        SFGAO_CAPABILITYMASK | SFGAO_FILESYSTEM,
        SFGAO_CAPABILITYMASK | SFGAO_FILESYSTEM,
    };
    static const ULONG full_attrs[5] =
    {
        SFGAO_CAPABILITYMASK | SFGAO_STORAGE | SFGAO_STORAGEANCESTOR | SFGAO_FILESYSTEM | SFGAO_FOLDER | SFGAO_FILESYSANCESTOR,
        SFGAO_CAPABILITYMASK | SFGAO_STORAGE | SFGAO_STORAGEANCESTOR | SFGAO_FILESYSTEM | SFGAO_FOLDER | SFGAO_FILESYSANCESTOR,
        SFGAO_CAPABILITYMASK | SFGAO_STREAM | SFGAO_FILESYSTEM,
        SFGAO_CAPABILITYMASK | SFGAO_STREAM | SFGAO_FILESYSTEM,
        SFGAO_CAPABILITYMASK | SFGAO_STREAM | SFGAO_FILESYSTEM,
    };

    hr = IShellFolder_EnumObjects(iFolder, NULL, SHCONTF_FOLDERS | SHCONTF_NONFOLDERS | SHCONTF_INCLUDEHIDDEN, &iEnumList);
    ok(hr == S_OK, "EnumObjects failed %08x\n", hr);

    /* This is to show that, contrary to what is said on MSDN, on IEnumIDList::Next,
     * the filesystem shellfolders return S_OK even if less than 'celt' items are
     * returned (in contrast to S_FALSE). We have to do it in a loop since WinXP
     * only ever returns a single entry per call. */
    while (IEnumIDList_Next(iEnumList, 10-i, &idlArr[i], &NumPIDLs) == S_OK) 
        i += NumPIDLs;
    ok (i == 5, "i: %d\n", i);

    hr = IEnumIDList_Release(iEnumList);
    ok(hr == S_OK, "IEnumIDList_Release failed %08x\n", hr);
    
    /* Sort them first in case of wrong order from system */
    for (i=0;i<5;i++) for (j=0;j<5;j++)
        if ((SHORT)IShellFolder_CompareIDs(iFolder, 0, idlArr[i], idlArr[j]) < 0)
	{
            newPIDL = idlArr[i];
            idlArr[i] = idlArr[j];
            idlArr[j] = newPIDL;
        }
	    
    for (i=0;i<5;i++) for (j=0;j<5;j++)
    {
        hr = IShellFolder_CompareIDs(iFolder, 0, idlArr[i], idlArr[j]);
        ok(hr == iResults[i][j], "Got %x expected [%d]-[%d]=%x\n", hr, i, j, iResults[i][j]);
    }


    for (i = 0; i < 5; i++)
    {
        SFGAOF flags;
#define SFGAO_VISTA SFGAO_DROPTARGET | SFGAO_CANLINK | SFGAO_CANCOPY
        /* Native returns all flags no matter what we ask for */
        flags = SFGAO_CANCOPY;
        hr = IShellFolder_GetAttributesOf(iFolder, 1, (LPCITEMIDLIST*)(idlArr + i), &flags);
        flags &= SFGAO_testfor;
        ok(hr == S_OK, "GetAttributesOf returns %08x\n", hr);
        ok(flags == (attrs[i]) ||
           flags == (attrs[i] & ~SFGAO_FILESYSANCESTOR) || /* Win9x, NT4 */
           flags == ((attrs[i] & ~SFGAO_CAPABILITYMASK) | SFGAO_VISTA), /* Vista and higher */
           "GetAttributesOf[%i] got %08x, expected %08x\n", i, flags, attrs[i]);

        flags = SFGAO_testfor;
        hr = IShellFolder_GetAttributesOf(iFolder, 1, (LPCITEMIDLIST*)(idlArr + i), &flags);
        flags &= SFGAO_testfor;
        ok(hr == S_OK, "GetAttributesOf returns %08x\n", hr);
        ok(flags == attrs[i] ||
           flags == (attrs[i] & ~SFGAO_FILESYSANCESTOR), /* Win9x, NT4 */
           "GetAttributesOf[%i] got %08x, expected %08x\n", i, flags, attrs[i]);

        flags = ~0u;
        hr = IShellFolder_GetAttributesOf(iFolder, 1, (LPCITEMIDLIST*)(idlArr + i), &flags);
        ok(hr == S_OK, "GetAttributesOf returns %08x\n", hr);
        ok((flags & ~SFGAO_HASSUBFOLDER) == full_attrs[i], "%d: got %08x expected %08x\n", i, flags, full_attrs[i]);
    }

    for (i=0;i<5;i++)
        IMalloc_Free(ppM, idlArr[i]);
}

static void test_BindToObject(void)
{
    HRESULT hr;
    UINT cChars;
    IShellFolder *psfDesktop, *psfChild, *psfMyComputer, *psfSystemDir;
    SHITEMID emptyitem = { 0, { 0 } };
    LPITEMIDLIST pidlMyComputer, pidlSystemDir, pidlEmpty = (LPITEMIDLIST)&emptyitem;
    WCHAR wszSystemDir[MAX_PATH];
    char szSystemDir[MAX_PATH];
    WCHAR wszMyComputer[] = { 
        ':',':','{','2','0','D','0','4','F','E','0','-','3','A','E','A','-','1','0','6','9','-',
        'A','2','D','8','-','0','8','0','0','2','B','3','0','3','0','9','D','}',0 };

    /* The following tests shows that BindToObject should fail with E_INVALIDARG if called
     * with an empty pidl. This is tested for Desktop, MyComputer and the FS ShellFolder
     */
    hr = SHGetDesktopFolder(&psfDesktop);
    ok (hr == S_OK, "SHGetDesktopFolder failed! hr = %08x\n", hr);
    if (hr != S_OK) return;
    
    hr = IShellFolder_BindToObject(psfDesktop, pidlEmpty, NULL, &IID_IShellFolder, (LPVOID*)&psfChild);
    ok (hr == E_INVALIDARG, "Desktop's BindToObject should fail, when called with empty pidl! hr = %08x\n", hr);

    hr = IShellFolder_BindToObject(psfDesktop, NULL, NULL, &IID_IShellFolder, (LPVOID*)&psfChild);
    ok (hr == E_INVALIDARG, "Desktop's BindToObject should fail, when called with NULL pidl! hr = %08x\n", hr);

    hr = IShellFolder_ParseDisplayName(psfDesktop, NULL, NULL, wszMyComputer, NULL, &pidlMyComputer, NULL);
    ok (hr == S_OK, "Desktop's ParseDisplayName failed to parse MyComputer's CLSID! hr = %08x\n", hr);
    if (hr != S_OK) {
        IShellFolder_Release(psfDesktop);
        return;
    }
    
    hr = IShellFolder_BindToObject(psfDesktop, pidlMyComputer, NULL, &IID_IShellFolder, (LPVOID*)&psfMyComputer);
    ok (hr == S_OK, "Desktop failed to bind to MyComputer object! hr = %08x\n", hr);
    IShellFolder_Release(psfDesktop);
    IMalloc_Free(ppM, pidlMyComputer);
    if (hr != S_OK) return;

    hr = IShellFolder_BindToObject(psfMyComputer, pidlEmpty, NULL, &IID_IShellFolder, (LPVOID*)&psfChild);
    ok (hr == E_INVALIDARG, "MyComputers's BindToObject should fail, when called with empty pidl! hr = %08x\n", hr);

if (0)
{
    /* this call segfaults on 98SE */
    hr = IShellFolder_BindToObject(psfMyComputer, NULL, NULL, &IID_IShellFolder, (LPVOID*)&psfChild);
    ok (hr == E_INVALIDARG, "MyComputers's BindToObject should fail, when called with NULL pidl! hr = %08x\n", hr);
}

    cChars = GetSystemDirectoryA(szSystemDir, MAX_PATH);
    ok (cChars > 0 && cChars < MAX_PATH, "GetSystemDirectoryA failed! LastError: %u\n", GetLastError());
    if (cChars == 0 || cChars >= MAX_PATH) {
        IShellFolder_Release(psfMyComputer);
        return;
    }
    MultiByteToWideChar(CP_ACP, 0, szSystemDir, -1, wszSystemDir, MAX_PATH);
    
    hr = IShellFolder_ParseDisplayName(psfMyComputer, NULL, NULL, wszSystemDir, NULL, &pidlSystemDir, NULL);
    ok (hr == S_OK, "MyComputers's ParseDisplayName failed to parse the SystemDirectory! hr = %08x\n", hr);
    if (hr != S_OK) {
        IShellFolder_Release(psfMyComputer);
        return;
    }

    hr = IShellFolder_BindToObject(psfMyComputer, pidlSystemDir, NULL, &IID_IShellFolder, (LPVOID*)&psfSystemDir);
    ok (hr == S_OK, "MyComputer failed to bind to a FileSystem ShellFolder! hr = %08x\n", hr);
    IShellFolder_Release(psfMyComputer);
    IMalloc_Free(ppM, pidlSystemDir);
    if (hr != S_OK) return;

    hr = IShellFolder_BindToObject(psfSystemDir, pidlEmpty, NULL, &IID_IShellFolder, (LPVOID*)&psfChild);
    ok (hr == E_INVALIDARG, 
        "FileSystem ShellFolder's BindToObject should fail, when called with empty pidl! hr = %08x\n", hr);

if (0)
{
    /* this call segfaults on 98SE */
    hr = IShellFolder_BindToObject(psfSystemDir, NULL, NULL, &IID_IShellFolder, (LPVOID*)&psfChild);
    ok (hr == E_INVALIDARG,
        "FileSystem ShellFolder's BindToObject should fail, when called with NULL pidl! hr = %08x\n", hr);
}

    IShellFolder_Release(psfSystemDir);
}

<<<<<<< HEAD
/* Based on PathAddBackslashW from dlls/shlwapi/path.c */
static LPWSTR myPathAddBackslashW( LPWSTR lpszPath )
{
  size_t iLen;

  if (!lpszPath || (iLen = lstrlenW(lpszPath)) >= MAX_PATH)
    return NULL;
=======
    cChars = GetCurrentDirectoryA(MAX_PATH, buf);
    if(!cChars)
    {
        skip("Failed to get current directory, skipping tests.\n");
        return;
    }
    if(buf[cChars-1] != '\\') lstrcatA(buf, "\\");

    SHGetDesktopFolder(&psfDesktop);

    /* Attempt BindToObject on files. */

    /* .html */
    lstrcpyA(pathA, buf);
    lstrcatA(pathA, filename_html);
    hfile = CreateFileA(pathA, GENERIC_WRITE, 0, NULL, CREATE_ALWAYS, 0, NULL);
    if(hfile != INVALID_HANDLE_VALUE)
    {
        CloseHandle(hfile);
        MultiByteToWideChar(CP_ACP, 0, pathA, -1, path, MAX_PATH);
        hr = IShellFolder_ParseDisplayName(psfDesktop, NULL, NULL, path, NULL, &pidl, NULL);
        ok(hr == S_OK, "Got 0x%08x\n", hr);
        if(SUCCEEDED(hr))
        {
            hr = IShellFolder_BindToObject(psfDesktop, pidl, NULL, &IID_IShellFolder, (void**)&psfChild);
            ok(hr == S_OK ||
               hr == HRESULT_FROM_WIN32(ERROR_FILE_NOT_FOUND), /* XP, W2K3 */
               "Got 0x%08x\n", hr);
            if(SUCCEEDED(hr))
            {
                IPersist *pp;
                hr = IShellFolder_QueryInterface(psfChild, &IID_IPersist, (void**)&pp);
                ok(hr == S_OK ||
                   broken(hr == E_NOINTERFACE), /* Win9x, NT4, W2K */
                   "Got 0x%08x\n", hr);
                if(SUCCEEDED(hr))
                {
                    CLSID id;
                    hr = IPersist_GetClassID(pp, &id);
                    ok(hr == S_OK, "Got 0x%08x\n", hr);
                    /* CLSID_ShellFSFolder on some w2k systems */
                    ok(IsEqualIID(&id, &CLSID_ShellDocObjView) || broken(IsEqualIID(&id, &CLSID_ShellFSFolder)),
                        "Unexpected classid %s\n", wine_dbgstr_guid(&id));
                    IPersist_Release(pp);
                }

                IShellFolder_Release(psfChild);
            }
            pILFree(pidl);
        }
        DeleteFileA(pathA);
    }
    else
        win_skip("Failed to create .html testfile.\n");

    /* .txt */
    lstrcpyA(pathA, buf);
    lstrcatA(pathA, filename_txt);
    hfile = CreateFileA(pathA, GENERIC_WRITE, 0, NULL, CREATE_ALWAYS, 0, NULL);
    if(hfile != INVALID_HANDLE_VALUE)
    {
        CloseHandle(hfile);
        MultiByteToWideChar(CP_ACP, 0, pathA, -1, path, MAX_PATH);
        hr = IShellFolder_ParseDisplayName(psfDesktop, NULL, NULL, path, NULL, &pidl, NULL);
        ok(hr == S_OK, "Got 0x%08x\n", hr);
        if(SUCCEEDED(hr))
        {
            hr = IShellFolder_BindToObject(psfDesktop, pidl, NULL, &IID_IShellFolder, (void**)&psfChild);
            ok(hr == E_FAIL || /* Vista+ */
               hr == HRESULT_FROM_WIN32(ERROR_FILE_NOT_FOUND) || /* XP, W2K3 */
               hr == E_INVALIDARG || /* W2K item in top dir */
               broken(hr == S_OK), /* Win9x, NT4, W2K */
               "Got 0x%08x\n", hr);
            if(SUCCEEDED(hr)) IShellFolder_Release(psfChild);
            pILFree(pidl);
        }
        DeleteFileA(pathA);
    }
    else
        win_skip("Failed to create .txt testfile.\n");

    /* .foo */
    lstrcpyA(pathA, buf);
    lstrcatA(pathA, filename_foo);
    hfile = CreateFileA(pathA, GENERIC_WRITE, 0, NULL, CREATE_ALWAYS, 0, NULL);
    if(hfile != INVALID_HANDLE_VALUE)
    {
        CloseHandle(hfile);
        MultiByteToWideChar(CP_ACP, 0, pathA, -1, path, MAX_PATH);
        hr = IShellFolder_ParseDisplayName(psfDesktop, NULL, NULL, path, NULL, &pidl, NULL);
        ok(hr == S_OK, "Got 0x%08x\n", hr);
        if(SUCCEEDED(hr))
        {
            hr = IShellFolder_BindToObject(psfDesktop, pidl, NULL, &IID_IShellFolder, (void**)&psfChild);
            ok(hr == E_FAIL || /* Vista+ */
               hr == HRESULT_FROM_WIN32(ERROR_FILE_NOT_FOUND) || /* XP, W2K3 */
               hr == E_INVALIDARG || /* W2K item in top dir */
               broken(hr == S_OK), /* Win9x, NT4, W2K */
               "Got 0x%08x\n", hr);
            if(SUCCEEDED(hr)) IShellFolder_Release(psfChild);
            pILFree(pidl);
        }
        DeleteFileA(pathA);
    }
    else
        win_skip("Failed to create .foo testfile.\n");
>>>>>>> 2a8a0238

  if (iLen)
  {
    lpszPath += iLen;
    if (lpszPath[-1] != '\\')
    {
      *lpszPath++ = '\\';
      *lpszPath = '\0';
    }
  }
  return lpszPath;
}

static void test_GetDisplayName(void)
{
    BOOL result;
    HRESULT hr;
    HANDLE hTestFile;
    WCHAR wszTestFile[MAX_PATH], wszTestFile2[MAX_PATH];
    char szTestFile[MAX_PATH], szTestDir[MAX_PATH];
    DWORD attr;
    STRRET strret;
    LPSHELLFOLDER psfDesktop, psfPersonal;
    IUnknown *psfFile;
    SHITEMID emptyitem = { 0, { 0 } };
    LPITEMIDLIST pidlTestFile, pidlEmpty = (LPITEMIDLIST)&emptyitem;
    LPCITEMIDLIST pidlLast;
    static const CHAR szFileName[] = "winetest.foo";
    static const WCHAR wszFileName[] = { 'w','i','n','e','t','e','s','t','.','f','o','o',0 };
    static const WCHAR wszDirName[] = { 'w','i','n','e','t','e','s','t',0 };

    /* I'm trying to figure if there is a functional difference between calling
     * SHGetPathFromIDListW and calling GetDisplayNameOf(SHGDN_FORPARSING) after
     * binding to the shellfolder. One thing I thought of was that perhaps 
     * SHGetPathFromIDListW would be able to get the path to a file, which does
     * not exist anymore, while the other method wouldn't. It turns out there's
     * no functional difference in this respect.
     */

    if(!pSHGetSpecialFolderPathA) {
        win_skip("SHGetSpecialFolderPathA is not available\n");
        return;
    }

    /* First creating a directory in MyDocuments and a file in this directory. */
    result = pSHGetSpecialFolderPathA(NULL, szTestDir, CSIDL_PERSONAL, FALSE);
    ok(result, "SHGetSpecialFolderPathA failed! Last error: %u\n", GetLastError());
    if (!result) return;

    /* Use ANSI file functions so this works on Windows 9x */
    lstrcatA(szTestDir, "\\winetest");
    CreateDirectoryA(szTestDir, NULL);
    attr=GetFileAttributesA(szTestDir);
    if (attr == INVALID_FILE_ATTRIBUTES || !(attr & FILE_ATTRIBUTE_DIRECTORY))
    {
        ok(0, "unable to create the '%s' directory\n", szTestDir);
        return;
    }

    lstrcpyA(szTestFile, szTestDir);
    lstrcatA(szTestFile, "\\");
    lstrcatA(szTestFile, szFileName);
    hTestFile = CreateFileA(szTestFile, GENERIC_WRITE, 0, NULL, CREATE_ALWAYS, 0, NULL);
    ok((hTestFile != INVALID_HANDLE_VALUE), "CreateFileA failed! Last error: %u\n", GetLastError());
    if (hTestFile == INVALID_HANDLE_VALUE) return;
    CloseHandle(hTestFile);

    /* Getting an itemidlist for the file. */
    hr = SHGetDesktopFolder(&psfDesktop);
    ok(hr == S_OK, "SHGetDesktopFolder failed! hr = %08x\n", hr);
    if (hr != S_OK) return;

    MultiByteToWideChar(CP_ACP, 0, szTestFile, -1, wszTestFile, MAX_PATH);

    hr = IShellFolder_ParseDisplayName(psfDesktop, NULL, NULL, wszTestFile, NULL, &pidlTestFile, NULL);
    ok(hr == S_OK, "Desktop->ParseDisplayName failed! hr = %08x\n", hr);
    if (hr != S_OK) {
        IShellFolder_Release(psfDesktop);
        return;
    }

    pidlLast = pILFindLastID(pidlTestFile);
    ok(pidlLast->mkid.cb >=76 ||
        broken(pidlLast->mkid.cb == 28) || /* W2K */
        broken(pidlLast->mkid.cb == 40), /* Win9x, WinME */
        "Expected pidl length of at least 76, got %d.\n", pidlLast->mkid.cb);
    if (pidlLast->mkid.cb >= 28) {
        ok(!lstrcmpA((CHAR*)&pidlLast->mkid.abID[12], szFileName),
            "Filename should be stored as ansi-string at this position!\n");
    }
    /* WinXP and up store the filenames as both ANSI and UNICODE in the pidls */
    if (pidlLast->mkid.cb >= 76) {
        ok(!lstrcmpW((WCHAR*)&pidlLast->mkid.abID[46], wszFileName) ||
            (pidlLast->mkid.cb >= 94 && !lstrcmpW((WCHAR*)&pidlLast->mkid.abID[64], wszFileName)) ||  /* Vista */
            (pidlLast->mkid.cb >= 98 && !lstrcmpW((WCHAR*)&pidlLast->mkid.abID[68], wszFileName)) ||  /* Win7 */
            (pidlLast->mkid.cb >= 102 && !lstrcmpW((WCHAR*)&pidlLast->mkid.abID[72], wszFileName)),   /* Win8 */
            "Filename should be stored as wchar-string at this position!\n");
    }
    
    /* It seems as if we cannot bind to regular files on windows, but only directories. 
     */
    hr = IShellFolder_BindToObject(psfDesktop, pidlTestFile, NULL, &IID_IUnknown, (VOID**)&psfFile);
    todo_wine
    ok (hr == HRESULT_FROM_WIN32(ERROR_FILE_NOT_FOUND) ||
        hr == E_NOTIMPL || /* Vista */
        broken(hr == S_OK), /* Win9x, W2K */
        "hr = %08x\n", hr);
    if (hr == S_OK) {
        IUnknown_Release(psfFile);
    }

    if (!pSHBindToParent)
    {
        win_skip("SHBindToParent is missing\n");
        DeleteFileA(szTestFile);
        RemoveDirectoryA(szTestDir);
        return;
    }
  
    /* Some tests for IShellFolder::SetNameOf */
    if (pSHGetFolderPathAndSubDirA)
    {
        hr = pSHBindToParent(pidlTestFile, &IID_IShellFolder, (VOID**)&psfPersonal, &pidlLast);
        ok(hr == S_OK, "SHBindToParent failed! hr = %08x\n", hr);
        if (hr == S_OK) {
            /* It's ok to use this fixed path. Call will fail anyway. */
            WCHAR wszAbsoluteFilename[] = { 'C',':','\\','w','i','n','e','t','e','s','t', 0 };
            LPITEMIDLIST pidlNew;

            /* The pidl returned through the last parameter of SetNameOf is a simple one. */
            hr = IShellFolder_SetNameOf(psfPersonal, NULL, pidlLast, wszDirName, SHGDN_NORMAL, &pidlNew);
            ok (hr == S_OK, "SetNameOf failed! hr = %08x\n", hr);
            if (hr == S_OK)
            {
                ok (((LPITEMIDLIST)((LPBYTE)pidlNew+pidlNew->mkid.cb))->mkid.cb == 0,
                    "pidl returned from SetNameOf should be simple!\n");

                /* Passing an absolute path to SetNameOf fails. The HRESULT code indicates that SetNameOf
                 * is implemented on top of SHFileOperation in WinXP. */
                hr = IShellFolder_SetNameOf(psfPersonal, NULL, pidlNew, wszAbsoluteFilename,
                        SHGDN_FORPARSING, NULL);
                ok (hr == HRESULT_FROM_WIN32(ERROR_CANCELLED), "SetNameOf succeeded! hr = %08x\n", hr);

                /* Rename the file back to its original name. SetNameOf ignores the fact, that the
                 * SHGDN flags specify an absolute path. */
                hr = IShellFolder_SetNameOf(psfPersonal, NULL, pidlNew, wszFileName, SHGDN_FORPARSING, NULL);
                ok (hr == S_OK, "SetNameOf failed! hr = %08x\n", hr);

                pILFree(pidlNew);
            }

            IShellFolder_Release(psfPersonal);
        }
    }
    else
        win_skip("Avoid needs of interaction on Win2k\n");

    /* Deleting the file and the directory */
    DeleteFileA(szTestFile);
    RemoveDirectoryA(szTestDir);

    /* SHGetPathFromIDListW still works, although the file is not present anymore. */
    if (pSHGetPathFromIDListW)
    {
        result = pSHGetPathFromIDListW(pidlTestFile, wszTestFile2);
        ok (result, "SHGetPathFromIDListW failed! Last error: %u\n", GetLastError());
        ok (!lstrcmpiW(wszTestFile, wszTestFile2), "SHGetPathFromIDListW returns incorrect path!\n");
    }

    /* SHBindToParent fails, if called with a NULL PIDL. */
    hr = pSHBindToParent(NULL, &IID_IShellFolder, (VOID**)&psfPersonal, &pidlLast);
    ok (hr != S_OK, "SHBindToParent(NULL) should fail!\n");

    /* But it succeeds with an empty PIDL. */
    hr = pSHBindToParent(pidlEmpty, &IID_IShellFolder, (VOID**)&psfPersonal, &pidlLast);
    ok (hr == S_OK, "SHBindToParent(empty PIDL) should succeed! hr = %08x\n", hr);
    ok (pidlLast == pidlEmpty, "The last element of an empty PIDL should be the PIDL itself!\n");
    if (hr == S_OK)
        IShellFolder_Release(psfPersonal);
    
    /* Binding to the folder and querying the display name of the file also works. */
    hr = pSHBindToParent(pidlTestFile, &IID_IShellFolder, (VOID**)&psfPersonal, &pidlLast); 
    ok (hr == S_OK, "SHBindToParent failed! hr = %08x\n", hr);
    if (hr != S_OK) {
        IShellFolder_Release(psfDesktop);
        return;
    }

    /* This test shows that Windows doesn't allocate a new pidlLast, but returns a pointer into 
     * pidlTestFile (In accordance with MSDN). */
    ok (pILFindLastID(pidlTestFile) == pidlLast, 
                                "SHBindToParent doesn't return the last id of the pidl param!\n");
    
    hr = IShellFolder_GetDisplayNameOf(psfPersonal, pidlLast, SHGDN_FORPARSING, &strret);
    ok (hr == S_OK, "Personal->GetDisplayNameOf failed! hr = %08x\n", hr);
    if (hr != S_OK) {
        IShellFolder_Release(psfDesktop);
        IShellFolder_Release(psfPersonal);
        return;
    }

    if (pStrRetToBufW)
    {
        hr = pStrRetToBufW(&strret, pidlLast, wszTestFile2, MAX_PATH);
        ok (hr == S_OK, "StrRetToBufW failed! hr = %08x\n", hr);
        ok (!lstrcmpiW(wszTestFile, wszTestFile2), "GetDisplayNameOf returns incorrect path!\n");
    }
    
    ILFree(pidlTestFile);
    IShellFolder_Release(psfDesktop);
    IShellFolder_Release(psfPersonal);
}

static void test_CallForAttributes(void)
{
    HKEY hKey;
    LONG lResult;
    HRESULT hr;
    DWORD dwSize;
    LPSHELLFOLDER psfDesktop;
    LPITEMIDLIST pidlMyDocuments;
    DWORD dwAttributes, dwCallForAttributes, dwOrigAttributes, dwOrigCallForAttributes;
    static const WCHAR wszAttributes[] = { 'A','t','t','r','i','b','u','t','e','s',0 };
    static const WCHAR wszCallForAttributes[] = { 
        'C','a','l','l','F','o','r','A','t','t','r','i','b','u','t','e','s',0 };
    static const WCHAR wszMyDocumentsKey[] = {
        'C','L','S','I','D','\\','{','4','5','0','D','8','F','B','A','-','A','D','2','5','-',
        '1','1','D','0','-','9','8','A','8','-','0','8','0','0','3','6','1','B','1','1','0','3','}',
        '\\','S','h','e','l','l','F','o','l','d','e','r',0 };
    WCHAR wszMyDocuments[] = {
        ':',':','{','4','5','0','D','8','F','B','A','-','A','D','2','5','-','1','1','D','0','-',
        '9','8','A','8','-','0','8','0','0','3','6','1','B','1','1','0','3','}',0 };
    
    /* For the root of a namespace extension, the attributes are not queried by binding
     * to the object and calling GetAttributesOf. Instead, the attributes are read from 
     * the registry value HKCR/CLSID/{...}/ShellFolder/Attributes. This is documented on MSDN.
     *
     * The MyDocuments shellfolder on WinXP has a HKCR/CLSID/{...}/ShellFolder/CallForAttributes
     * value. It seems that if the folder is queried for one of the flags set in CallForAttributes,
     * the shell does bind to the folder object and calls GetAttributesOf. This is not documented
     * on MSDN. This test is meant to document the observed behaviour on WinXP SP2.
     */
    hr = SHGetDesktopFolder(&psfDesktop);
    ok (hr == S_OK, "SHGetDesktopFolder failed! hr = %08x\n", hr);
    if (hr != S_OK) return;
    
    hr = IShellFolder_ParseDisplayName(psfDesktop, NULL, NULL, wszMyDocuments, NULL, 
                                       &pidlMyDocuments, NULL);
    ok (hr == S_OK ||
        broken(hr == E_INVALIDARG), /* Win95, NT4 */
        "Desktop's ParseDisplayName failed to parse MyDocuments's CLSID! hr = %08x\n", hr);
    if (hr != S_OK) {
        IShellFolder_Release(psfDesktop);
        return;
    }

    dwAttributes = 0xffffffff;
    hr = IShellFolder_GetAttributesOf(psfDesktop, 1, 
                                      (LPCITEMIDLIST*)&pidlMyDocuments, &dwAttributes);
    ok (hr == S_OK, "Desktop->GetAttributesOf(MyDocuments) failed! hr = %08x\n", hr);

    /* We need the following setup (as observed on WinXP SP2), for the tests to make sense. */
    ok (dwAttributes & SFGAO_FILESYSTEM, "SFGAO_FILESYSTEM attribute is not set for MyDocuments!\n");
    ok (!(dwAttributes & SFGAO_ISSLOW), "SFGAO_ISSLOW attribute is set for MyDocuments!\n");
    ok (!(dwAttributes & SFGAO_GHOSTED), "SFGAO_GHOSTED attribute is set for MyDocuments!\n");

    /* We don't have the MyDocuments shellfolder in wine yet, and thus we don't have the registry
     * key. So the test will return at this point, if run on wine. 
     */
    lResult = RegOpenKeyExW(HKEY_CLASSES_ROOT, wszMyDocumentsKey, 0, KEY_WRITE|KEY_READ, &hKey);
    ok (lResult == ERROR_SUCCESS ||
        lResult == ERROR_ACCESS_DENIED,
        "RegOpenKeyEx failed! result: %08x\n", lResult);
    if (lResult != ERROR_SUCCESS) {
        if (lResult == ERROR_ACCESS_DENIED)
            skip("Not enough rights to open the registry key\n");
        IMalloc_Free(ppM, pidlMyDocuments);
        IShellFolder_Release(psfDesktop);
        return;
    }
    
    /* Query MyDocuments' Attributes value, to be able to restore it later. */
    dwSize = sizeof(DWORD);
    lResult = RegQueryValueExW(hKey, wszAttributes, NULL, NULL, (LPBYTE)&dwOrigAttributes, &dwSize);
    ok (lResult == ERROR_SUCCESS, "RegQueryValueEx failed! result: %08x\n", lResult);
    if (lResult != ERROR_SUCCESS) {
        RegCloseKey(hKey);
        IMalloc_Free(ppM, pidlMyDocuments);
        IShellFolder_Release(psfDesktop);
        return;
    }

    /* Query MyDocuments' CallForAttributes value, to be able to restore it later. */
    dwSize = sizeof(DWORD);
    lResult = RegQueryValueExW(hKey, wszCallForAttributes, NULL, NULL, 
                              (LPBYTE)&dwOrigCallForAttributes, &dwSize);
    ok (lResult == ERROR_SUCCESS, "RegQueryValueEx failed! result: %08x\n", lResult);
    if (lResult != ERROR_SUCCESS) {
        RegCloseKey(hKey);
        IMalloc_Free(ppM, pidlMyDocuments);
        IShellFolder_Release(psfDesktop);
        return;
    }
    
    /* Define via the Attributes value that MyDocuments attributes are SFGAO_ISSLOW and 
     * SFGAO_GHOSTED and that MyDocuments should be called for the SFGAO_ISSLOW and
     * SFGAO_FILESYSTEM attributes. */
    dwAttributes = SFGAO_ISSLOW|SFGAO_GHOSTED;
    RegSetValueExW(hKey, wszAttributes, 0, REG_DWORD, (LPBYTE)&dwAttributes, sizeof(DWORD));
    dwCallForAttributes = SFGAO_ISSLOW|SFGAO_FILESYSTEM;
    RegSetValueExW(hKey, wszCallForAttributes, 0, REG_DWORD, 
                   (LPBYTE)&dwCallForAttributes, sizeof(DWORD));

    /* Although it is not set in CallForAttributes, the SFGAO_GHOSTED flag is reset by 
     * GetAttributesOf. It seems that once there is a single attribute queried, for which
     * CallForAttributes is set, all flags are taken from the GetAttributesOf call and
     * the flags in Attributes are ignored. 
     */
    dwAttributes = SFGAO_ISSLOW|SFGAO_GHOSTED|SFGAO_FILESYSTEM;
    hr = IShellFolder_GetAttributesOf(psfDesktop, 1, 
                                      (LPCITEMIDLIST*)&pidlMyDocuments, &dwAttributes);
    ok (hr == S_OK, "Desktop->GetAttributesOf(MyDocuments) failed! hr = %08x\n", hr);
    if (hr == S_OK)
        ok (dwAttributes == SFGAO_FILESYSTEM, 
            "Desktop->GetAttributes(MyDocuments) returned unexpected attributes: %08x\n", 
            dwAttributes);

    /* Restore MyDocuments' original Attributes and CallForAttributes registry values */
    RegSetValueExW(hKey, wszAttributes, 0, REG_DWORD, (LPBYTE)&dwOrigAttributes, sizeof(DWORD));
    RegSetValueExW(hKey, wszCallForAttributes, 0, REG_DWORD, 
                   (LPBYTE)&dwOrigCallForAttributes, sizeof(DWORD));
    RegCloseKey(hKey);
    IMalloc_Free(ppM, pidlMyDocuments);
    IShellFolder_Release(psfDesktop);
}

static void test_GetAttributesOf(void) 
{
    HRESULT hr;
    LPSHELLFOLDER psfDesktop, psfMyComputer;
    SHITEMID emptyitem = { 0, { 0 } };
    LPCITEMIDLIST pidlEmpty = (LPCITEMIDLIST)&emptyitem;
    LPITEMIDLIST pidlMyComputer;
    DWORD dwFlags;
    static const DWORD desktopFlags[] = {
        /* WinXP */
        SFGAO_STORAGE | SFGAO_HASPROPSHEET | SFGAO_STORAGEANCESTOR | SFGAO_FILESYSANCESTOR |
        SFGAO_FOLDER | SFGAO_FILESYSTEM | SFGAO_HASSUBFOLDER,
        /* Win2k */
        SFGAO_CANRENAME | SFGAO_HASPROPSHEET | SFGAO_STREAM | SFGAO_FILESYSANCESTOR |
        SFGAO_FOLDER | SFGAO_FILESYSTEM | SFGAO_HASSUBFOLDER,
        /* WinMe, Win9x, WinNT*/
        SFGAO_CANRENAME | SFGAO_HASPROPSHEET | SFGAO_FILESYSANCESTOR |
        SFGAO_FOLDER | SFGAO_FILESYSTEM | SFGAO_HASSUBFOLDER
    };
    static const DWORD myComputerFlags[] = {
        /* WinXP */
        SFGAO_CANRENAME | SFGAO_CANDELETE | SFGAO_HASPROPSHEET | SFGAO_DROPTARGET |
        SFGAO_FILESYSANCESTOR | SFGAO_FOLDER | SFGAO_HASSUBFOLDER,
        /* Win2k */
        SFGAO_CANRENAME | SFGAO_HASPROPSHEET | SFGAO_DROPTARGET | SFGAO_STREAM |
        SFGAO_FILESYSANCESTOR | SFGAO_FOLDER | SFGAO_HASSUBFOLDER,
        /* WinMe, Win9x, WinNT */
        SFGAO_CANRENAME | SFGAO_HASPROPSHEET | SFGAO_DROPTARGET | SFGAO_FILESYSANCESTOR |
        SFGAO_FOLDER | SFGAO_HASSUBFOLDER,
        /* Win95, WinNT when queried directly */
        SFGAO_CANLINK | SFGAO_HASPROPSHEET | SFGAO_DROPTARGET | SFGAO_FILESYSANCESTOR |
        SFGAO_FOLDER | SFGAO_FILESYSTEM | SFGAO_HASSUBFOLDER
    };
    WCHAR wszMyComputer[] = { 
        ':',':','{','2','0','D','0','4','F','E','0','-','3','A','E','A','-','1','0','6','9','-',
        'A','2','D','8','-','0','8','0','0','2','B','3','0','3','0','9','D','}',0 };
    char  cCurrDirA [MAX_PATH] = {0};
    WCHAR cCurrDirW [MAX_PATH];
    static WCHAR cTestDirW[] = {'t','e','s','t','d','i','r',0};
    IShellFolder *IDesktopFolder, *testIShellFolder;
    ITEMIDLIST *newPIDL;
    int len, i;
    BOOL foundFlagsMatch;

    hr = SHGetDesktopFolder(&psfDesktop);
    ok (hr == S_OK, "SHGetDesktopFolder failed! hr = %08x\n", hr);
    if (hr != S_OK) return;

    /* The Desktop attributes can be queried with a single empty itemidlist, .. */
    dwFlags = 0xffffffff;
    hr = IShellFolder_GetAttributesOf(psfDesktop, 1, &pidlEmpty, &dwFlags);
    ok (hr == S_OK, "Desktop->GetAttributesOf(empty pidl) failed! hr = %08x\n", hr);
    for (i = 0, foundFlagsMatch = FALSE; !foundFlagsMatch &&
         i < sizeof(desktopFlags) / sizeof(desktopFlags[0]); i++)
    {
        if (desktopFlags[i] == dwFlags)
            foundFlagsMatch = TRUE;
    }
    ok (foundFlagsMatch, "Wrong Desktop attributes: %08x\n", dwFlags);

    /* .. or with no itemidlist at all. */
    dwFlags = 0xffffffff;
    hr = IShellFolder_GetAttributesOf(psfDesktop, 0, NULL, &dwFlags);
    ok (hr == S_OK, "Desktop->GetAttributesOf(NULL) failed! hr = %08x\n", hr);
    for (i = 0, foundFlagsMatch = FALSE; !foundFlagsMatch &&
         i < sizeof(desktopFlags) / sizeof(desktopFlags[0]); i++)
    {
        if (desktopFlags[i] == dwFlags)
            foundFlagsMatch = TRUE;
    }
    ok (foundFlagsMatch, "Wrong Desktop attributes: %08x\n", dwFlags);
   
    /* Testing the attributes of the MyComputer shellfolder */
    hr = IShellFolder_ParseDisplayName(psfDesktop, NULL, NULL, wszMyComputer, NULL, &pidlMyComputer, NULL);
    ok (hr == S_OK, "Desktop's ParseDisplayName failed to parse MyComputer's CLSID! hr = %08x\n", hr);
    if (hr != S_OK) {
        IShellFolder_Release(psfDesktop);
        return;
    }

    /* Windows sets the SFGAO_CANLINK flag, when MyComputer is queried via the Desktop
     * folder object. It doesn't do this, if MyComputer is queried directly (see below).
     */
    dwFlags = 0xffffffff;
    hr = IShellFolder_GetAttributesOf(psfDesktop, 1, (LPCITEMIDLIST*)&pidlMyComputer, &dwFlags);
    ok (hr == S_OK, "Desktop->GetAttributesOf(MyComputer) failed! hr = %08x\n", hr);
    for (i = 0, foundFlagsMatch = FALSE; !foundFlagsMatch &&
         i < sizeof(myComputerFlags) / sizeof(myComputerFlags[0]); i++)
    {
        if ((myComputerFlags[i] | SFGAO_CANLINK) == dwFlags)
            foundFlagsMatch = TRUE;
    }
    todo_wine
    ok (foundFlagsMatch, "Wrong MyComputer attributes: %08x\n", dwFlags);

    hr = IShellFolder_BindToObject(psfDesktop, pidlMyComputer, NULL, &IID_IShellFolder, (LPVOID*)&psfMyComputer);
    ok (hr == S_OK, "Desktop failed to bind to MyComputer object! hr = %08x\n", hr);
    IShellFolder_Release(psfDesktop);
    IMalloc_Free(ppM, pidlMyComputer);
    if (hr != S_OK) return;

    hr = IShellFolder_GetAttributesOf(psfMyComputer, 1, &pidlEmpty, &dwFlags);
    todo_wine
    ok (hr == E_INVALIDARG ||
        broken(hr == S_OK), /* W2K and earlier */
        "MyComputer->GetAttributesOf(empty pidl) should fail! hr = %08x\n", hr);

    dwFlags = 0xffffffff;
    hr = IShellFolder_GetAttributesOf(psfMyComputer, 0, NULL, &dwFlags);
    ok (hr == S_OK, "MyComputer->GetAttributesOf(NULL) failed! hr = %08x\n", hr);
    for (i = 0, foundFlagsMatch = FALSE; !foundFlagsMatch &&
         i < sizeof(myComputerFlags) / sizeof(myComputerFlags[0]); i++)
    {
        if (myComputerFlags[i] == dwFlags)
            foundFlagsMatch = TRUE;
    }
    todo_wine
    ok (foundFlagsMatch, "Wrong MyComputer attributes: %08x\n", dwFlags);

    IShellFolder_Release(psfMyComputer);

    GetCurrentDirectoryA(MAX_PATH, cCurrDirA);
    len = lstrlenA(cCurrDirA);

    if (len == 0) {
        win_skip("GetCurrentDirectoryA returned empty string. Skipping test_GetAttributesOf\n");
        return;
    }
    if (len > 3 && cCurrDirA[len-1] == '\\')
        cCurrDirA[len-1] = 0;

    /* create test directory */
    CreateFilesFolders();

    MultiByteToWideChar(CP_ACP, 0, cCurrDirA, -1, cCurrDirW, MAX_PATH);
 
    hr = SHGetDesktopFolder(&IDesktopFolder);
    ok(hr == S_OK, "SHGetDesktopfolder failed %08x\n", hr);

    hr = IShellFolder_ParseDisplayName(IDesktopFolder, NULL, NULL, cCurrDirW, NULL, &newPIDL, 0);
    ok(hr == S_OK, "ParseDisplayName failed %08x\n", hr);

    hr = IShellFolder_BindToObject(IDesktopFolder, newPIDL, NULL, (REFIID)&IID_IShellFolder, (LPVOID *)&testIShellFolder);
    ok(hr == S_OK, "BindToObject failed %08x\n", hr);

    IMalloc_Free(ppM, newPIDL);

    /* get relative PIDL */
    hr = IShellFolder_ParseDisplayName(testIShellFolder, NULL, NULL, cTestDirW, NULL, &newPIDL, 0);
    ok(hr == S_OK, "ParseDisplayName failed %08x\n", hr);

    /* test the shell attributes of the test directory using the relative PIDL */
    dwFlags = SFGAO_FOLDER;
    hr = IShellFolder_GetAttributesOf(testIShellFolder, 1, (LPCITEMIDLIST*)&newPIDL, &dwFlags);
    ok (hr == S_OK, "Desktop->GetAttributesOf() failed! hr = %08x\n", hr);
    ok ((dwFlags&SFGAO_FOLDER), "Wrong directory attribute for relative PIDL: %08x\n", dwFlags);

    /* free memory */
    IMalloc_Free(ppM, newPIDL);

    /* append testdirectory name to path */
    if (cCurrDirA[len-1] == '\\')
        cCurrDirA[len-1] = 0;
    lstrcatA(cCurrDirA, "\\testdir");
    MultiByteToWideChar(CP_ACP, 0, cCurrDirA, -1, cCurrDirW, MAX_PATH);

    hr = IShellFolder_ParseDisplayName(IDesktopFolder, NULL, NULL, cCurrDirW, NULL, &newPIDL, 0);
    ok(hr == S_OK, "ParseDisplayName failed %08x\n", hr);

    /* test the shell attributes of the test directory using the absolute PIDL */
    dwFlags = SFGAO_FOLDER;
    hr = IShellFolder_GetAttributesOf(IDesktopFolder, 1, (LPCITEMIDLIST*)&newPIDL, &dwFlags);
    ok (hr == S_OK, "Desktop->GetAttributesOf() failed! hr = %08x\n", hr);
    ok ((dwFlags&SFGAO_FOLDER), "Wrong directory attribute for absolute PIDL: %08x\n", dwFlags);

    /* free memory */
    IMalloc_Free(ppM, newPIDL);

    IShellFolder_Release(testIShellFolder);

    Cleanup();

    IShellFolder_Release(IDesktopFolder);
}

static void test_SHGetPathFromIDList(void)
{
    SHITEMID emptyitem = { 0, { 0 } };
    LPCITEMIDLIST pidlEmpty = (LPCITEMIDLIST)&emptyitem;
    LPITEMIDLIST pidlMyComputer;
    WCHAR wszPath[MAX_PATH], wszDesktop[MAX_PATH];
    BOOL result;
    HRESULT hr;
    LPSHELLFOLDER psfDesktop;
    WCHAR wszMyComputer[] = { 
        ':',':','{','2','0','D','0','4','F','E','0','-','3','A','E','A','-','1','0','6','9','-',
        'A','2','D','8','-','0','8','0','0','2','B','3','0','3','0','9','D','}',0 };
    WCHAR wszFileName[MAX_PATH];
    LPITEMIDLIST pidlTestFile;
    HANDLE hTestFile;
    STRRET strret;
    static WCHAR wszTestFile[] = {
        'w','i','n','e','t','e','s','t','.','f','o','o',0 };
	HRESULT (WINAPI *pSHGetSpecialFolderLocation)(HWND, int, LPITEMIDLIST *);
	HMODULE hShell32;
	LPITEMIDLIST pidlPrograms;

    if(!pSHGetPathFromIDListW || !pSHGetSpecialFolderPathW)
    {
        win_skip("SHGetPathFromIDListW() or SHGetSpecialFolderPathW() is missing\n");
        return;
    }

    /* Calling SHGetPathFromIDListW with no pidl should return the empty string */
    wszPath[0] = 'a';
    wszPath[1] = '\0';
    result = pSHGetPathFromIDListW(NULL, wszPath);
    ok(!result, "Expected failure\n");
    ok(!wszPath[0], "Expected empty string\n");

    /* Calling SHGetPathFromIDListW with an empty pidl should return the desktop folder's path. */
    result = pSHGetSpecialFolderPathW(NULL, wszDesktop, CSIDL_DESKTOP, FALSE);
    ok(result, "SHGetSpecialFolderPathW(CSIDL_DESKTOP) failed! Last error: %u\n", GetLastError());
    if (!result) return;

    /* Check if we are on Win9x */
    SetLastError(0xdeadbeef);
    lstrcmpiW(wszDesktop, wszDesktop);
    if (GetLastError() == ERROR_CALL_NOT_IMPLEMENTED)
    {
        win_skip("Most W-calls are not implemented\n");
        return;
    }

    result = pSHGetPathFromIDListW(pidlEmpty, wszPath);
    ok(result, "SHGetPathFromIDListW failed! Last error: %u\n", GetLastError());
    if (!result) return;
    ok(!lstrcmpiW(wszDesktop, wszPath), "SHGetPathFromIDListW didn't return desktop path for empty pidl!\n");

    /* MyComputer does not map to a filesystem path. SHGetPathFromIDListW should fail. */
    hr = SHGetDesktopFolder(&psfDesktop);
    ok (hr == S_OK, "SHGetDesktopFolder failed! hr = %08x\n", hr);
    if (hr != S_OK) return;

    hr = IShellFolder_ParseDisplayName(psfDesktop, NULL, NULL, wszMyComputer, NULL, &pidlMyComputer, NULL);
    ok (hr == S_OK, "Desktop's ParseDisplayName failed to parse MyComputer's CLSID! hr = %08x\n", hr);
    if (hr != S_OK) {
        IShellFolder_Release(psfDesktop);
        return;
    }

    SetLastError(0xdeadbeef);
    wszPath[0] = 'a';
    wszPath[1] = '\0';
    result = pSHGetPathFromIDListW(pidlMyComputer, wszPath);
    ok (!result, "SHGetPathFromIDListW succeeded where it shouldn't!\n");
    ok (GetLastError()==0xdeadbeef ||
        GetLastError()==ERROR_SUCCESS, /* Vista and higher */
        "Unexpected last error from SHGetPathFromIDListW: %u\n", GetLastError());
    ok (!wszPath[0], "Expected empty path\n");
    if (result) {
        IShellFolder_Release(psfDesktop);
        return;
    }

    IMalloc_Free(ppM, pidlMyComputer);

    result = pSHGetSpecialFolderPathW(NULL, wszFileName, CSIDL_DESKTOPDIRECTORY, FALSE);
    ok(result, "SHGetSpecialFolderPathW failed! Last error: %u\n", GetLastError());
    if (!result) {
        IShellFolder_Release(psfDesktop);
        return;
    }
    myPathAddBackslashW(wszFileName);
    lstrcatW(wszFileName, wszTestFile);
    hTestFile = CreateFileW(wszFileName, GENERIC_WRITE, 0, NULL, CREATE_NEW, 0, NULL);
    ok(hTestFile != INVALID_HANDLE_VALUE, "CreateFileW failed! Last error: %u\n", GetLastError());
    if (hTestFile == INVALID_HANDLE_VALUE) {
        IShellFolder_Release(psfDesktop);
        return;
    }
    CloseHandle(hTestFile);

    hr = IShellFolder_ParseDisplayName(psfDesktop, NULL, NULL, wszTestFile, NULL, &pidlTestFile, NULL);
    ok (hr == S_OK, "Desktop's ParseDisplayName failed to parse filename hr = %08x\n", hr);
    if (hr != S_OK) {
        IShellFolder_Release(psfDesktop);
        DeleteFileW(wszFileName);
        IMalloc_Free(ppM, pidlTestFile);
        return;
    }

    /* This test is to show that the Desktop shellfolder prepends the CSIDL_DESKTOPDIRECTORY
     * path for files placed on the desktop, if called with SHGDN_FORPARSING. */
    hr = IShellFolder_GetDisplayNameOf(psfDesktop, pidlTestFile, SHGDN_FORPARSING, &strret);
    ok (hr == S_OK, "Desktop's GetDisplayNamfOf failed! hr = %08x\n", hr);
    IShellFolder_Release(psfDesktop);
    DeleteFileW(wszFileName);
    if (hr != S_OK) {
        IMalloc_Free(ppM, pidlTestFile);
        return;
    }
    if (pStrRetToBufW)
    {
        pStrRetToBufW(&strret, pidlTestFile, wszPath, MAX_PATH);
        ok(0 == lstrcmpW(wszFileName, wszPath), 
           "Desktop->GetDisplayNameOf(pidlTestFile, SHGDN_FORPARSING) "
           "returned incorrect path for file placed on desktop\n");
    }

    result = pSHGetPathFromIDListW(pidlTestFile, wszPath);
    ok(result, "SHGetPathFromIDListW failed! Last error: %u\n", GetLastError());
    IMalloc_Free(ppM, pidlTestFile);
    if (!result) return;
    ok(0 == lstrcmpW(wszFileName, wszPath), "SHGetPathFromIDListW returned incorrect path for file placed on desktop\n");


	/* Test if we can get the path from the start menu "program files" PIDL. */
    hShell32 = GetModuleHandleA("shell32");
    pSHGetSpecialFolderLocation = (void *)GetProcAddress(hShell32, "SHGetSpecialFolderLocation");

    hr = pSHGetSpecialFolderLocation(NULL, CSIDL_PROGRAM_FILES, &pidlPrograms);
    ok(hr == S_OK, "SHGetFolderLocation failed: 0x%08x\n", hr);

    SetLastError(0xdeadbeef);
    result = pSHGetPathFromIDListW(pidlPrograms, wszPath);
	IMalloc_Free(ppM, pidlPrograms);
    ok(result, "SHGetPathFromIDListW failed\n");
}

static void test_EnumObjects_and_CompareIDs(void)
{
    ITEMIDLIST *newPIDL;
    IShellFolder *IDesktopFolder, *testIShellFolder;
    char  cCurrDirA [MAX_PATH] = {0};
    static const CHAR cTestDirA[] = "\\testdir";
    WCHAR cTestDirW[MAX_PATH];
    int len;
    HRESULT hr;

    GetCurrentDirectoryA(MAX_PATH, cCurrDirA);
    len = lstrlenA(cCurrDirA);

    if(len == 0) {
        win_skip("GetCurrentDirectoryA returned empty string. Skipping test_EnumObjects_and_CompareIDs\n");
        return;
    }
    if(cCurrDirA[len-1] == '\\')
        cCurrDirA[len-1] = 0;

    lstrcatA(cCurrDirA, cTestDirA);
    MultiByteToWideChar(CP_ACP, 0, cCurrDirA, -1, cTestDirW, MAX_PATH);

    hr = SHGetDesktopFolder(&IDesktopFolder);
    ok(hr == S_OK, "SHGetDesktopfolder failed %08x\n", hr);

    CreateFilesFolders();

    hr = IShellFolder_ParseDisplayName(IDesktopFolder, NULL, NULL, cTestDirW, NULL, &newPIDL, 0);
    ok(hr == S_OK, "ParseDisplayName failed %08x\n", hr);

    hr = IShellFolder_BindToObject(IDesktopFolder, newPIDL, NULL, (REFIID)&IID_IShellFolder, (LPVOID *)&testIShellFolder);
    ok(hr == S_OK, "BindToObject failed %08x\n", hr);

    test_EnumObjects(testIShellFolder);

    IShellFolder_Release(testIShellFolder);

    Cleanup();

    IMalloc_Free(ppM, newPIDL);

    IShellFolder_Release(IDesktopFolder);
}

/* A simple implementation of an IPropertyBag, which returns fixed values for
 * 'Target' and 'Attributes' properties.
 */
static HRESULT WINAPI InitPropertyBag_IPropertyBag_QueryInterface(IPropertyBag *iface, REFIID riid,
    void **ppvObject) 
{
    if (!ppvObject)
        return E_INVALIDARG;

    if (IsEqualIID(&IID_IUnknown, riid) || IsEqualIID(&IID_IPropertyBag, riid)) {
        *ppvObject = iface;
    } else {
        ok (FALSE, "InitPropertyBag asked for unknown interface!\n");
        return E_NOINTERFACE;
    }

    IPropertyBag_AddRef(iface);
    return S_OK;
}

static ULONG WINAPI InitPropertyBag_IPropertyBag_AddRef(IPropertyBag *iface) {
    return 2;
}

static ULONG WINAPI InitPropertyBag_IPropertyBag_Release(IPropertyBag *iface) {
    return 1;
}

static HRESULT WINAPI InitPropertyBag_IPropertyBag_Read(IPropertyBag *iface, LPCOLESTR pszPropName,
    VARIANT *pVar, IErrorLog *pErrorLog)
{
    static const WCHAR wszTargetSpecialFolder[] = {
        'T','a','r','g','e','t','S','p','e','c','i','a','l','F','o','l','d','e','r',0 };
    static const WCHAR wszTarget[] = {
        'T','a','r','g','e','t',0 };
    static const WCHAR wszAttributes[] = {
        'A','t','t','r','i','b','u','t','e','s',0 };
    static const WCHAR wszResolveLinkFlags[] = {
        'R','e','s','o','l','v','e','L','i','n','k','F','l','a','g','s',0 };
    static const WCHAR wszTargetKnownFolder[] = {
        'T','a','r','g','e','t','K','n','o','w','n','F','o','l','d','e','r',0 };
    static const WCHAR wszCLSID[] = {
        'C','L','S','I','D',0 };
       
    if (!lstrcmpW(pszPropName, wszTargetSpecialFolder)) {
        ok(V_VT(pVar) == VT_I4 ||
           broken(V_VT(pVar) == VT_BSTR),   /* Win2k */
           "Wrong variant type for 'TargetSpecialFolder' property!\n");
        return E_INVALIDARG;
    }
    
    if (!lstrcmpW(pszPropName, wszResolveLinkFlags)) 
    {
        ok(V_VT(pVar) == VT_UI4, "Wrong variant type for 'ResolveLinkFlags' property!\n");
        return E_INVALIDARG;
    }

    if (!lstrcmpW(pszPropName, wszTarget)) {
        WCHAR wszPath[MAX_PATH];
        BOOL result;
        
        ok(V_VT(pVar) == VT_BSTR ||
           broken(V_VT(pVar) == VT_EMPTY),  /* Win2k */
           "Wrong variant type for 'Target' property!\n");
        if (V_VT(pVar) != VT_BSTR) return E_INVALIDARG;

        result = pSHGetSpecialFolderPathW(NULL, wszPath, CSIDL_DESKTOPDIRECTORY, FALSE);
        ok(result, "SHGetSpecialFolderPathW(DESKTOPDIRECTORY) failed! %u\n", GetLastError());
        if (!result) return E_INVALIDARG;

        V_BSTR(pVar) = SysAllocString(wszPath);
        return S_OK;
    }

    if (!lstrcmpW(pszPropName, wszAttributes)) {
        ok(V_VT(pVar) == VT_UI4, "Wrong variant type for 'Attributes' property!\n");
        if (V_VT(pVar) != VT_UI4) return E_INVALIDARG;
        V_UI4(pVar) = SFGAO_FOLDER|SFGAO_HASSUBFOLDER|SFGAO_FILESYSANCESTOR|
                      SFGAO_CANRENAME|SFGAO_FILESYSTEM;
        return S_OK;
    }

    if (!lstrcmpW(pszPropName, wszTargetKnownFolder)) {
        ok(V_VT(pVar) == VT_BSTR, "Wrong variant type for 'TargetKnownFolder' property!\n");
        /* TODO */
        return E_INVALIDARG;
    }

    if (!lstrcmpW(pszPropName, wszCLSID)) {
        ok(V_VT(pVar) == VT_EMPTY, "Wrong variant type for 'CLSID' property!\n");
        /* TODO */
        return E_INVALIDARG;
    }

    ok(FALSE, "PropertyBag was asked for unknown property %s (vt=%d)!\n", wine_dbgstr_w(pszPropName), V_VT(pVar));
    return E_INVALIDARG;
}

static HRESULT WINAPI InitPropertyBag_IPropertyBag_Write(IPropertyBag *iface, LPCOLESTR pszPropName,
    VARIANT *pVar)
{
    ok(FALSE, "Unexpected call to IPropertyBag_Write\n");
    return E_NOTIMPL;
}
    
static const IPropertyBagVtbl InitPropertyBag_IPropertyBagVtbl = {
    InitPropertyBag_IPropertyBag_QueryInterface,
    InitPropertyBag_IPropertyBag_AddRef,
    InitPropertyBag_IPropertyBag_Release,
    InitPropertyBag_IPropertyBag_Read,
    InitPropertyBag_IPropertyBag_Write
};

static struct IPropertyBag InitPropertyBag = {
    &InitPropertyBag_IPropertyBagVtbl
};

static void test_FolderShortcut(void) {
    IPersistPropertyBag *pPersistPropertyBag;
    IShellFolder *pShellFolder, *pDesktopFolder;
    IPersistFolder3 *pPersistFolder3;
    HRESULT hr;
    STRRET strret;
    WCHAR wszDesktopPath[MAX_PATH], wszBuffer[MAX_PATH];
    BOOL result;
    CLSID clsid;
    LPITEMIDLIST pidlCurrentFolder, pidlWineTestFolder, pidlSubFolder;
    HKEY hShellExtKey;
    WCHAR wszWineTestFolder[] = {
        ':',':','{','9','B','3','5','2','E','B','F','-','2','7','6','5','-','4','5','C','1','-',
        'B','4','C','6','-','8','5','C','C','7','F','7','A','B','C','6','4','}',0 };
    WCHAR wszShellExtKey[] = { 'S','o','f','t','w','a','r','e','\\',
        'M','i','c','r','o','s','o','f','t','\\','W','i','n','d','o','w','s','\\',
        'C','u','r','r','e','n','t','V','e','r','s','i','o','n','\\',
        'E','x','p','l','o','r','e','r','\\','D','e','s','k','t','o','p','\\',
        'N','a','m','e','S','p','a','c','e','\\',
        '{','9','b','3','5','2','e','b','f','-','2','7','6','5','-','4','5','c','1','-',
        'b','4','c','6','-','8','5','c','c','7','f','7','a','b','c','6','4','}',0 };
    
    WCHAR wszSomeSubFolder[] = { 'S','u','b','F','o','l','d','e','r', 0};
    static const GUID CLSID_UnixDosFolder = 
        {0x9d20aae8, 0x0625, 0x44b0, {0x9c, 0xa7, 0x71, 0x88, 0x9c, 0x22, 0x54, 0xd9}};

    if (!pSHGetSpecialFolderPathW || !pStrRetToBufW) {
        win_skip("SHGetSpecialFolderPathW and/or StrRetToBufW are not available\n");
        return;
    }

    if (!pSHGetFolderPathAndSubDirA)
    {
        win_skip("FolderShortcut test doesn't work on Win2k\n");
        return;
    }

    /* These tests basically show, that CLSID_FolderShortcuts are initialized
     * via their IPersistPropertyBag interface. And that the target folder
     * is taken from the IPropertyBag's 'Target' property.
     */
    hr = CoCreateInstance(&CLSID_FolderShortcut, NULL, CLSCTX_INPROC_SERVER, 
                          &IID_IPersistPropertyBag, (LPVOID*)&pPersistPropertyBag);
    if (hr == REGDB_E_CLASSNOTREG) {
        win_skip("CLSID_FolderShortcut is not implemented\n");
        return;
    }
    ok (hr == S_OK, "CoCreateInstance failed! hr = 0x%08x\n", hr);
    if (hr != S_OK) return;

    hr = IPersistPropertyBag_Load(pPersistPropertyBag, &InitPropertyBag, NULL);
    ok(hr == S_OK, "IPersistPropertyBag_Load failed! hr = %08x\n", hr);
    if (hr != S_OK) {
        IPersistPropertyBag_Release(pPersistPropertyBag);
        return;
    }

    hr = IPersistPropertyBag_QueryInterface(pPersistPropertyBag, &IID_IShellFolder, 
                                            (LPVOID*)&pShellFolder);
    IPersistPropertyBag_Release(pPersistPropertyBag);
    ok(hr == S_OK, "IPersistPropertyBag_QueryInterface(IShellFolder) failed! hr = %08x\n", hr);
    if (hr != S_OK) return;

    hr = IShellFolder_GetDisplayNameOf(pShellFolder, NULL, SHGDN_FORPARSING, &strret);
    ok(hr == S_OK, "IShellFolder_GetDisplayNameOf(NULL) failed! hr = %08x\n", hr);
    if (hr != S_OK) {
        IShellFolder_Release(pShellFolder);
        return;
    }

    result = pSHGetSpecialFolderPathW(NULL, wszDesktopPath, CSIDL_DESKTOPDIRECTORY, FALSE);
    ok(result, "SHGetSpecialFolderPathW(CSIDL_DESKTOPDIRECTORY) failed! %u\n", GetLastError());
    if (!result) return;

    pStrRetToBufW(&strret, NULL, wszBuffer, MAX_PATH);
    ok(!lstrcmpiW(wszDesktopPath, wszBuffer), "FolderShortcut returned incorrect folder!\n");

    hr = IShellFolder_QueryInterface(pShellFolder, &IID_IPersistFolder3, (LPVOID*)&pPersistFolder3);
    IShellFolder_Release(pShellFolder);
    ok(hr == S_OK, "IShellFolder_QueryInterface(IID_IPersistFolder3 failed! hr = 0x%08x\n", hr);
    if (hr != S_OK) return;

    hr = IPersistFolder3_GetClassID(pPersistFolder3, &clsid);
    ok(hr == S_OK, "IPersistFolder3_GetClassID failed! hr=0x%08x\n", hr);
    ok(IsEqualCLSID(&clsid, &CLSID_FolderShortcut), "Unexpected CLSID!\n");

    hr = IPersistFolder3_GetCurFolder(pPersistFolder3, &pidlCurrentFolder);
    todo_wine ok(hr == S_FALSE, "IPersistFolder3_GetCurFolder failed! hr=0x%08x\n", hr);
    ok(!pidlCurrentFolder, "IPersistFolder3_GetCurFolder should return a NULL pidl!\n");
                    
    /* For FolderShortcut objects, the Initialize method initialized the folder's position in the
     * shell namespace. The target folder, read from the property bag above, remains untouched. 
     * The following tests show this: The itemidlist for some imaginary shellfolder object
     * is created and the FolderShortcut is initialized with it. GetCurFolder now returns this
     * itemidlist, but GetDisplayNameOf still returns the path from above.
     */
    hr = SHGetDesktopFolder(&pDesktopFolder);
    ok (hr == S_OK, "SHGetDesktopFolder failed! hr = %08x\n", hr);
    if (hr != S_OK) return;

    /* Temporarily register WineTestFolder as a shell namespace extension at the Desktop. 
     * Otherwise ParseDisplayName fails on WinXP with E_INVALIDARG */
    RegCreateKeyW(HKEY_CURRENT_USER, wszShellExtKey, &hShellExtKey);
    RegCloseKey(hShellExtKey);
    hr = IShellFolder_ParseDisplayName(pDesktopFolder, NULL, NULL, wszWineTestFolder, NULL,
                                       &pidlWineTestFolder, NULL);
    RegDeleteKeyW(HKEY_CURRENT_USER, wszShellExtKey);
    IShellFolder_Release(pDesktopFolder);
    ok (hr == S_OK, "IShellFolder::ParseDisplayName failed! hr = %08x\n", hr);
    if (hr != S_OK) return;

    hr = IPersistFolder3_Initialize(pPersistFolder3, pidlWineTestFolder);
    ok (hr == S_OK, "IPersistFolder3::Initialize failed! hr = %08x\n", hr);
    if (hr != S_OK) {
        IPersistFolder3_Release(pPersistFolder3);
        pILFree(pidlWineTestFolder);
        return;
    }

    hr = IPersistFolder3_GetCurFolder(pPersistFolder3, &pidlCurrentFolder);
    ok(hr == S_OK, "IPersistFolder3_GetCurFolder failed! hr=0x%08x\n", hr);
    ok(pILIsEqual(pidlCurrentFolder, pidlWineTestFolder),
        "IPersistFolder3_GetCurFolder should return pidlWineTestFolder!\n");
    pILFree(pidlCurrentFolder);
    pILFree(pidlWineTestFolder);

    hr = IPersistFolder3_QueryInterface(pPersistFolder3, &IID_IShellFolder, (LPVOID*)&pShellFolder);
    IPersistFolder3_Release(pPersistFolder3);
    ok(hr == S_OK, "IPersistFolder3_QueryInterface(IShellFolder) failed! hr = %08x\n", hr);
    if (hr != S_OK) return;

    hr = IShellFolder_GetDisplayNameOf(pShellFolder, NULL, SHGDN_FORPARSING, &strret);
    ok(hr == S_OK, "IShellFolder_GetDisplayNameOf(NULL) failed! hr = %08x\n", hr);
    if (hr != S_OK) {
        IShellFolder_Release(pShellFolder);
        return;
    }

    pStrRetToBufW(&strret, NULL, wszBuffer, MAX_PATH);
    ok(!lstrcmpiW(wszDesktopPath, wszBuffer), "FolderShortcut returned incorrect folder!\n");

    /* Next few lines are meant to show that children of FolderShortcuts are not FolderShortcuts,
     * but ShellFSFolders. */
    myPathAddBackslashW(wszDesktopPath);
    lstrcatW(wszDesktopPath, wszSomeSubFolder);
    if (!CreateDirectoryW(wszDesktopPath, NULL)) {
        IShellFolder_Release(pShellFolder);
        return;
    }
    
    hr = IShellFolder_ParseDisplayName(pShellFolder, NULL, NULL, wszSomeSubFolder, NULL, 
                                       &pidlSubFolder, NULL);
    RemoveDirectoryW(wszDesktopPath);
    ok (hr == S_OK, "IShellFolder::ParseDisplayName failed! hr = %08x\n", hr);
    if (hr != S_OK) {
        IShellFolder_Release(pShellFolder);
        return;
    }

    hr = IShellFolder_BindToObject(pShellFolder, pidlSubFolder, NULL, &IID_IPersistFolder3,
                                   (LPVOID*)&pPersistFolder3);
    IShellFolder_Release(pShellFolder);
    pILFree(pidlSubFolder);
    ok (hr == S_OK, "IShellFolder::BindToObject failed! hr = %08x\n", hr);
    if (hr != S_OK)
        return;

    /* On windows, we expect CLSID_ShellFSFolder. On wine we relax this constraint
     * a little bit and also allow CLSID_UnixDosFolder. */
    hr = IPersistFolder3_GetClassID(pPersistFolder3, &clsid);
    ok(hr == S_OK, "IPersistFolder3_GetClassID failed! hr=0x%08x\n", hr);
    ok(IsEqualCLSID(&clsid, &CLSID_ShellFSFolder) || IsEqualCLSID(&clsid, &CLSID_UnixDosFolder),
        "IPersistFolder3::GetClassID returned unexpected CLSID!\n");

    IPersistFolder3_Release(pPersistFolder3);
}

#include "pshpack1.h"
struct FileStructA {
    BYTE  type;
    BYTE  dummy;
    DWORD dwFileSize;
    WORD  uFileDate;    /* In our current implementation this is */
    WORD  uFileTime;    /* FileTimeToDosDate(WIN32_FIND_DATA->ftLastWriteTime) */
    WORD  uFileAttribs;
    CHAR  szName[1];
};

struct FileStructW {
    WORD  cbLen;        /* Length of this element. */
    BYTE  abFooBar1[6]; /* Beyond any recognition. */
    WORD  uDate;        /* FileTimeToDosDate(WIN32_FIND_DATA->ftCreationTime)? */
    WORD  uTime;        /* (this is currently speculation) */
    WORD  uDate2;       /* FileTimeToDosDate(WIN32_FIND_DATA->ftLastAccessTime)? */
    WORD  uTime2;       /* (this is currently speculation) */
    BYTE  abFooBar2[4]; /* Beyond any recognition. */
    WCHAR wszName[1];   /* The long filename in unicode. */
    /* Just for documentation: Right after the unicode string: */
    WORD  cbOffset;     /* FileStructW's offset from the beginning of the SHITMEID. 
                         * SHITEMID->cb == uOffset + cbLen */
};
#include "poppack.h"

static void test_ITEMIDLIST_format(void) {
    WCHAR wszPersonal[MAX_PATH];
    LPSHELLFOLDER psfDesktop, psfPersonal;
    LPITEMIDLIST pidlPersonal, pidlFile;
    HANDLE hFile;
    HRESULT hr;
    BOOL bResult;
    WCHAR wszFile[3][17] = { { 'e','v','e','n','_',0 }, { 'o','d','d','_',0 },
        { 'l','o','n','g','e','r','_','t','h','a','n','.','8','_','3',0 } };
    int i;

    if (!pSHGetSpecialFolderPathW) return;

    bResult = pSHGetSpecialFolderPathW(NULL, wszPersonal, CSIDL_PERSONAL, FALSE);
    ok(bResult, "SHGetSpecialFolderPathW failed! Last error: %u\n", GetLastError());
    if (!bResult) return;

    SetLastError(0xdeadbeef);
    bResult = SetCurrentDirectoryW(wszPersonal);
    if (!bResult && GetLastError() == ERROR_CALL_NOT_IMPLEMENTED) {
        win_skip("Most W-calls are not implemented\n");
        return;
    }
    ok(bResult, "SetCurrentDirectory failed! Last error: %u\n", GetLastError());
    if (!bResult) return;

    hr = SHGetDesktopFolder(&psfDesktop);
    ok(hr == S_OK, "SHGetDesktopFolder failed! hr: %08x\n", hr);
    if (hr != S_OK) return;

    hr = IShellFolder_ParseDisplayName(psfDesktop, NULL, NULL, wszPersonal, NULL, &pidlPersonal, NULL);
    ok(hr == S_OK, "psfDesktop->ParseDisplayName failed! hr = %08x\n", hr);
    if (hr != S_OK) {
        IShellFolder_Release(psfDesktop);
        return;
    }

    hr = IShellFolder_BindToObject(psfDesktop, pidlPersonal, NULL, &IID_IShellFolder,
        (LPVOID*)&psfPersonal);
    IShellFolder_Release(psfDesktop);
    pILFree(pidlPersonal);
    ok(hr == S_OK, "psfDesktop->BindToObject failed! hr = %08x\n", hr);
    if (hr != S_OK) return;

    for (i=0; i<3; i++) {
        CHAR szFile[MAX_PATH];
        struct FileStructA *pFileStructA;
        WORD cbOffset;

        WideCharToMultiByte(CP_ACP, 0, wszFile[i], -1, szFile, MAX_PATH, NULL, NULL);

        hFile = CreateFileW(wszFile[i], GENERIC_WRITE, 0, NULL, CREATE_NEW, FILE_FLAG_WRITE_THROUGH, NULL);
        ok(hFile != INVALID_HANDLE_VALUE, "CreateFile failed! (%u)\n", GetLastError());
        if (hFile == INVALID_HANDLE_VALUE) {
            IShellFolder_Release(psfPersonal);
            return;
        }
        CloseHandle(hFile);

        hr = IShellFolder_ParseDisplayName(psfPersonal, NULL, NULL, wszFile[i], NULL, &pidlFile, NULL);
        DeleteFileW(wszFile[i]);
        ok(hr == S_OK, "psfPersonal->ParseDisplayName failed! hr: %08x\n", hr);
        if (hr != S_OK) {
            IShellFolder_Release(psfPersonal);
            return;
        }

        pFileStructA = (struct FileStructA *)pidlFile->mkid.abID;
        ok(pFileStructA->type == 0x32, "PIDLTYPE should be 0x32!\n");
        ok(pFileStructA->dummy == 0x00, "Dummy Byte should be 0x00!\n");
        ok(pFileStructA->dwFileSize == 0, "Filesize should be zero!\n");

        if (i < 2) /* First two file names are already in valid 8.3 format */
            ok(!strcmp(szFile, (CHAR*)&pidlFile->mkid.abID[12]), "Wrong file name!\n");
        else
            /* WinXP stores a derived 8.3 dos name (LONGER~1.8_3) here. We probably
             * can't implement this correctly, since unix filesystems don't support
             * this nasty short/long filename stuff. So we'll probably stay with our
             * current habbit of storing the long filename here, which seems to work
             * just fine. */
            todo_wine
            ok(pidlFile->mkid.abID[18] == '~' ||
               broken(pidlFile->mkid.abID[34] == '~'),  /* Win2k */
               "Should be derived 8.3 name!\n");

        if (i == 0) /* First file name has an even number of chars. No need for alignment. */
            ok(pidlFile->mkid.abID[12 + strlen(szFile) + 1] != '\0' ||
               broken(pidlFile->mkid.cb == 2 + 12 + strlen(szFile) + 1 + 1),    /* Win2k */
                "Alignment byte, where there shouldn't be!\n");

        if (i == 1) /* Second file name has an uneven number of chars => alignment byte */
            ok(pidlFile->mkid.abID[12 + strlen(szFile) + 1] == '\0',
                "There should be an alignment byte, but isn't!\n");

        /* The offset of the FileStructW member is stored as a WORD at the end of the pidl. */
        cbOffset = *(WORD*)(((LPBYTE)pidlFile)+pidlFile->mkid.cb-sizeof(WORD));
        ok ((cbOffset >= sizeof(struct FileStructA) &&
            cbOffset <= pidlFile->mkid.cb - sizeof(struct FileStructW)) ||
            broken(pidlFile->mkid.cb == 2 + 12 + strlen(szFile) + 1 + 1) ||     /* Win2k on short names */
            broken(pidlFile->mkid.cb == 2 + 12 + strlen(szFile) + 1 + 12 + 1),  /* Win2k on long names */
            "Wrong offset value (%d) stored at the end of the PIDL\n", cbOffset);

        if (cbOffset >= sizeof(struct FileStructA) &&
            cbOffset <= pidlFile->mkid.cb - sizeof(struct FileStructW))
        {
            struct FileStructW *pFileStructW = (struct FileStructW *)(((LPBYTE)pidlFile)+cbOffset);
            WCHAR *name = pFileStructW->wszName;

            ok(pidlFile->mkid.cb == cbOffset + pFileStructW->cbLen,
                "FileStructW's offset and length should add up to the PIDL's length!\n");

            if (pidlFile->mkid.cb == cbOffset + pFileStructW->cbLen) {
                /* Since we just created the file, time of creation,
                 * time of last access and time of last write access just be the same.
                 * These tests seem to fail sometimes (on WinXP), if the test is run again shortly
                 * after the first run. I do remember something with NTFS keeping the creation time
                 * if a file is deleted and then created again within a couple of seconds or so.
                 * Might be the reason. */
                ok (pFileStructA->uFileDate == pFileStructW->uDate &&
                    pFileStructA->uFileTime == pFileStructW->uTime,
                    "Last write time should match creation time!\n");

                /* On FAT filesystems the last access time is midnight
                   local time, so the values of uDate2 and uTime2 will
                   depend on the local timezone.  If the times are exactly
                   equal then the dates should be identical for both FAT
                   and NTFS as no timezone is more than 1 day away from UTC.
                */
                if (pFileStructA->uFileTime == pFileStructW->uTime2)
                {
                    ok (pFileStructA->uFileDate == pFileStructW->uDate2,
                        "Last write date and time should match last access date and time!\n");
                }
                else
                {
                    /* Filesystem may be FAT. Check date within 1 day
                       and seconds are zero. */
                    trace ("Filesystem may be FAT. Performing less strict atime test.\n");
                    ok ((pFileStructW->uTime2 & 0x1F) == 0,
                        "Last access time on FAT filesystems should have zero seconds.\n");
                    /* TODO: Perform check for date being within one day.*/
                }

                ok (!lstrcmpW(wszFile[i], name) ||
                    !lstrcmpW(wszFile[i], name + 9)  || /* Vista */
                    !lstrcmpW(wszFile[i], name + 11) || /* Win7 */
                    !lstrcmpW(wszFile[i], name + 13),   /* Win8 */
                    "The filename should be stored in unicode at this position!\n");
            }
        }

        pILFree(pidlFile);
    }

    IShellFolder_Release(psfPersonal);
}

<<<<<<< HEAD
=======
static void test_SHGetFolderPathA(void)
{
    static const BOOL is_win64 = sizeof(void *) > sizeof(int);
    BOOL is_wow64;
    char path[MAX_PATH];
    char path_x86[MAX_PATH];
    char path_key[MAX_PATH];
    HRESULT hr;
    HKEY key;

    if (!pSHGetFolderPathA)
    {
        win_skip("SHGetFolderPathA not present\n");
        return;
    }
    if (!pIsWow64Process || !pIsWow64Process( GetCurrentProcess(), &is_wow64 )) is_wow64 = FALSE;

    hr = pSHGetFolderPathA( 0, CSIDL_PROGRAM_FILES, 0, SHGFP_TYPE_CURRENT, path );
    ok( hr == S_OK, "SHGetFolderPathA failed %x\n", hr );
    hr = pSHGetFolderPathA( 0, CSIDL_PROGRAM_FILESX86, 0, SHGFP_TYPE_CURRENT, path_x86 );
    if (hr == E_FAIL)
    {
        win_skip( "Program Files (x86) not supported\n" );
        return;
    }
    ok( hr == S_OK, "SHGetFolderPathA failed %x\n", hr );
    if (is_win64)
    {
        ok( lstrcmpiA( path, path_x86 ), "paths are identical '%s'\n", path );
        ok( strstr( path, "x86" ) == NULL, "64-bit path '%s' contains x86\n", path );
        ok( strstr( path_x86, "x86" ) != NULL, "32-bit path '%s' doesn't contain x86\n", path_x86 );
    }
    else
    {
        ok( !lstrcmpiA( path, path_x86 ), "paths differ '%s' != '%s'\n", path, path_x86 );
        if (is_wow64)
            ok( strstr( path, "x86" ) != NULL, "32-bit path '%s' doesn't contain x86\n", path );
        else
            ok( strstr( path, "x86" ) == NULL, "32-bit path '%s' contains x86\n", path );
    }
    if (!RegOpenKeyA( HKEY_LOCAL_MACHINE, "Software\\Microsoft\\Windows\\CurrentVersion", &key ))
    {
        DWORD type, count = sizeof(path_x86);
        if (!RegQueryValueExA( key, "ProgramFilesDir (x86)", NULL, &type, (BYTE *)path_key, &count ))
        {
            ok( is_win64 || is_wow64, "ProgramFilesDir (x86) exists on 32-bit setup\n" );
            ok( !lstrcmpiA( path_key, path_x86 ), "paths differ '%s' != '%s'\n", path_key, path_x86 );
        }
        else ok( !is_win64 && !is_wow64, "ProgramFilesDir (x86) should exist on 64-bit setup\n" );
        RegCloseKey( key );
    }

    hr = pSHGetFolderPathA( 0, CSIDL_PROGRAM_FILES_COMMON, 0, SHGFP_TYPE_CURRENT, path );
    ok( hr == S_OK, "SHGetFolderPathA failed %x\n", hr );
    hr = pSHGetFolderPathA( 0, CSIDL_PROGRAM_FILES_COMMONX86, 0, SHGFP_TYPE_CURRENT, path_x86 );
    if (hr == E_FAIL)
    {
        win_skip( "Common Files (x86) not supported\n" );
        return;
    }
    ok( hr == S_OK, "SHGetFolderPathA failed %x\n", hr );
    if (is_win64)
    {
        ok( lstrcmpiA( path, path_x86 ), "paths are identical '%s'\n", path );
        ok( strstr( path, "x86" ) == NULL, "64-bit path '%s' contains x86\n", path );
        ok( strstr( path_x86, "x86" ) != NULL, "32-bit path '%s' doesn't contain x86\n", path_x86 );
    }
    else
    {
        ok( !lstrcmpiA( path, path_x86 ), "paths differ '%s' != '%s'\n", path, path_x86 );
        if (is_wow64)
            ok( strstr( path, "x86" ) != NULL, "32-bit path '%s' doesn't contain x86\n", path );
        else
            ok( strstr( path, "x86" ) == NULL, "32-bit path '%s' contains x86\n", path );
    }
    if (!RegOpenKeyA( HKEY_LOCAL_MACHINE, "Software\\Microsoft\\Windows\\CurrentVersion", &key ))
    {
        DWORD type, count = sizeof(path_x86);
        if (!RegQueryValueExA( key, "CommonFilesDir (x86)", NULL, &type, (BYTE *)path_key, &count ))
        {
            ok( is_win64 || is_wow64, "CommonFilesDir (x86) exists on 32-bit setup\n" );
            ok( !lstrcmpiA( path_key, path_x86 ), "paths differ '%s' != '%s'\n", path_key, path_x86 );
        }
        else ok( !is_win64 && !is_wow64, "CommonFilesDir (x86) should exist on 64-bit setup\n" );
    }
}

>>>>>>> 2a8a0238
static void test_SHGetFolderPathAndSubDirA(void)
{
    HRESULT ret;
    BOOL delret;
    DWORD dwret;
    int i;
    static const char wine[] = "wine";
    static const char winetemp[] = "wine\\temp";
    static char appdata[MAX_PATH];
    static char testpath[MAX_PATH];
    static char toolongpath[MAX_PATH+1];

    if(!pSHGetFolderPathAndSubDirA)
    {
        win_skip("SHGetFolderPathAndSubDirA not present!\n");
        return;
    }

    if(!pSHGetFolderPathA) {
        win_skip("SHGetFolderPathA not present!\n");
        return;
    }
    if(FAILED(pSHGetFolderPathA(NULL, CSIDL_LOCAL_APPDATA, NULL, SHGFP_TYPE_CURRENT, appdata)))
    {
        win_skip("SHGetFolderPathA failed for CSIDL_LOCAL_APPDATA!\n");
        return;
    }

    sprintf(testpath, "%s\\%s", appdata, winetemp);
    delret = RemoveDirectoryA(testpath);
    if(!delret && (ERROR_PATH_NOT_FOUND != GetLastError()) ) {
        win_skip("RemoveDirectoryA(%s) failed with error %u\n", testpath, GetLastError());
        return;
    }

    sprintf(testpath, "%s\\%s", appdata, wine);
    delret = RemoveDirectoryA(testpath);
    if(!delret && (ERROR_PATH_NOT_FOUND != GetLastError()) && (ERROR_FILE_NOT_FOUND != GetLastError())) {
        win_skip("RemoveDirectoryA(%s) failed with error %u\n", testpath, GetLastError());
        return;
    }

    /* test invalid second parameter */
    ret = pSHGetFolderPathAndSubDirA(NULL, CSIDL_FLAG_DONT_VERIFY | 0xff, NULL, SHGFP_TYPE_CURRENT, wine, testpath);
    ok(E_INVALIDARG == ret, "expected E_INVALIDARG, got  %x\n", ret);

    /* test fourth parameter */
    ret = pSHGetFolderPathAndSubDirA(NULL, CSIDL_FLAG_DONT_VERIFY | CSIDL_LOCAL_APPDATA, NULL, 2, winetemp, testpath);
    switch(ret) {
        case S_OK: /* winvista */
            ok(!strncmp(appdata, testpath, strlen(appdata)),
                "expected %s to start with %s\n", testpath, appdata);
            ok(!lstrcmpA(&testpath[1 + strlen(appdata)], winetemp),
                "expected %s to end with %s\n", testpath, winetemp);
            break;
        case E_INVALIDARG: /* winxp, win2k3 */
            break;
        default:
            ok(0, "expected S_OK or E_INVALIDARG, got  %x\n", ret);
    }

    /* test fifth parameter */
    testpath[0] = '\0';
    ret = pSHGetFolderPathAndSubDirA(NULL, CSIDL_FLAG_DONT_VERIFY | CSIDL_LOCAL_APPDATA, NULL, SHGFP_TYPE_CURRENT, NULL, testpath);
    ok(S_OK == ret, "expected S_OK, got %x\n", ret);
    ok(!lstrcmpA(appdata, testpath), "expected %s, got %s\n", appdata, testpath);

    testpath[0] = '\0';
    ret = pSHGetFolderPathAndSubDirA(NULL, CSIDL_FLAG_DONT_VERIFY | CSIDL_LOCAL_APPDATA, NULL, SHGFP_TYPE_CURRENT, "", testpath);
    ok(S_OK == ret, "expected S_OK, got %x\n", ret);
    ok(!lstrcmpA(appdata, testpath), "expected %s, got %s\n", appdata, testpath);

    testpath[0] = '\0';
    ret = pSHGetFolderPathAndSubDirA(NULL, CSIDL_FLAG_DONT_VERIFY | CSIDL_LOCAL_APPDATA, NULL, SHGFP_TYPE_CURRENT, "\\", testpath);
    ok(S_OK == ret, "expected S_OK, got %x\n", ret);
    ok(!lstrcmpA(appdata, testpath), "expected %s, got %s\n", appdata, testpath);

    for(i=0; i< MAX_PATH; i++)
        toolongpath[i] = '0' + i % 10;
    toolongpath[MAX_PATH] = '\0';
    ret = pSHGetFolderPathAndSubDirA(NULL, CSIDL_FLAG_DONT_VERIFY | CSIDL_LOCAL_APPDATA, NULL, SHGFP_TYPE_CURRENT, toolongpath, testpath);
    ok(HRESULT_FROM_WIN32(ERROR_FILENAME_EXCED_RANGE) == ret,
        "expected %x, got %x\n", HRESULT_FROM_WIN32(ERROR_FILENAME_EXCED_RANGE), ret);

    testpath[0] = '\0';
    ret = pSHGetFolderPathAndSubDirA(NULL, CSIDL_FLAG_DONT_VERIFY | CSIDL_LOCAL_APPDATA, NULL, SHGFP_TYPE_CURRENT, wine, NULL);
    ok((S_OK == ret) || (E_INVALIDARG == ret), "expected S_OK or E_INVALIDARG, got %x\n", ret);

    /* test a not existing path */
    testpath[0] = '\0';
    ret = pSHGetFolderPathAndSubDirA(NULL, CSIDL_LOCAL_APPDATA, NULL, SHGFP_TYPE_CURRENT, winetemp, testpath);
    ok(HRESULT_FROM_WIN32(ERROR_PATH_NOT_FOUND) == ret,
        "expected %x, got %x\n", HRESULT_FROM_WIN32(ERROR_PATH_NOT_FOUND), ret);

    /* create a directory inside a not existing directory */
    testpath[0] = '\0';
    ret = pSHGetFolderPathAndSubDirA(NULL, CSIDL_FLAG_CREATE | CSIDL_LOCAL_APPDATA, NULL, SHGFP_TYPE_CURRENT, winetemp, testpath);
    ok(S_OK == ret, "expected S_OK, got %x\n", ret);
    ok(!strncmp(appdata, testpath, strlen(appdata)),
        "expected %s to start with %s\n", testpath, appdata);
    ok(!lstrcmpA(&testpath[1 + strlen(appdata)], winetemp),
        "expected %s to end with %s\n", testpath, winetemp);
    dwret = GetFileAttributesA(testpath);
    ok(FILE_ATTRIBUTE_DIRECTORY | dwret, "expected %x to contain FILE_ATTRIBUTE_DIRECTORY\n", dwret);

    /* cleanup */
    sprintf(testpath, "%s\\%s", appdata, winetemp);
    RemoveDirectoryA(testpath);
    sprintf(testpath, "%s\\%s", appdata, wine);
    RemoveDirectoryA(testpath);
}

static void test_LocalizedNames(void)
{
    static char cCurrDirA[MAX_PATH];
    WCHAR cCurrDirW[MAX_PATH], tempbufW[25];
    IShellFolder *IDesktopFolder, *testIShellFolder;
    ITEMIDLIST *newPIDL;
    int len;
    HRESULT hr;
    static char resourcefile[MAX_PATH];
    DWORD res;
    HANDLE file;
    STRRET strret;

    static const char desktopini_contents1[] =
        "[.ShellClassInfo]\r\n"
        "LocalizedResourceName=@";
    static const char desktopini_contents2[] =
        ",-1\r\n";
    static WCHAR foldernameW[] = {'t','e','s','t','f','o','l','d','e','r',0};
    static const WCHAR folderdisplayW[] = {'F','o','l','d','e','r',' ','N','a','m','e',' ','R','e','s','o','u','r','c','e',0};

    /* create folder with desktop.ini and localized name in GetModuleFileNameA(NULL) */
    CreateDirectoryA(".\\testfolder", NULL);

    SetFileAttributesA(".\\testfolder", GetFileAttributesA(".\\testfolder")|FILE_ATTRIBUTE_SYSTEM);

    GetModuleFileNameA(NULL, resourcefile, MAX_PATH);

    file = CreateFileA(".\\testfolder\\desktop.ini", GENERIC_WRITE, 0, NULL,
                         CREATE_ALWAYS, FILE_ATTRIBUTE_NORMAL, NULL);
    ok(file != INVALID_HANDLE_VALUE, "CreateFileA failed %i\n", GetLastError());
    ok(WriteFile(file, desktopini_contents1, strlen(desktopini_contents1), &res, NULL) &&
       WriteFile(file, resourcefile, strlen(resourcefile), &res, NULL) &&
       WriteFile(file, desktopini_contents2, strlen(desktopini_contents2), &res, NULL),
       "WriteFile failed %i\n", GetLastError());
    CloseHandle(file);

    /* get IShellFolder for parent */
    GetCurrentDirectoryA(MAX_PATH, cCurrDirA);
    len = lstrlenA(cCurrDirA);

    if (len == 0) {
        win_skip("GetCurrentDirectoryA returned empty string. Skipping test_LocalizedNames\n");
        goto cleanup;
    }
    if(cCurrDirA[len-1] == '\\')
        cCurrDirA[len-1] = 0;

    MultiByteToWideChar(CP_ACP, 0, cCurrDirA, -1, cCurrDirW, MAX_PATH);

    hr = SHGetDesktopFolder(&IDesktopFolder);
    ok(hr == S_OK, "SHGetDesktopfolder failed %08x\n", hr);

    hr = IShellFolder_ParseDisplayName(IDesktopFolder, NULL, NULL, cCurrDirW, NULL, &newPIDL, 0);
    ok(hr == S_OK, "ParseDisplayName failed %08x\n", hr);

    hr = IShellFolder_BindToObject(IDesktopFolder, newPIDL, NULL, (REFIID)&IID_IShellFolder, (LPVOID *)&testIShellFolder);
    ok(hr == S_OK, "BindToObject failed %08x\n", hr);

    IMalloc_Free(ppM, newPIDL);

    /* windows reads the display name from the resource */
    hr = IShellFolder_ParseDisplayName(testIShellFolder, NULL, NULL, foldernameW, NULL, &newPIDL, 0);
    ok(hr == S_OK, "ParseDisplayName failed %08x\n", hr);

    hr = IShellFolder_GetDisplayNameOf(testIShellFolder, newPIDL, SHGDN_INFOLDER, &strret);
    ok(hr == S_OK, "GetDisplayNameOf failed %08x\n", hr);

    if (hr == S_OK && pStrRetToBufW)
    {
        hr = pStrRetToBufW(&strret, newPIDL, tempbufW, sizeof(tempbufW)/sizeof(WCHAR));
        ok (hr == S_OK, "StrRetToBufW failed! hr = %08x\n", hr);
        todo_wine
        ok (!lstrcmpiW(tempbufW, folderdisplayW) ||
            broken(!lstrcmpiW(tempbufW, foldernameW)), /* W2K */
            "GetDisplayNameOf returned %s\n", wine_dbgstr_w(tempbufW));
    }

    /* editing name is also read from the resource */
    hr = IShellFolder_GetDisplayNameOf(testIShellFolder, newPIDL, SHGDN_INFOLDER|SHGDN_FOREDITING, &strret);
    ok(hr == S_OK, "GetDisplayNameOf failed %08x\n", hr);

    if (hr == S_OK && pStrRetToBufW)
    {
        hr = pStrRetToBufW(&strret, newPIDL, tempbufW, sizeof(tempbufW)/sizeof(WCHAR));
        ok (hr == S_OK, "StrRetToBufW failed! hr = %08x\n", hr);
        todo_wine
        ok (!lstrcmpiW(tempbufW, folderdisplayW) ||
            broken(!lstrcmpiW(tempbufW, foldernameW)), /* W2K */
            "GetDisplayNameOf returned %s\n", wine_dbgstr_w(tempbufW));
    }

    /* parsing name is unchanged */
    hr = IShellFolder_GetDisplayNameOf(testIShellFolder, newPIDL, SHGDN_INFOLDER|SHGDN_FORPARSING, &strret);
    ok(hr == S_OK, "GetDisplayNameOf failed %08x\n", hr);

    if (hr == S_OK && pStrRetToBufW)
    {
        hr = pStrRetToBufW(&strret, newPIDL, tempbufW, sizeof(tempbufW)/sizeof(WCHAR));
        ok (hr == S_OK, "StrRetToBufW failed! hr = %08x\n", hr);
        ok (!lstrcmpiW(tempbufW, foldernameW), "GetDisplayNameOf returned %s\n", wine_dbgstr_w(tempbufW));
    }

    IShellFolder_Release(IDesktopFolder);
    IShellFolder_Release(testIShellFolder);

    IMalloc_Free(ppM, newPIDL);

cleanup:
    DeleteFileA(".\\testfolder\\desktop.ini");
    SetFileAttributesA(".\\testfolder", GetFileAttributesA(".\\testfolder")&~FILE_ATTRIBUTE_SYSTEM);
    RemoveDirectoryA(".\\testfolder");
}

static void test_SHCreateShellItem(void)
{
    IShellItem *shellitem, *shellitem2;
    IPersistIDList *persistidl;
    LPITEMIDLIST pidl_cwd=NULL, pidl_testfile, pidl_abstestfile, pidl_test;
    HRESULT ret;
    char curdirA[MAX_PATH];
    WCHAR curdirW[MAX_PATH];
    IShellFolder *desktopfolder=NULL, *currentfolder=NULL;
    static WCHAR testfileW[] = {'t','e','s','t','f','i','l','e',0};

    GetCurrentDirectoryA(MAX_PATH, curdirA);

    if (!pSHCreateShellItem)
    {
        win_skip("SHCreateShellItem isn't available\n");
        return;
    }

    if (!curdirA[0])
    {
        win_skip("GetCurrentDirectoryA returned empty string, skipping test_SHCreateShellItem\n");
        return;
    }

    MultiByteToWideChar(CP_ACP, 0, curdirA, -1, curdirW, MAX_PATH);

    ret = SHGetDesktopFolder(&desktopfolder);
    ok(SUCCEEDED(ret), "SHGetShellFolder returned %x\n", ret);

    ret = IShellFolder_ParseDisplayName(desktopfolder, NULL, NULL, curdirW, NULL, &pidl_cwd, NULL);
    ok(SUCCEEDED(ret), "ParseDisplayName returned %x\n", ret);

    ret = IShellFolder_BindToObject(desktopfolder, pidl_cwd, NULL, &IID_IShellFolder, (void**)&currentfolder);
    ok(SUCCEEDED(ret), "BindToObject returned %x\n", ret);

    CreateTestFile(".\\testfile");

    ret = IShellFolder_ParseDisplayName(currentfolder, NULL, NULL, testfileW, NULL, &pidl_testfile, NULL);
    ok(SUCCEEDED(ret), "ParseDisplayName returned %x\n", ret);

    pidl_abstestfile = pILCombine(pidl_cwd, pidl_testfile);

    shellitem = (void*)0xdeadbeef;
    ret = pSHCreateShellItem(NULL, NULL, NULL, &shellitem);
    ok(ret == E_INVALIDARG, "SHCreateShellItem returned %x\n", ret);
    ok(shellitem == 0, "Got %p\n", shellitem);

    if (0) /* crashes on Windows XP */
    {
        pSHCreateShellItem(NULL, NULL, pidl_cwd, NULL);
        pSHCreateShellItem(pidl_cwd, NULL, NULL, &shellitem);
        pSHCreateShellItem(NULL, currentfolder, NULL, &shellitem);
        pSHCreateShellItem(pidl_cwd, currentfolder, NULL, &shellitem);
    }

    ret = pSHCreateShellItem(NULL, NULL, pidl_cwd, &shellitem);
    ok(SUCCEEDED(ret), "SHCreateShellItem returned %x\n", ret);
    if (SUCCEEDED(ret))
    {
        ret = IShellItem_QueryInterface(shellitem, &IID_IPersistIDList, (void**)&persistidl);
        ok(SUCCEEDED(ret), "QueryInterface returned %x\n", ret);
        if (SUCCEEDED(ret))
        {
            ret = IPersistIDList_GetIDList(persistidl, &pidl_test);
            ok(SUCCEEDED(ret), "GetIDList returned %x\n", ret);
            if (SUCCEEDED(ret))
            {
                ok(ILIsEqual(pidl_cwd, pidl_test), "id lists are not equal\n");
                pILFree(pidl_test);
            }
            IPersistIDList_Release(persistidl);
        }
        IShellItem_Release(shellitem);
    }

    ret = pSHCreateShellItem(pidl_cwd, NULL, pidl_testfile, &shellitem);
    ok(SUCCEEDED(ret), "SHCreateShellItem returned %x\n", ret);
    if (SUCCEEDED(ret))
    {
        ret = IShellItem_QueryInterface(shellitem, &IID_IPersistIDList, (void**)&persistidl);
        ok(SUCCEEDED(ret), "QueryInterface returned %x\n", ret);
        if (SUCCEEDED(ret))
        {
            ret = IPersistIDList_GetIDList(persistidl, &pidl_test);
            ok(SUCCEEDED(ret), "GetIDList returned %x\n", ret);
            if (SUCCEEDED(ret))
            {
                ok(ILIsEqual(pidl_abstestfile, pidl_test), "id lists are not equal\n");
                pILFree(pidl_test);
            }
            IPersistIDList_Release(persistidl);
        }

        ret = IShellItem_GetParent(shellitem, &shellitem2);
        ok(SUCCEEDED(ret), "GetParent returned %x\n", ret);
        if (SUCCEEDED(ret))
        {
            ret = IShellItem_QueryInterface(shellitem2, &IID_IPersistIDList, (void**)&persistidl);
            ok(SUCCEEDED(ret), "QueryInterface returned %x\n", ret);
            if (SUCCEEDED(ret))
            {
                ret = IPersistIDList_GetIDList(persistidl, &pidl_test);
                ok(SUCCEEDED(ret), "GetIDList returned %x\n", ret);
                if (SUCCEEDED(ret))
                {
                    ok(ILIsEqual(pidl_cwd, pidl_test), "id lists are not equal\n");
                    pILFree(pidl_test);
                }
                IPersistIDList_Release(persistidl);
            }
            IShellItem_Release(shellitem2);
        }

        IShellItem_Release(shellitem);
    }

    ret = pSHCreateShellItem(NULL, currentfolder, pidl_testfile, &shellitem);
    ok(SUCCEEDED(ret), "SHCreateShellItem returned %x\n", ret);
    if (SUCCEEDED(ret))
    {
        ret = IShellItem_QueryInterface(shellitem, &IID_IPersistIDList, (void**)&persistidl);
        ok(SUCCEEDED(ret), "QueryInterface returned %x\n", ret);
        if (SUCCEEDED(ret))
        {
            ret = IPersistIDList_GetIDList(persistidl, &pidl_test);
            ok(SUCCEEDED(ret), "GetIDList returned %x\n", ret);
            if (SUCCEEDED(ret))
            {
                ok(ILIsEqual(pidl_abstestfile, pidl_test), "id lists are not equal\n");
                pILFree(pidl_test);
            }
            IPersistIDList_Release(persistidl);
        }
        IShellItem_Release(shellitem);
    }

    /* if a parent pidl and shellfolder are specified, the shellfolder is ignored */
    ret = pSHCreateShellItem(pidl_cwd, desktopfolder, pidl_testfile, &shellitem);
    ok(SUCCEEDED(ret), "SHCreateShellItem returned %x\n", ret);
    if (SUCCEEDED(ret))
    {
        ret = IShellItem_QueryInterface(shellitem, &IID_IPersistIDList, (void**)&persistidl);
        ok(SUCCEEDED(ret), "QueryInterface returned %x\n", ret);
        if (SUCCEEDED(ret))
        {
            ret = IPersistIDList_GetIDList(persistidl, &pidl_test);
            ok(SUCCEEDED(ret), "GetIDList returned %x\n", ret);
            if (SUCCEEDED(ret))
            {
                ok(ILIsEqual(pidl_abstestfile, pidl_test), "id lists are not equal\n");
                pILFree(pidl_test);
            }
            IPersistIDList_Release(persistidl);
        }
        IShellItem_Release(shellitem);
    }

    DeleteFileA(".\\testfile");
    pILFree(pidl_abstestfile);
    pILFree(pidl_testfile);
    pILFree(pidl_cwd);
    IShellFolder_Release(currentfolder);
    IShellFolder_Release(desktopfolder);
}

static void test_SHParseDisplayName(void)
{
    LPITEMIDLIST pidl1, pidl2;
    IShellFolder *desktop;
    WCHAR dirW[MAX_PATH];
    WCHAR nameW[10];
    HRESULT hr;
    BOOL ret;

    if (!pSHParseDisplayName)
    {
        win_skip("SHParseDisplayName isn't available\n");
        return;
    }

if (0)
{
    /* crashes on native */
    hr = pSHParseDisplayName(NULL, NULL, NULL, 0, NULL);
    nameW[0] = 0;
    hr = pSHParseDisplayName(nameW, NULL, NULL, 0, NULL);
}

    pidl1 = (LPITEMIDLIST)0xdeadbeef;
    hr = pSHParseDisplayName(NULL, NULL, &pidl1, 0, NULL);
    ok(broken(hr == E_OUTOFMEMORY) /* < Vista */ ||
       hr == E_INVALIDARG, "failed %08x\n", hr);
    ok(pidl1 == 0, "expected null ptr, got %p\n", pidl1);

    /* dummy name */
    nameW[0] = 0;
    hr = pSHParseDisplayName(nameW, NULL, &pidl1, 0, NULL);
    ok(hr == S_OK, "failed %08x\n", hr);
    hr = SHGetDesktopFolder(&desktop);
    ok(hr == S_OK, "failed %08x\n", hr);
    hr = IShellFolder_ParseDisplayName(desktop, NULL, NULL, nameW, NULL, &pidl2, NULL);
    ok(hr == S_OK, "failed %08x\n", hr);
    ret = pILIsEqual(pidl1, pidl2);
    ok(ret == TRUE, "expected equal idls\n");
    pILFree(pidl1);
    pILFree(pidl2);

    /* with path */
    GetWindowsDirectoryW( dirW, MAX_PATH );

    hr = pSHParseDisplayName(dirW, NULL, &pidl1, 0, NULL);
    ok(hr == S_OK, "failed %08x\n", hr);
    hr = IShellFolder_ParseDisplayName(desktop, NULL, NULL, dirW, NULL, &pidl2, NULL);
    ok(hr == S_OK, "failed %08x\n", hr);

<<<<<<< HEAD
=======
            if(SUCCEEDED(hrSF))
            {
                pStrRetToBufW(&strret, NULL, buf, MAX_PATH);
                if(SUCCEEDED(hrSI))
                    ok(!lstrcmpW(nameSI, buf), "Strings differ.\n");
                if(SUCCEEDED(hrSF))
                    ok(!lstrcmpW(nameSI, buf), "Strings differ.\n");
            }
            if(SUCCEEDED(hrSI)) CoTaskMemFree(nameSI);
            if(SUCCEEDED(hrSH)) CoTaskMemFree(nameSH);
        }
        IShellFolder_Release(psf);

        if(pSHGetPathFromIDListW){
            hrSI = pSHGetNameFromIDList(pidl, SIGDN_FILESYSPATH, &nameSI);
            ok(hrSI == S_OK, "Got 0x%08x\n", hrSI);
            res = pSHGetPathFromIDListW(pidl, buf);
            ok(res == TRUE, "Got %d\n", res);
            if(SUCCEEDED(hrSI) && res)
                ok(!lstrcmpW(nameSI, buf), "Strings differ.\n");
            if(SUCCEEDED(hrSI)) CoTaskMemFree(nameSI);
        }else
            win_skip("pSHGetPathFromIDListW not available\n");

        hres = pSHGetNameFromIDList(pidl, SIGDN_URL, &name_string);
        todo_wine ok(hres == S_OK, "Got 0x%08x\n", hres);
        if(SUCCEEDED(hres)) CoTaskMemFree(name_string);

        IShellItem_Release(shellitem);
    }
    pILFree(pidl);

    /* Test the control panel */
    hres = pSHGetSpecialFolderLocation(NULL, CSIDL_CONTROLS, &pidl);
    ok(hres == S_OK, "Got 0x%08x\n", hres);
    hres = pSHCreateShellItem(NULL, NULL, pidl, &shellitem);
    ok(hres == S_OK, "Got 0x%08x\n", hres);
    if(SUCCEEDED(hres))
    {
        WCHAR *nameSI, *nameSH;
        WCHAR buf[MAX_PATH];
        HRESULT hrSI, hrSH, hrSF;
        STRRET strret;
        IShellFolder *psf;
        BOOL res;

        SHGetDesktopFolder(&psf);
        for(i = 0; flags[i] != -1234; i++)
        {
            hrSI = IShellItem_GetDisplayName(shellitem, flags[i], &nameSI);
            ok(hrSI == S_OK, "Got 0x%08x\n", hrSI);
            hrSH = pSHGetNameFromIDList(pidl, flags[i], &nameSH);
            ok(hrSH == S_OK, "Got 0x%08x\n", hrSH);
            hrSF = IShellFolder_GetDisplayNameOf(psf, pidl, flags[i] & 0xffff, &strret);
            ok(hrSF == S_OK, "Got 0x%08x\n", hrSF);

            if(SUCCEEDED(hrSI) && SUCCEEDED(hrSH))
                ok(!lstrcmpW(nameSI, nameSH), "Strings differ.\n");

            if(SUCCEEDED(hrSF))
            {
                pStrRetToBufW(&strret, NULL, buf, MAX_PATH);
                if(SUCCEEDED(hrSI))
                    ok(!lstrcmpW(nameSI, buf), "Strings differ.\n");
                if(SUCCEEDED(hrSF))
                    ok(!lstrcmpW(nameSI, buf), "Strings differ.\n");
            }
            if(SUCCEEDED(hrSI)) CoTaskMemFree(nameSI);
            if(SUCCEEDED(hrSH)) CoTaskMemFree(nameSH);
        }
        IShellFolder_Release(psf);

        if(pSHGetPathFromIDListW){
            hrSI = pSHGetNameFromIDList(pidl, SIGDN_FILESYSPATH, &nameSI);
            ok(hrSI == E_INVALIDARG, "Got 0x%08x\n", hrSI);
            res = pSHGetPathFromIDListW(pidl, buf);
            ok(res == FALSE, "Got %d\n", res);
            if(SUCCEEDED(hrSI) && res)
                ok(!lstrcmpW(nameSI, buf), "Strings differ.\n");
            if(SUCCEEDED(hrSI)) CoTaskMemFree(nameSI);
        }else
            win_skip("pSHGetPathFromIDListW not available\n");

        hres = pSHGetNameFromIDList(pidl, SIGDN_URL, &name_string);
        todo_wine ok(hres == E_NOTIMPL /* Win7 */ || hres == S_OK /* Vista */,
                     "Got 0x%08x\n", hres);
        if(SUCCEEDED(hres)) CoTaskMemFree(name_string);

        IShellItem_Release(shellitem);
    }
    pILFree(pidl);
}

static void test_SHGetItemFromDataObject(void)
{
    IShellFolder *psfdesktop;
    IShellItem *psi;
    IShellView *psv;
    HRESULT hres;

    if(!pSHGetItemFromDataObject)
    {
        win_skip("No SHGetItemFromDataObject.\n");
        return;
    }

    if(0)
    {
        /* Crashes under win7 */
        pSHGetItemFromDataObject(NULL, 0, &IID_IShellItem, NULL);
    }

    hres = pSHGetItemFromDataObject(NULL, 0, &IID_IShellItem, (void**)&psv);
    ok(hres == E_INVALIDARG, "got 0x%08x\n", hres);

    SHGetDesktopFolder(&psfdesktop);

    hres = IShellFolder_CreateViewObject(psfdesktop, NULL, &IID_IShellView, (void**)&psv);
    ok(hres == S_OK, "got 0x%08x\n", hres);
    if(SUCCEEDED(hres))
    {
        IEnumIDList *peidl;
        IDataObject *pdo;
        SHCONTF enum_flags;

        enum_flags = SHCONTF_NONFOLDERS | SHCONTF_FOLDERS | SHCONTF_INCLUDEHIDDEN;
        hres = IShellFolder_EnumObjects(psfdesktop, NULL, enum_flags, &peidl);
        ok(hres == S_OK, "got 0x%08x\n", hres);
        if(SUCCEEDED(hres))
        {
            LPITEMIDLIST apidl[5];
            UINT count = 0, i;

            for(count = 0; count < 5; count++)
                if(IEnumIDList_Next(peidl, 1, &apidl[count], NULL) != S_OK)
                    break;

            if(count)
            {
                hres = IShellFolder_GetUIObjectOf(psfdesktop, NULL, 1, (LPCITEMIDLIST*)apidl,
                                                  &IID_IDataObject, NULL, (void**)&pdo);
                ok(hres == S_OK, "got 0x%08x\n", hres);
                if(SUCCEEDED(hres))
                {
                    hres = pSHGetItemFromDataObject(pdo, DOGIF_DEFAULT, &IID_IShellItem, (void**)&psi);
                    ok(hres == S_OK, "got 0x%08x\n", hres);
                    if(SUCCEEDED(hres)) IShellItem_Release(psi);
                    hres = pSHGetItemFromDataObject(pdo, DOGIF_TRAVERSE_LINK, &IID_IShellItem, (void**)&psi);
                    ok(hres == S_OK, "got 0x%08x\n", hres);
                    if(SUCCEEDED(hres)) IShellItem_Release(psi);
                    hres = pSHGetItemFromDataObject(pdo, DOGIF_NO_HDROP, &IID_IShellItem, (void**)&psi);
                    ok(hres == S_OK, "got 0x%08x\n", hres);
                    if(SUCCEEDED(hres)) IShellItem_Release(psi);
                    hres = pSHGetItemFromDataObject(pdo, DOGIF_NO_URL, &IID_IShellItem, (void**)&psi);
                    ok(hres == S_OK, "got 0x%08x\n", hres);
                    if(SUCCEEDED(hres)) IShellItem_Release(psi);
                    hres = pSHGetItemFromDataObject(pdo, DOGIF_ONLY_IF_ONE, &IID_IShellItem, (void**)&psi);
                    ok(hres == S_OK, "got 0x%08x\n", hres);
                    if(SUCCEEDED(hres)) IShellItem_Release(psi);

                    IDataObject_Release(pdo);
                }
            }
            else
                skip("No file(s) found - skipping single-file test.\n");

            if(count > 1)
            {
                hres = IShellFolder_GetUIObjectOf(psfdesktop, NULL, count, (LPCITEMIDLIST*)apidl,
                                                  &IID_IDataObject, NULL, (void**)&pdo);
                ok(hres == S_OK, "got 0x%08x\n", hres);
                if(SUCCEEDED(hres))
                {
                    hres = pSHGetItemFromDataObject(pdo, DOGIF_DEFAULT, &IID_IShellItem, (void**)&psi);
                    ok(hres == S_OK, "got 0x%08x\n", hres);
                    if(SUCCEEDED(hres)) IShellItem_Release(psi);
                    hres = pSHGetItemFromDataObject(pdo, DOGIF_TRAVERSE_LINK, &IID_IShellItem, (void**)&psi);
                    ok(hres == S_OK, "got 0x%08x\n", hres);
                    if(SUCCEEDED(hres)) IShellItem_Release(psi);
                    hres = pSHGetItemFromDataObject(pdo, DOGIF_NO_HDROP, &IID_IShellItem, (void**)&psi);
                    ok(hres == S_OK, "got 0x%08x\n", hres);
                    if(SUCCEEDED(hres)) IShellItem_Release(psi);
                    hres = pSHGetItemFromDataObject(pdo, DOGIF_NO_URL, &IID_IShellItem, (void**)&psi);
                    ok(hres == S_OK, "got 0x%08x\n", hres);
                    if(SUCCEEDED(hres)) IShellItem_Release(psi);
                    hres = pSHGetItemFromDataObject(pdo, DOGIF_ONLY_IF_ONE, &IID_IShellItem, (void**)&psi);
                    ok(hres == E_FAIL, "got 0x%08x\n", hres);
                    if(SUCCEEDED(hres)) IShellItem_Release(psi);
                    IDataObject_Release(pdo);
                }
            }
            else
                skip("zero or one file found - skipping multi-file test.\n");

            for(i = 0; i < count; i++)
                pILFree(apidl[i]);

            IEnumIDList_Release(peidl);
        }

        IShellView_Release(psv);
    }

    IShellFolder_Release(psfdesktop);
}

static void test_ShellItemCompare(void)
{
    IShellItem *psi[9]; /* a\a, a\b, a\c, b\a, .. */
    IShellItem *psi_a = NULL, *psi_b = NULL, *psi_c = NULL;
    IShellFolder *psf_desktop, *psf_current;
    LPITEMIDLIST pidl_cwd;
    WCHAR curdirW[MAX_PATH];
    BOOL failed;
    HRESULT hr;
    static const WCHAR filesW[][9] = {
        {'a','\\','a',0}, {'a','\\','b',0}, {'a','\\','c',0},
        {'b','\\','a',0}, {'b','\\','b',0}, {'b','\\','c',0},
        {'c','\\','a',0}, {'c','\\','b',0}, {'c','\\','c',0} };
    int order;
    UINT i;

    if(!pSHCreateShellItem)
    {
        win_skip("SHCreateShellItem missing.\n");
        return;
    }

    GetCurrentDirectoryW(MAX_PATH, curdirW);
    if (!curdirW[0])
    {
        skip("Failed to get current directory, skipping.\n");
        return;
    }

    CreateDirectoryA(".\\a", NULL);
    CreateDirectoryA(".\\b", NULL);
    CreateDirectoryA(".\\c", NULL);
    CreateTestFile(".\\a\\a");
    CreateTestFile(".\\a\\b");
    CreateTestFile(".\\a\\c");
    CreateTestFile(".\\b\\a");
    CreateTestFile(".\\b\\b");
    CreateTestFile(".\\b\\c");
    CreateTestFile(".\\c\\a");
    CreateTestFile(".\\c\\b");
    CreateTestFile(".\\c\\c");

    SHGetDesktopFolder(&psf_desktop);
    hr = IShellFolder_ParseDisplayName(psf_desktop, NULL, NULL, curdirW, NULL, &pidl_cwd, NULL);
    ok(SUCCEEDED(hr), "ParseDisplayName returned %x\n", hr);
    hr = IShellFolder_BindToObject(psf_desktop, pidl_cwd, NULL, &IID_IShellFolder, (void**)&psf_current);
    ok(SUCCEEDED(hr), "BindToObject returned %x\n", hr);
    IShellFolder_Release(psf_desktop);
    ILFree(pidl_cwd);

    /* Generate ShellItems for the files */
    memset(&psi, 0, sizeof(psi));
    failed = FALSE;
    for(i = 0; i < 9; i++)
    {
        LPITEMIDLIST pidl_testfile = NULL;

        hr = IShellFolder_ParseDisplayName(psf_current, NULL, NULL, (LPWSTR)filesW[i],
                                           NULL, &pidl_testfile, NULL);
        ok(SUCCEEDED(hr), "ParseDisplayName returned %x\n", hr);
        if(SUCCEEDED(hr))
        {
            hr = pSHCreateShellItem(NULL, NULL, pidl_testfile, &psi[i]);
            ok(hr == S_OK, "Got 0x%08x\n", hr);
            pILFree(pidl_testfile);
        }
        if(FAILED(hr)) failed = TRUE;
    }
    if(failed)
    {
        skip("Failed to create all shellitems.\n");
        goto cleanup;
    }

    /* Generate ShellItems for the folders */
    hr = IShellItem_GetParent(psi[0], &psi_a);
    ok(hr == S_OK, "Got 0x%08x\n", hr);
    if(FAILED(hr)) failed = TRUE;
    hr = IShellItem_GetParent(psi[3], &psi_b);
    ok(hr == S_OK, "Got 0x%08x\n", hr);
    if(FAILED(hr)) failed = TRUE;
    hr = IShellItem_GetParent(psi[6], &psi_c);
    ok(hr == S_OK, "Got 0x%08x\n", hr);
    if(FAILED(hr)) failed = TRUE;

    if(failed)
    {
        skip("Failed to create shellitems.\n");
        goto cleanup;
    }

    if(0)
    {
        /* Crashes on native (win7, winxp) */
        IShellItem_Compare(psi_a, NULL, 0, NULL);
        IShellItem_Compare(psi_a, psi_b, 0, NULL);
        IShellItem_Compare(psi_a, NULL, 0, &order);
    }

    /* Basics */
    for(i = 0; i < 9; i++)
    {
        hr = IShellItem_Compare(psi[i], psi[i], SICHINT_DISPLAY, &order);
        ok(hr == S_OK, "Got 0x%08x\n", hr);
        ok(order == 0, "Got order %d\n", order);
        hr = IShellItem_Compare(psi[i], psi[i], SICHINT_CANONICAL, &order);
        ok(hr == S_OK, "Got 0x%08x\n", hr);
        ok(order == 0, "Got order %d\n", order);
        hr = IShellItem_Compare(psi[i], psi[i], SICHINT_ALLFIELDS, &order);
        ok(hr == S_OK, "Got 0x%08x\n", hr);
        ok(order == 0, "Got order %d\n", order);
    }

    /* Order */
    /* a\b:a\a , a\b:a\c, a\b:a\b */
    hr = IShellItem_Compare(psi[1], psi[0], SICHINT_DISPLAY, &order);
    ok(hr == S_FALSE, "Got 0x%08x\n", hr);
    ok(order == 1, "Got order %d\n", order);
    hr = IShellItem_Compare(psi[1], psi[2], SICHINT_DISPLAY, &order);
    ok(hr == S_FALSE, "Got 0x%08x\n", hr);
    ok(order == -1, "Got order %d\n", order);
    hr = IShellItem_Compare(psi[1], psi[1], SICHINT_DISPLAY, &order);
    ok(hr == S_OK, "Got 0x%08x\n", hr);
    ok(order == 0, "Got order %d\n", order);

    /* b\b:a\b, b\b:c\b, b\b:c\b */
    hr = IShellItem_Compare(psi[4], psi[1], SICHINT_DISPLAY, &order);
    ok(hr == S_FALSE, "Got 0x%08x\n", hr);
    ok(order == 1, "Got order %d\n", order);
    hr = IShellItem_Compare(psi[4], psi[7], SICHINT_DISPLAY, &order);
    ok(hr == S_FALSE, "Got 0x%08x\n", hr);
    ok(order == -1, "Got order %d\n", order);
    hr = IShellItem_Compare(psi[4], psi[4], SICHINT_DISPLAY, &order);
    ok(hr == S_OK, "Got 0x%08x\n", hr);
    ok(order == 0, "Got order %d\n", order);

    /* b:a\a, b:a\c, b:a\b */
    hr = IShellItem_Compare(psi_b, psi[0], SICHINT_DISPLAY, &order);
    ok(hr == S_FALSE, "Got 0x%08x\n", hr);
    todo_wine ok(order == 1, "Got order %d\n", order);
    hr = IShellItem_Compare(psi_b, psi[2], SICHINT_DISPLAY, &order);
    ok(hr == S_FALSE, "Got 0x%08x\n", hr);
    todo_wine ok(order == 1, "Got order %d\n", order);
    hr = IShellItem_Compare(psi_b, psi[1], SICHINT_DISPLAY, &order);
    ok(hr == S_FALSE, "Got 0x%08x\n", hr);
    todo_wine ok(order == 1, "Got order %d\n", order);

    /* b:c\a, b:c\c, b:c\b */
    hr = IShellItem_Compare(psi_b, psi[6], SICHINT_DISPLAY, &order);
    ok(hr == S_FALSE, "Got 0x%08x\n", hr);
    ok(order == -1, "Got order %d\n", order);
    hr = IShellItem_Compare(psi_b, psi[8], SICHINT_DISPLAY, &order);
    ok(hr == S_FALSE, "Got 0x%08x\n", hr);
    ok(order == -1, "Got order %d\n", order);
    hr = IShellItem_Compare(psi_b, psi[7], SICHINT_DISPLAY, &order);
    ok(hr == S_FALSE, "Got 0x%08x\n", hr);
    ok(order == -1, "Got order %d\n", order);

    /* a\b:a\a , a\b:a\c, a\b:a\b */
    hr = IShellItem_Compare(psi[1], psi[0], SICHINT_CANONICAL, &order);
    ok(hr == S_FALSE, "Got 0x%08x\n", hr);
    ok(order == 1, "Got order %d\n", order);
    hr = IShellItem_Compare(psi[1], psi[2], SICHINT_CANONICAL, &order);
    ok(hr == S_FALSE, "Got 0x%08x\n", hr);
    ok(order == -1, "Got order %d\n", order);
    hr = IShellItem_Compare(psi[1], psi[1], SICHINT_CANONICAL, &order);
    ok(hr == S_OK, "Got 0x%08x\n", hr);
    ok(order == 0, "Got order %d\n", order);

    /* b\b:a\b, b\b:c\b, b\b:c\b */
    hr = IShellItem_Compare(psi[4], psi[1], SICHINT_CANONICAL, &order);
    ok(hr == S_FALSE, "Got 0x%08x\n", hr);
    ok(order == 1, "Got order %d\n", order);
    hr = IShellItem_Compare(psi[4], psi[7], SICHINT_CANONICAL, &order);
    ok(hr == S_FALSE, "Got 0x%08x\n", hr);
    ok(order == -1, "Got order %d\n", order);
    hr = IShellItem_Compare(psi[4], psi[4], SICHINT_CANONICAL, &order);
    ok(hr == S_OK, "Got 0x%08x\n", hr);
    ok(order == 0, "Got order %d\n", order);

    /* b:a\a, b:a\c, b:a\b */
    hr = IShellItem_Compare(psi_b, psi[0], SICHINT_CANONICAL, &order);
    ok(hr == S_FALSE, "Got 0x%08x\n", hr);
    todo_wine ok(order == 1, "Got order %d\n", order);
    hr = IShellItem_Compare(psi_b, psi[2], SICHINT_CANONICAL, &order);
    ok(hr == S_FALSE, "Got 0x%08x\n", hr);
    todo_wine ok(order == 1, "Got order %d\n", order);
    hr = IShellItem_Compare(psi_b, psi[1], SICHINT_CANONICAL, &order);
    ok(hr == S_FALSE, "Got 0x%08x\n", hr);
    todo_wine ok(order == 1, "Got order %d\n", order);

    /* b:c\a, b:c\c, b:c\b */
    hr = IShellItem_Compare(psi_b, psi[6], SICHINT_CANONICAL, &order);
    ok(hr == S_FALSE, "Got 0x%08x\n", hr);
    ok(order == -1, "Got order %d\n", order);
    hr = IShellItem_Compare(psi_b, psi[8], SICHINT_CANONICAL, &order);
    ok(hr == S_FALSE, "Got 0x%08x\n", hr);
    ok(order == -1, "Got order %d\n", order);
    hr = IShellItem_Compare(psi_b, psi[7], SICHINT_CANONICAL, &order);
    ok(hr == S_FALSE, "Got 0x%08x\n", hr);
    ok(order == -1, "Got order %d\n", order);

cleanup:
    IShellFolder_Release(psf_current);

    DeleteFileA(".\\a\\a");
    DeleteFileA(".\\a\\b");
    DeleteFileA(".\\a\\c");
    DeleteFileA(".\\b\\a");
    DeleteFileA(".\\b\\b");
    DeleteFileA(".\\b\\c");
    DeleteFileA(".\\c\\a");
    DeleteFileA(".\\c\\b");
    DeleteFileA(".\\c\\c");
    RemoveDirectoryA(".\\a");
    RemoveDirectoryA(".\\b");
    RemoveDirectoryA(".\\c");

    if(psi_a) IShellItem_Release(psi_a);
    if(psi_b) IShellItem_Release(psi_b);
    if(psi_c) IShellItem_Release(psi_c);

    for(i = 0; i < 9; i++)
        if(psi[i]) IShellItem_Release(psi[i]);
}

/**************************************************************/
/* IUnknown implementation for counting QueryInterface calls. */
typedef struct {
    IUnknown IUnknown_iface;
    struct if_count {
        REFIID id;
        LONG count;
    } *ifaces;
    LONG unknown;
} IUnknownImpl;

static inline IUnknownImpl *impl_from_IUnknown(IUnknown *iface)
{
    return CONTAINING_RECORD(iface, IUnknownImpl, IUnknown_iface);
}

static HRESULT WINAPI unk_fnQueryInterface(IUnknown *iunk, REFIID riid, void** punk)
{
    IUnknownImpl *This = impl_from_IUnknown(iunk);
    UINT i;
    BOOL found = FALSE;
    for(i = 0; This->ifaces[i].id != NULL; i++)
    {
        if(IsEqualIID(This->ifaces[i].id, riid))
        {
            This->ifaces[i].count++;
            found = TRUE;
            break;
        }
    }
    if(!found)
        This->unknown++;
    return E_NOINTERFACE;
}

static ULONG WINAPI unk_fnAddRef(IUnknown *iunk)
{
    return 2;
}

static ULONG WINAPI unk_fnRelease(IUnknown *iunk)
{
    return 1;
}

static const IUnknownVtbl vt_IUnknown = {
    unk_fnQueryInterface,
    unk_fnAddRef,
    unk_fnRelease
};

static void test_SHGetIDListFromObject(void)
{
    IUnknownImpl *punkimpl;
    IShellFolder *psfdesktop;
    IShellView *psv;
    LPITEMIDLIST pidl, pidl_desktop;
    HRESULT hres;
    UINT i;
    struct if_count ifaces[] =
        { {&IID_IPersistIDList, 0},
          {&IID_IPersistFolder2, 0},
          {&IID_IDataObject, 0},
          {&IID_IParentAndItem, 0},
          {&IID_IFolderView, 0},
          {NULL, 0} };

    if(!pSHGetIDListFromObject)
    {
        win_skip("SHGetIDListFromObject missing.\n");
        return;
    }

    ok(pSHGetSpecialFolderLocation != NULL, "SHGetSpecialFolderLocation missing.\n");

    if(0)
    {
        /* Crashes native */
        pSHGetIDListFromObject(NULL, NULL);
        pSHGetIDListFromObject((void*)0xDEADBEEF, NULL);
    }

    hres = pSHGetIDListFromObject(NULL, &pidl);
    ok(hres == E_NOINTERFACE, "Got %x\n", hres);

    punkimpl = HeapAlloc(GetProcessHeap(), 0, sizeof(IUnknownImpl));
    punkimpl->IUnknown_iface.lpVtbl = &vt_IUnknown;
    punkimpl->ifaces = ifaces;
    punkimpl->unknown = 0;

    hres = pSHGetIDListFromObject(&punkimpl->IUnknown_iface, &pidl);
    ok(hres == E_NOINTERFACE, "Got %x\n", hres);
    ok(ifaces[0].count, "interface not requested.\n");
    ok(ifaces[1].count, "interface not requested.\n");
    ok(ifaces[2].count, "interface not requested.\n");
    todo_wine
        ok(ifaces[3].count || broken(!ifaces[3].count /*vista*/),
           "interface not requested.\n");
    ok(ifaces[4].count || broken(!ifaces[4].count /*vista*/),
       "interface not requested.\n");

    ok(!punkimpl->unknown, "Got %d unknown.\n", punkimpl->unknown);
    HeapFree(GetProcessHeap(), 0, punkimpl);

    pidl_desktop = NULL;
    pSHGetSpecialFolderLocation(NULL, CSIDL_DESKTOP, &pidl_desktop);
    ok(pidl_desktop != NULL, "Failed to get desktop pidl.\n");

    SHGetDesktopFolder(&psfdesktop);

    /* Test IShellItem */
    if(pSHCreateShellItem)
    {
        IShellItem *shellitem;
        hres = pSHCreateShellItem(NULL, NULL, pidl_desktop, &shellitem);
        ok(hres == S_OK, "got 0x%08x\n", hres);
        if(SUCCEEDED(hres))
        {
            hres = pSHGetIDListFromObject((IUnknown*)shellitem, &pidl);
            ok(hres == S_OK, "got 0x%08x\n", hres);
            if(SUCCEEDED(hres))
            {
                ok(ILIsEqual(pidl_desktop, pidl), "pidl not equal.\n");
                pILFree(pidl);
            }
            IShellItem_Release(shellitem);
        }
    }
    else
        skip("no SHCreateShellItem.\n");

    /* Test IShellFolder */
    hres = pSHGetIDListFromObject((IUnknown*)psfdesktop, &pidl);
    ok(hres == S_OK, "got 0x%08x\n", hres);
    if(SUCCEEDED(hres))
    {
        ok(ILIsEqual(pidl_desktop, pidl), "pidl not equal.\n");
        pILFree(pidl);
    }

    hres = IShellFolder_CreateViewObject(psfdesktop, NULL, &IID_IShellView, (void**)&psv);
    ok(hres == S_OK, "got 0x%08x\n", hres);
    if(SUCCEEDED(hres))
    {
        IEnumIDList *peidl;
        IDataObject *pdo;
        SHCONTF enum_flags;

        /* Test IFolderView */
        hres = pSHGetIDListFromObject((IUnknown*)psv, &pidl);
        ok(hres == S_OK, "got 0x%08x\n", hres);
        if(SUCCEEDED(hres))
        {
            ok(ILIsEqual(pidl_desktop, pidl), "pidl not equal.\n");
            pILFree(pidl);
        }

        /* Test IDataObject */
        enum_flags = SHCONTF_NONFOLDERS | SHCONTF_FOLDERS | SHCONTF_INCLUDEHIDDEN;
        hres = IShellFolder_EnumObjects(psfdesktop, NULL, enum_flags, &peidl);
        ok(hres == S_OK, "got 0x%08x\n", hres);
        if(SUCCEEDED(hres))
        {
            LPITEMIDLIST apidl[5];
            UINT count = 0;
            for(count = 0; count < 5; count++)
                if(IEnumIDList_Next(peidl, 1, &apidl[count], NULL) != S_OK)
                    break;

            if(count)
            {
                hres = IShellFolder_GetUIObjectOf(psfdesktop, NULL, 1, (LPCITEMIDLIST*)apidl,
                                                  &IID_IDataObject, NULL, (void**)&pdo);
                ok(hres == S_OK, "got 0x%08x\n", hres);
                if(SUCCEEDED(hres))
                {
                    pidl = (void*)0xDEADBEEF;
                    hres = pSHGetIDListFromObject((IUnknown*)pdo, &pidl);
                    ok(hres == S_OK, "got 0x%08x\n", hres);
                    ok(pidl != NULL, "pidl is NULL.\n");
                    ok(ILIsEqual(pidl, apidl[0]), "pidl not equal.\n");
                    pILFree(pidl);

                    IDataObject_Release(pdo);
                }
            }
            else
                skip("No files found - skipping single-file test.\n");

            if(count > 1)
            {
                hres = IShellFolder_GetUIObjectOf(psfdesktop, NULL, count, (LPCITEMIDLIST*)apidl,
                                                  &IID_IDataObject, NULL, (void**)&pdo);
                ok(hres == S_OK, "got 0x%08x\n", hres);
                if(SUCCEEDED(hres))
                {
                    pidl = (void*)0xDEADBEEF;
                    hres = pSHGetIDListFromObject((IUnknown*)pdo, &pidl);
                    ok(hres == E_NOINTERFACE || hres == E_FAIL /*Vista*/,
                       "got 0x%08x\n", hres);
                    ok(pidl == NULL, "pidl is not NULL.\n");

                    IDataObject_Release(pdo);
                }
            }
            else
                skip("zero or one file found - skipping multi-file test.\n");

            for(i = 0; i < count; i++)
                pILFree(apidl[i]);

            IEnumIDList_Release(peidl);
        }

        IShellView_Release(psv);
    }

    IShellFolder_Release(psfdesktop);
    pILFree(pidl_desktop);
}

static void test_SHGetItemFromObject(void)
{
    IUnknownImpl *punkimpl;
    IShellFolder *psfdesktop;
    LPITEMIDLIST pidl;
    IShellItem *psi;
    IUnknown *punk;
    HRESULT hres;
    struct if_count ifaces[] =
        { {&IID_IPersistIDList, 0},
          {&IID_IPersistFolder2, 0},
          {&IID_IDataObject, 0},
          {&IID_IParentAndItem, 0},
          {&IID_IFolderView, 0},
          {NULL, 0} };

    if(!pSHGetItemFromObject)
    {
        skip("No SHGetItemFromObject.\n");
        return;
    }

    SHGetDesktopFolder(&psfdesktop);

    if(0)
    {
        /* Crashes with Windows 7 */
        pSHGetItemFromObject((IUnknown*)psfdesktop, &IID_IUnknown, NULL);
        pSHGetItemFromObject(NULL, &IID_IUnknown, NULL);
        pSHGetItemFromObject((IUnknown*)psfdesktop, NULL, (void**)&punk);
    }

    hres = pSHGetItemFromObject(NULL, &IID_IUnknown, (void**)&punk);
    ok(hres == E_NOINTERFACE, "Got 0x%08x\n", hres);

    punkimpl = HeapAlloc(GetProcessHeap(), 0, sizeof(IUnknownImpl));
    punkimpl->IUnknown_iface.lpVtbl = &vt_IUnknown;
    punkimpl->ifaces = ifaces;
    punkimpl->unknown = 0;

    /* The same as SHGetIDListFromObject */
    hres = pSHGetIDListFromObject(&punkimpl->IUnknown_iface, &pidl);
    ok(hres == E_NOINTERFACE, "Got %x\n", hres);
    ok(ifaces[0].count, "interface not requested.\n");
    ok(ifaces[1].count, "interface not requested.\n");
    ok(ifaces[2].count, "interface not requested.\n");
    todo_wine
        ok(ifaces[3].count || broken(!ifaces[3].count /*vista*/),
           "interface not requested.\n");
    ok(ifaces[4].count || broken(!ifaces[4].count /*vista*/),
       "interface not requested.\n");

    ok(!punkimpl->unknown, "Got %d unknown.\n", punkimpl->unknown);
    HeapFree(GetProcessHeap(), 0, punkimpl);

    /* Test IShellItem */
    hres = pSHGetItemFromObject((IUnknown*)psfdesktop, &IID_IShellItem, (void**)&psi);
    ok(hres == S_OK, "Got 0x%08x\n", hres);
    if(SUCCEEDED(hres))
    {
        IShellItem *psi2;
        hres = pSHGetItemFromObject((IUnknown*)psi, &IID_IShellItem, (void**)&psi2);
        ok(hres == S_OK, "Got 0x%08x\n", hres);
        if(SUCCEEDED(hres))
        {
            todo_wine
                ok(psi == psi2, "Different instances (%p != %p).\n", psi, psi2);
            IShellItem_Release(psi2);
        }
        IShellItem_Release(psi);
    }

    IShellFolder_Release(psfdesktop);
}

static void test_SHCreateShellItemArray(void)
{
    IShellFolder *pdesktopsf, *psf;
    IShellItemArray *psia;
    IEnumIDList *peidl;
    HRESULT hr;
    WCHAR cTestDirW[MAX_PATH];
    LPITEMIDLIST pidl_testdir, pidl;
    static const WCHAR testdirW[] = {'t','e','s','t','d','i','r',0};

    if(!pSHCreateShellItemArray) {
        skip("No pSHCreateShellItemArray!\n");
        return;
    }

    ok(pSHGetSpecialFolderLocation != NULL, "SHGetSpecialFolderLocation missing.\n");

    if(0)
    {
        /* Crashes under native */
        pSHCreateShellItemArray(NULL, NULL, 0, NULL, NULL);
        pSHCreateShellItemArray(NULL, NULL, 1, NULL, NULL);
        pSHCreateShellItemArray(NULL, pdesktopsf, 0, NULL, NULL);
        pSHCreateShellItemArray(pidl, NULL, 0, NULL, NULL);
    }

    hr = pSHCreateShellItemArray(NULL, NULL, 0, NULL, &psia);
    ok(hr == E_POINTER, "got 0x%08x\n", hr);

    SHGetDesktopFolder(&pdesktopsf);
    hr = pSHCreateShellItemArray(NULL, pdesktopsf, 0, NULL, &psia);
    ok(hr == E_INVALIDARG, "got 0x%08x\n", hr);

    hr = pSHCreateShellItemArray(NULL, pdesktopsf, 1, NULL, &psia);
    ok(hr == E_INVALIDARG, "got 0x%08x\n", hr);

    pSHGetSpecialFolderLocation(NULL, CSIDL_DESKTOP, &pidl);
    hr = pSHCreateShellItemArray(pidl, NULL, 0, NULL, &psia);
    ok(hr == E_INVALIDARG, "got 0x%08x\n", hr);
    pILFree(pidl);

    GetCurrentDirectoryW(MAX_PATH, cTestDirW);
    myPathAddBackslashW(cTestDirW);
    lstrcatW(cTestDirW, testdirW);

    CreateFilesFolders();

    hr = IShellFolder_ParseDisplayName(pdesktopsf, NULL, NULL, cTestDirW, NULL, &pidl_testdir, 0);
    ok(hr == S_OK, "got 0x%08x\n", hr);
    if(SUCCEEDED(hr))
    {
        hr = IShellFolder_BindToObject(pdesktopsf, pidl_testdir, NULL, (REFIID)&IID_IShellFolder,
                                       (void**)&psf);
        ok(hr == S_OK, "Got 0x%08x\n", hr);
    }
    IShellFolder_Release(pdesktopsf);

    if(FAILED(hr))
    {
        skip("Failed to set up environment for SHCreateShellItemArray tests.\n");
        pILFree(pidl_testdir);
        Cleanup();
        return;
    }

    hr = IShellFolder_EnumObjects(psf, NULL, SHCONTF_FOLDERS | SHCONTF_NONFOLDERS, &peidl);
    ok(hr == S_OK, "Got %08x\n", hr);
    if(SUCCEEDED(hr))
    {
        LPITEMIDLIST apidl[5];
        UINT done, numitems, i;

        for(done = 0; done < 5; done++)
            if(IEnumIDList_Next(peidl, 1, &apidl[done], NULL) != S_OK)
                break;
        ok(done == 5, "Got %d pidls\n", done);
        IEnumIDList_Release(peidl);

        /* Create a ShellItemArray */
        hr = pSHCreateShellItemArray(NULL, psf, done, (LPCITEMIDLIST*)apidl, &psia);
        ok(hr == S_OK, "Got 0x%08x\n", hr);
        if(SUCCEEDED(hr))
        {
            IShellItem *psi;

            if(0)
            {
                /* Crashes in Windows 7 */
                IShellItemArray_GetCount(psia, NULL);
            }

            IShellItemArray_GetCount(psia, &numitems);
            ok(numitems == done, "Got %d, expected %d\n", numitems, done);

            hr = IShellItemArray_GetItemAt(psia, numitems, &psi);
            ok(hr == E_FAIL, "Got 0x%08x\n", hr);

            /* Compare all the items */
            for(i = 0; i < numitems; i++)
            {
                LPITEMIDLIST pidl_abs;
                pidl_abs = ILCombine(pidl_testdir, apidl[i]);

                hr = IShellItemArray_GetItemAt(psia, i, &psi);
                ok(hr == S_OK, "(%d) Failed with 0x%08x\n", i, hr);
                if(SUCCEEDED(hr))
                {
                    hr = pSHGetIDListFromObject((IUnknown*)psi, &pidl);
                    ok(hr == S_OK, "Got 0x%08x\n", hr);
                    if(SUCCEEDED(hr))
                    {
                        ok(ILIsEqual(pidl_abs, pidl), "Pidl not equal.\n");
                        pILFree(pidl);
                    }
                    IShellItem_Release(psi);
                }
                pILFree(pidl_abs);
            }
            for(i = 0; i < done; i++)
                pILFree(apidl[i]);
            IShellItemArray_Release(psia);
        }
    }

    /* SHCreateShellItemArrayFromShellItem */
    if(pSHCreateShellItemArrayFromShellItem)
    {
        IShellItem *psi;

        if(0)
        {
            /* Crashes under Windows 7 */
            pSHCreateShellItemArrayFromShellItem(NULL, &IID_IShellItemArray, NULL);
            pSHCreateShellItemArrayFromShellItem(NULL, &IID_IShellItemArray, (void**)&psia);
            pSHCreateShellItemArrayFromShellItem(psi, &IID_IShellItemArray, NULL);
        }

        hr = pSHCreateItemFromIDList(pidl_testdir, &IID_IShellItem, (void**)&psi);
        ok(hr == S_OK, "Got 0x%08x\n", hr);
        if(SUCCEEDED(hr))
        {
            hr = pSHCreateShellItemArrayFromShellItem(psi, &IID_IShellItemArray, (void**)&psia);
            ok(hr == S_OK, "Got 0x%08x\n", hr);
            if(SUCCEEDED(hr))
            {
                IShellItem *psi2;
                UINT count;
                hr = IShellItemArray_GetCount(psia, &count);
                ok(hr == S_OK, "Got 0x%08x\n", hr);
                ok(count == 1, "Got count %d\n", count);
                hr = IShellItemArray_GetItemAt(psia, 0, &psi2);
                ok(hr == S_OK, "Got 0x%08x\n", hr);
                todo_wine
                    ok(psi != psi2, "ShellItems are of the same instance.\n");
                if(SUCCEEDED(hr))
                {
                    LPITEMIDLIST pidl1, pidl2;
                    hr = pSHGetIDListFromObject((IUnknown*)psi, &pidl1);
                    ok(hr == S_OK, "Got 0x%08x\n", hr);
                    ok(pidl1 != NULL, "pidl1 was null.\n");
                    hr = pSHGetIDListFromObject((IUnknown*)psi2, &pidl2);
                    ok(hr == S_OK, "Got 0x%08x\n", hr);
                    ok(pidl2 != NULL, "pidl2 was null.\n");
                    ok(ILIsEqual(pidl1, pidl2), "pidls not equal.\n");
                    pILFree(pidl1);
                    pILFree(pidl2);
                    IShellItem_Release(psi2);
                }
                hr = IShellItemArray_GetItemAt(psia, 1, &psi2);
                ok(hr == E_FAIL, "Got 0x%08x\n", hr);
                IShellItemArray_Release(psia);
            }
            IShellItem_Release(psi);
        }
    }
    else
        skip("No SHCreateShellItemArrayFromShellItem.\n");

    if(pSHCreateShellItemArrayFromDataObject)
    {
        IShellView *psv;

        if(0)
        {
            /* Crashes under Windows 7 */
            pSHCreateShellItemArrayFromDataObject(NULL, &IID_IShellItemArray, NULL);
        }
        hr = pSHCreateShellItemArrayFromDataObject(NULL, &IID_IShellItemArray, (void**)&psia);
        ok(hr == E_INVALIDARG, "Got 0x%08x\n", hr);

        hr = IShellFolder_CreateViewObject(psf, NULL, &IID_IShellView, (void**)&psv);
        ok(hr == S_OK, "got 0x%08x\n", hr);
        if(SUCCEEDED(hr))
        {
            IEnumIDList *peidl;
            IDataObject *pdo;
            SHCONTF enum_flags;

            enum_flags = SHCONTF_NONFOLDERS | SHCONTF_FOLDERS | SHCONTF_INCLUDEHIDDEN;
            hr = IShellFolder_EnumObjects(psf, NULL, enum_flags, &peidl);
            ok(hr == S_OK, "got 0x%08x\n", hr);
            if(SUCCEEDED(hr))
            {
                LPITEMIDLIST apidl[5];
                UINT count, i;

                for(count = 0; count < 5; count++)
                    if(IEnumIDList_Next(peidl, 1, &apidl[count], NULL) != S_OK)
                        break;
                ok(count == 5, "Got %d\n", count);

                if(count)
                {
                    hr = IShellFolder_GetUIObjectOf(psf, NULL, count, (LPCITEMIDLIST*)apidl,
                                                    &IID_IDataObject, NULL, (void**)&pdo);
                    ok(hr == S_OK, "Got 0x%08x\n", hr);
                    if(SUCCEEDED(hr))
                    {
                        hr = pSHCreateShellItemArrayFromDataObject(pdo, &IID_IShellItemArray,
                                                                   (void**)&psia);
                        ok(hr == S_OK, "Got 0x%08x\n", hr);
                        if(SUCCEEDED(hr))
                        {
                            UINT count_sia, i;
                            hr = IShellItemArray_GetCount(psia, &count_sia);
                            ok(hr == S_OK, "Got 0x%08x\n", hr);
                            ok(count_sia == count, "Counts differ (%d, %d)\n", count, count_sia);
                            for(i = 0; i < count_sia; i++)
                            {
                                LPITEMIDLIST pidl_abs = ILCombine(pidl_testdir, apidl[i]);
                                IShellItem *psi;
                                hr = IShellItemArray_GetItemAt(psia, i, &psi);
                                ok(hr == S_OK, "Got 0x%08x\n", hr);
                                if(SUCCEEDED(hr))
                                {
                                    LPITEMIDLIST pidl;
                                    hr = pSHGetIDListFromObject((IUnknown*)psi, &pidl);
                                    ok(hr == S_OK, "Got 0x%08x\n", hr);
                                    ok(pidl != NULL, "pidl as NULL.\n");
                                    ok(ILIsEqual(pidl, pidl_abs), "pidls differ.\n");
                                    pILFree(pidl);
                                    IShellItem_Release(psi);
                                }
                                pILFree(pidl_abs);
                            }

                            IShellItemArray_Release(psia);
                        }

                        IDataObject_Release(pdo);
                    }
                    for(i = 0; i < count; i++)
                        pILFree(apidl[i]);
                }
                else
                    skip("No files found - skipping test.\n");

                IEnumIDList_Release(peidl);
            }
            IShellView_Release(psv);
        }
    }
    else
        skip("No SHCreateShellItemArrayFromDataObject.\n");

    if(pSHCreateShellItemArrayFromIDLists)
    {
        WCHAR test1W[] = {'t','e','s','t','1','.','t','x','t',0};
        WCHAR test1pathW[MAX_PATH];
        LPITEMIDLIST pidltest1;
        LPCITEMIDLIST pidl_array[2];

        if(0)
        {
            /* Crashes */
            hr = pSHCreateShellItemArrayFromIDLists(0, NULL, NULL);
        }

        psia = (void*)0xdeadbeef;
        hr = pSHCreateShellItemArrayFromIDLists(0, NULL, &psia);
        ok(hr == E_INVALIDARG, "Got 0x%08x\n", hr);
        ok(psia == NULL, "Got %p\n", psia);

        psia = (void*)0xdeadbeef;
        hr = pSHCreateShellItemArrayFromIDLists(0, pidl_array, &psia);
        ok(hr == E_INVALIDARG, "Got 0x%08x\n", hr);
        ok(psia == NULL, "Got %p\n", psia);

        psia = (void*)0xdeadbeef;
        pidl_array[0] = NULL;
        hr = pSHCreateShellItemArrayFromIDLists(1, pidl_array, &psia);
        todo_wine ok(hr == E_OUTOFMEMORY, "Got 0x%08x\n", hr);
        ok(psia == NULL, "Got %p\n", psia);

        psia = (void*)0xdeadbeef;
        pidl_array[0] = pidl_testdir;
        pidl_array[1] = NULL;
        hr = pSHCreateShellItemArrayFromIDLists(2, pidl_array, &psia);
        todo_wine ok(hr == S_OK || broken(hr == E_INVALIDARG) /* Vista */, "Got 0x%08x\n", hr);
        todo_wine ok(psia != NULL || broken(psia == NULL) /* Vista */, "Got %p\n", psia);
        if(SUCCEEDED(hr))
        {
            IShellItem *psi;
            UINT count = 0;

            hr = IShellItemArray_GetCount(psia, &count);
            ok(hr == S_OK, "Got 0x%08x\n", hr);
            ok(count == 2, "Got %d\n", count);

            hr = IShellItemArray_GetItemAt(psia, 0, &psi);
            ok(hr == S_OK, "Got 0x%08x\n", hr);
            if(SUCCEEDED(hr))
            {
                LPWSTR path;
                hr = IShellItem_GetDisplayName(psi, SIGDN_DESKTOPABSOLUTEPARSING, &path);
                ok(hr == S_OK, "Got 0x%08x\n", hr);
                ok(!lstrcmpW(path, cTestDirW), "Got %s\n", wine_dbgstr_w(path));
                if(SUCCEEDED(hr))
                    CoTaskMemFree(path);

                IShellItem_Release(psi);
            }

            hr = IShellItemArray_GetItemAt(psia, 1, &psi);
            ok(hr == S_OK, "Got 0x%08x\n", hr);
            if(SUCCEEDED(hr))
            {
                LPWSTR path;
                WCHAR desktoppath[MAX_PATH];
                BOOL result;

                result = pSHGetSpecialFolderPathW(NULL, desktoppath, CSIDL_DESKTOPDIRECTORY, FALSE);
                ok(result, "SHGetSpecialFolderPathW(CSIDL_DESKTOPDIRECTORY) failed! %u\n", GetLastError());

                hr = IShellItem_GetDisplayName(psi, SIGDN_DESKTOPABSOLUTEPARSING, &path);
                ok(hr == S_OK, "Got 0x%08x\n", hr);
                ok(!lstrcmpW(path, desktoppath), "Got %s\n", wine_dbgstr_w(path));
                if(SUCCEEDED(hr))
                    CoTaskMemFree(path);

                IShellItem_Release(psi);
            }


            IShellItemArray_Release(psia);
        }


        /* Single pidl */
        psia = (void*)0xdeadbeef;
        pidl_array[0] = pidl_testdir;
        hr = pSHCreateShellItemArrayFromIDLists(1, pidl_array, &psia);
        ok(hr == S_OK, "Got 0x%08x\n", hr);
        if(SUCCEEDED(hr))
        {
            IShellItem *psi;
            UINT count = 0;

            hr = IShellItemArray_GetCount(psia, &count);
            ok(hr == S_OK, "Got 0x%08x\n", hr);
            ok(count == 1, "Got %d\n", count);

            hr = IShellItemArray_GetItemAt(psia, 0, &psi);
            ok(hr == S_OK, "Got 0x%08x\n", hr);
            if(SUCCEEDED(hr))
            {
                LPWSTR path;
                hr = IShellItem_GetDisplayName(psi, SIGDN_DESKTOPABSOLUTEPARSING, &path);
                ok(hr == S_OK, "Got 0x%08x\n", hr);
                ok(!lstrcmpW(path, cTestDirW), "Got %s\n", wine_dbgstr_w(path));
                if(SUCCEEDED(hr))
                    CoTaskMemFree(path);

                IShellItem_Release(psi);
            }

            IShellItemArray_Release(psia);
        }


        lstrcpyW(test1pathW, cTestDirW);
        myPathAddBackslashW(test1pathW);
        lstrcatW(test1pathW, test1W);

        SHGetDesktopFolder(&pdesktopsf);

        hr = IShellFolder_ParseDisplayName(pdesktopsf, NULL, NULL, test1pathW, NULL, &pidltest1, NULL);
        ok(hr == S_OK, "Got 0x%08x\n", hr);
        if(SUCCEEDED(hr))
        {
            psia = (void*)0xdeadbeef;
            pidl_array[0] = pidl_testdir;
            pidl_array[1] = pidltest1;
            hr = pSHCreateShellItemArrayFromIDLists(2, pidl_array, &psia);
            ok(hr == S_OK, "Got 0x%08x\n", hr);
            if(SUCCEEDED(hr))
            {
                IShellItem *psi;
                UINT count = 0;

                hr = IShellItemArray_GetCount(psia, &count);
                ok(hr == S_OK, "Got 0x%08x\n", hr);
                ok(count == 2, "Got %d\n", count);

                hr = IShellItemArray_GetItemAt(psia, 0, &psi);
                ok(hr == S_OK, "Got 0x%08x\n", hr);
                if(SUCCEEDED(hr))
                {
                    LPWSTR path;
                    hr = IShellItem_GetDisplayName(psi, SIGDN_DESKTOPABSOLUTEPARSING, &path);
                    ok(hr == S_OK, "Got 0x%08x\n", hr);
                    ok(!lstrcmpW(path, cTestDirW), "Got %s\n", wine_dbgstr_w(path));
                    if(SUCCEEDED(hr))
                        CoTaskMemFree(path);

                    IShellItem_Release(psi);
                }

                hr = IShellItemArray_GetItemAt(psia, 1, &psi);
                ok(hr == S_OK, "Got 0x%08x\n", hr);
                if(SUCCEEDED(hr))
                {
                    LPWSTR path;
                    hr = IShellItem_GetDisplayName(psi, SIGDN_DESKTOPABSOLUTEPARSING, &path);
                    ok(hr == S_OK, "Got 0x%08x\n", hr);
                    ok(!lstrcmpW(path, test1pathW), "Got %s\n", wine_dbgstr_w(path));
                    if(SUCCEEDED(hr))
                        CoTaskMemFree(path);

                    IShellItem_Release(psi);
                }


                IShellItemArray_Release(psia);
            }

            pILFree(pidltest1);
        }

        IShellFolder_Release(pdesktopsf);
    }
    else
        skip("No SHCreateShellItemArrayFromIDLists.\n");

    IShellFolder_Release(psf);
    pILFree(pidl_testdir);
    Cleanup();
}

static void test_ShellItemArrayEnumItems(void)
{
    IShellFolder *pdesktopsf, *psf;
    IEnumIDList *peidl;
    WCHAR cTestDirW[MAX_PATH];
    HRESULT hr;
    LPITEMIDLIST pidl_testdir;
    static const WCHAR testdirW[] = {'t','e','s','t','d','i','r',0};

    if(!pSHCreateShellItemArray)
    {
        win_skip("No SHCreateShellItemArray, skipping test...\n");
        return;
    }

    CreateFilesFolders();

    SHGetDesktopFolder(&pdesktopsf);

    GetCurrentDirectoryW(MAX_PATH, cTestDirW);
    myPathAddBackslashW(cTestDirW);
    lstrcatW(cTestDirW, testdirW);

    hr = IShellFolder_ParseDisplayName(pdesktopsf, NULL, NULL, cTestDirW, NULL, &pidl_testdir, 0);
    ok(hr == S_OK, "got 0x%08x\n", hr);
    if(SUCCEEDED(hr))
    {
        hr = IShellFolder_BindToObject(pdesktopsf, pidl_testdir, NULL, (REFIID)&IID_IShellFolder,
                                       (void**)&psf);
        ok(hr == S_OK, "Got 0x%08x\n", hr);
        if(SUCCEEDED(hr))
            pILFree(pidl_testdir);
    }
    IShellFolder_Release(pdesktopsf);

    hr = IShellFolder_EnumObjects(psf, NULL, SHCONTF_FOLDERS | SHCONTF_NONFOLDERS, &peidl);
    ok(hr == S_OK, "Got %08x\n", hr);
    if(SUCCEEDED(hr))
    {
        IShellItemArray *psia;
        LPITEMIDLIST apidl[5];
        UINT done, numitems, i;

        for(done = 0; done < 5; done++)
            if(IEnumIDList_Next(peidl, 1, &apidl[done], NULL) != S_OK)
                break;
        ok(done == 5, "Got %d pidls\n", done);
        IEnumIDList_Release(peidl);

        /* Create a ShellItemArray */
        hr = pSHCreateShellItemArray(NULL, psf, done, (LPCITEMIDLIST*)apidl, &psia);
        ok(hr == S_OK, "Got 0x%08x\n", hr);
        if(SUCCEEDED(hr))
        {
            IEnumShellItems *iesi;
            IShellItem *my_array[10];
            ULONG fetched;

            IShellItemArray_GetCount(psia, &numitems);
            ok(numitems == done, "Got %d, expected %d\n", numitems, done);

            iesi = NULL;
            hr = IShellItemArray_EnumItems(psia, &iesi);
            ok(hr == S_OK, "Got 0x%08x\n", hr);
            ok(iesi != NULL, "Got NULL\n");
            if(SUCCEEDED(hr))
            {
                IEnumShellItems *iesi2;

                /* This should fail according to the documentation and Win7+ */
                for(i = 0; i < 10; i++) my_array[i] = (void*)0xdeadbeef;
                hr = IEnumShellItems_Next(iesi, 2, my_array, NULL);
                ok(hr == E_INVALIDARG || broken(hr == S_OK) /* Vista */, "Got 0x%08x\n", hr);
                for(i = 0; i < 2; i++)
                {
                    ok(my_array[i] == (void*)0xdeadbeef ||
                       broken(my_array[i] != (void*)0xdeadbeef && my_array[i] != NULL), /* Vista */
                       "Got %p (%d)\n", my_array[i], i);

                    if(my_array[i] != (void*)0xdeadbeef)
                        IShellItem_Release(my_array[i]);
                }
                ok(my_array[2] == (void*)0xdeadbeef, "Got %p\n", my_array[2]);

                IEnumShellItems_Reset(iesi);
                for(i = 0; i < 10; i++) my_array[i] = (void*)0xdeadbeef;
                hr = IEnumShellItems_Next(iesi, 1, my_array, NULL);
                ok(hr == S_OK, "Got 0x%08x\n", hr);
                ok(my_array[0] != NULL && my_array[0] != (void*)0xdeadbeef, "Got %p\n", my_array[0]);
                if(my_array[0] != NULL && my_array[0] != (void*)0xdeadbeef)
                    IShellItem_Release(my_array[0]);
                ok(my_array[1] == (void*)0xdeadbeef, "Got %p\n", my_array[1]);

                IEnumShellItems_Reset(iesi);
                fetched = 0;
                for(i = 0; i < 10; i++) my_array[i] = (void*)0xdeadbeef;
                hr = IEnumShellItems_Next(iesi, numitems, my_array, &fetched);
                ok(hr == S_OK, "Got 0x%08x\n", hr);
                ok(fetched == numitems, "Got %d\n", fetched);
                for(i = 0;i < numitems; i++)
                {
                    ok(my_array[i] != NULL && my_array[i] != (void*)0xdeadbeef,
                       "Got %p at %d\n", my_array[i], i);

                    if(my_array[i] != NULL && my_array[i] != (void*)0xdeadbeef)
                        IShellItem_Release(my_array[i]);
                }
                ok(my_array[i] == (void*)0xdeadbeef, "Got %p\n", my_array[i]);

                /* Compare all the items */
                IEnumShellItems_Reset(iesi);
                for(i = 0; i < numitems; i++)
                {
                    IShellItem *psi;
                    int order;

                    hr = IShellItemArray_GetItemAt(psia, i, &psi);
                    ok(hr == S_OK, "Got 0x%08x\n", hr);
                    hr = IEnumShellItems_Next(iesi, 1, my_array, &fetched);
                    ok(hr == S_OK, "Got 0x%08x\n", hr);
                    ok(fetched == 1, "Got %d\n", fetched);

                    hr = IShellItem_Compare(psi, my_array[0], 0, &order);
                    ok(hr == S_OK, "Got 0x%08x\n", hr);
                    ok(order == 0, "Got %d\n", order);

                    IShellItem_Release(psi);
                    IShellItem_Release(my_array[0]);
                }

                my_array[0] = (void*)0xdeadbeef;
                hr = IEnumShellItems_Next(iesi, 1, my_array, &fetched);
                ok(hr == S_FALSE, "Got 0x%08x\n", hr);
                ok(fetched == 0, "Got %d\n", fetched);
                ok(my_array[0] == (void*)0xdeadbeef, "Got %p\n", my_array[0]);

                /* Cloning not implemented anywhere */
                iesi2 = (void*)0xdeadbeef;
                hr = IEnumShellItems_Clone(iesi, &iesi2);
                ok(hr == E_NOTIMPL, "Got 0x%08x\n", hr);
                ok(iesi2 == NULL || broken(iesi2 == (void*)0xdeadbeef) /* Vista */, "Got %p\n", iesi2);

                IEnumShellItems_Release(iesi);
            }

            IShellItemArray_Release(psia);
        }

        for(i = 0; i < done; i++)
            pILFree(apidl[i]);
    }
}


static void test_ShellItemBindToHandler(void)
{
    IShellItem *psi;
    LPITEMIDLIST pidl_desktop;
    HRESULT hr;

    if(!pSHCreateShellItem)
    {
        skip("SHCreateShellItem missing.\n");
        return;
    }

    hr = pSHGetSpecialFolderLocation(NULL, CSIDL_DESKTOP, &pidl_desktop);
    ok(hr == S_OK, "Got 0x%08x\n", hr);
    if(SUCCEEDED(hr))
    {
        hr = pSHCreateShellItem(NULL, NULL, pidl_desktop, &psi);
        ok(hr == S_OK, "Got 0x%08x\n", hr);
    }
    if(SUCCEEDED(hr))
    {
        IPersistFolder2 *ppf2;
        IUnknown *punk;

        if(0)
        {
            /* Crashes under Windows 7 */
            IShellItem_BindToHandler(psi, NULL, NULL, NULL, NULL);
            IShellItem_BindToHandler(psi, NULL, &IID_IUnknown, &IID_IUnknown, NULL);
        }
        hr = IShellItem_BindToHandler(psi, NULL, &IID_IUnknown, &IID_IUnknown, (void**)&punk);
        ok(hr == MK_E_NOOBJECT, "Got 0x%08x\n", hr);

        /* BHID_SFObject */
        hr = IShellItem_BindToHandler(psi, NULL, &BHID_SFObject, &IID_IShellFolder, (void**)&punk);
        ok(hr == S_OK, "Got 0x%08x\n", hr);
        if(SUCCEEDED(hr)) IUnknown_Release(punk);
        hr = IShellItem_BindToHandler(psi, NULL, &BHID_SFObject, &IID_IPersistFolder2, (void**)&ppf2);
        ok(hr == S_OK, "Got 0x%08x\n", hr);
        if(SUCCEEDED(hr))
        {
            LPITEMIDLIST pidl_tmp;
            hr = IPersistFolder2_GetCurFolder(ppf2, &pidl_tmp);
            ok(hr == S_OK, "Got 0x%08x\n", hr);
            if(SUCCEEDED(hr))
            {
                ok(ILIsEqual(pidl_desktop, pidl_tmp), "Pidl not equal (%p, %p)\n", pidl_desktop, pidl_tmp);
                pILFree(pidl_tmp);
            }
            IPersistFolder2_Release(ppf2);
        }

        /* BHID_SFUIObject */
        hr = IShellItem_BindToHandler(psi, NULL, &BHID_SFUIObject, &IID_IDataObject, (void**)&punk);
        ok(hr == S_OK || broken(hr == E_NOINTERFACE /* XP */), "Got 0x%08x\n", hr);
        if(SUCCEEDED(hr)) IUnknown_Release(punk);
        hr = IShellItem_BindToHandler(psi, NULL, &BHID_SFUIObject, &IID_IContextMenu, (void**)&punk);
        ok(hr == S_OK || broken(hr == E_NOINTERFACE /* XP */), "Got 0x%08x\n", hr);
        if(SUCCEEDED(hr)) IUnknown_Release(punk);

        /* BHID_DataObject */
        hr = IShellItem_BindToHandler(psi, NULL, &BHID_DataObject, &IID_IDataObject, (void**)&punk);
        ok(hr == S_OK || broken(hr == MK_E_NOOBJECT /* XP */), "Got 0x%08x\n", hr);
        if(SUCCEEDED(hr)) IUnknown_Release(punk);

        todo_wine
        {
            /* BHID_SFViewObject */
            hr = IShellItem_BindToHandler(psi, NULL, &BHID_SFViewObject, &IID_IShellView, (void**)&punk);
            ok(hr == S_OK, "Got 0x%08x\n", hr);
            if(SUCCEEDED(hr)) IUnknown_Release(punk);
            hr = IShellItem_BindToHandler(psi, NULL, &BHID_SFViewObject, &IID_IShellFolderView, (void**)&punk);
            ok(hr == E_NOINTERFACE, "Got 0x%08x\n", hr);
            if(SUCCEEDED(hr)) IUnknown_Release(punk);

            /* BHID_Storage */
            hr = IShellItem_BindToHandler(psi, NULL, &BHID_Storage, &IID_IStream, (void**)&punk);
            ok(hr == E_NOINTERFACE, "Got 0x%08x\n", hr);
            if(SUCCEEDED(hr)) IUnknown_Release(punk);
            hr = IShellItem_BindToHandler(psi, NULL, &BHID_Storage, &IID_IUnknown, (void**)&punk);
            ok(hr == S_OK, "Got 0x%08x\n", hr);
            if(SUCCEEDED(hr)) IUnknown_Release(punk);

            /* BHID_Stream */
            hr = IShellItem_BindToHandler(psi, NULL, &BHID_Stream, &IID_IStream, (void**)&punk);
            ok(hr == E_NOINTERFACE, "Got 0x%08x\n", hr);
            if(SUCCEEDED(hr)) IUnknown_Release(punk);
            hr = IShellItem_BindToHandler(psi, NULL, &BHID_Stream, &IID_IUnknown, (void**)&punk);
            ok(hr == S_OK, "Got 0x%08x\n", hr);
            if(SUCCEEDED(hr)) IUnknown_Release(punk);

            /* BHID_StorageEnum */
            hr = IShellItem_BindToHandler(psi, NULL, &BHID_StorageEnum, &IID_IEnumShellItems, (void**)&punk);
            ok(hr == S_OK, "Got 0x%08x\n", hr);
            if(SUCCEEDED(hr)) IUnknown_Release(punk);

            /* BHID_Transfer
               ITransferSource and ITransferDestination are accessible starting from Vista, IUnknown is
               supported starting from Win8. */
            hr = IShellItem_BindToHandler(psi, NULL, &BHID_Transfer, &IID_ITransferSource, (void**)&punk);
            ok(hr == S_OK || broken(FAILED(hr)) /* pre-Vista */, "Got 0x%08x\n", hr);
            if(SUCCEEDED(hr))
            {
                IUnknown_Release(punk);

                hr = IShellItem_BindToHandler(psi, NULL, &BHID_Transfer, &IID_ITransferDestination, (void**)&punk);
                ok(hr == S_OK, "Got 0x%08x\n", hr);
                if(SUCCEEDED(hr)) IUnknown_Release(punk);

                hr = IShellItem_BindToHandler(psi, NULL, &BHID_Transfer, &IID_IUnknown, (void**)&punk);
                ok(hr == S_OK || broken(hr == E_NOINTERFACE) /* pre-Win8 */, "Got 0x%08x\n", hr);
                if(SUCCEEDED(hr)) IUnknown_Release(punk);
            }

            /* BHID_EnumItems */
            hr = IShellItem_BindToHandler(psi, NULL, &BHID_EnumItems, &IID_IEnumShellItems, (void**)&punk);
            ok(hr == S_OK || broken(hr == MK_E_NOOBJECT /* XP */), "Got 0x%08x\n", hr);
            if(SUCCEEDED(hr)) IUnknown_Release(punk);

            /* BHID_Filter */
            hr = IShellItem_BindToHandler(psi, NULL, &BHID_Filter, &IID_IUnknown, (void**)&punk);
            ok(hr == S_OK || broken(hr == MK_E_NOOBJECT /* XP */), "Got 0x%08x\n", hr);
            if(SUCCEEDED(hr)) IUnknown_Release(punk);

            /* BHID_LinkTargetItem */
            hr = IShellItem_BindToHandler(psi, NULL, &BHID_LinkTargetItem, &IID_IShellItem, (void**)&punk);
            ok(hr == E_NOINTERFACE || broken(hr == E_INVALIDARG /* XP */), "Got 0x%08x\n", hr);
            if(SUCCEEDED(hr)) IUnknown_Release(punk);
            hr = IShellItem_BindToHandler(psi, NULL, &BHID_LinkTargetItem, &IID_IUnknown, (void**)&punk);
            ok(hr == E_NOINTERFACE || broken(hr == E_INVALIDARG /* XP */), "Got 0x%08x\n", hr);
            if(SUCCEEDED(hr)) IUnknown_Release(punk);

            /* BHID_PropertyStore */
            hr = IShellItem_BindToHandler(psi, NULL, &BHID_PropertyStore, &IID_IPropertyStore, (void**)&punk);
            ok(hr == E_NOINTERFACE || broken(hr == MK_E_NOOBJECT /* XP */), "Got 0x%08x\n", hr);
            if(SUCCEEDED(hr)) IUnknown_Release(punk);
            hr = IShellItem_BindToHandler(psi, NULL, &BHID_PropertyStore, &IID_IPropertyStoreFactory, (void**)&punk);
            ok(hr == E_NOINTERFACE || broken(hr == MK_E_NOOBJECT /* XP */), "Got 0x%08x\n", hr);
            if(SUCCEEDED(hr)) IUnknown_Release(punk);

            /* BHID_ThumbnailHandler */
            hr = IShellItem_BindToHandler(psi, NULL, &BHID_ThumbnailHandler, &IID_IUnknown, (void**)&punk);
            ok(hr == E_INVALIDARG || broken(hr == MK_E_NOOBJECT /* XP */), "Got 0x%08x\n", hr);
            if(SUCCEEDED(hr)) IUnknown_Release(punk);

            /* BHID_AssociationArray */
            hr = IShellItem_BindToHandler(psi, NULL, &BHID_AssociationArray, &IID_IQueryAssociations, (void**)&punk);
            ok(hr == S_OK || broken(hr == MK_E_NOOBJECT /* XP */), "Got 0x%08x\n", hr);
            if(SUCCEEDED(hr)) IUnknown_Release(punk);

            /* BHID_EnumAssocHandlers */
            hr = IShellItem_BindToHandler(psi, NULL, &BHID_EnumAssocHandlers, &IID_IUnknown, (void**)&punk);
            ok(hr == E_NOINTERFACE || broken(hr == MK_E_NOOBJECT /* XP */), "Got 0x%08x\n", hr);
            if(SUCCEEDED(hr)) IUnknown_Release(punk);
        }

        IShellItem_Release(psi);
    }
    else
        skip("Failed to create ShellItem.\n");

    pILFree(pidl_desktop);
}

static void test_ShellItemGetAttributes(void)
{
    IShellItem *psi, *psi_folder1, *psi_file1;
    IShellFolder *pdesktopsf;
    LPITEMIDLIST pidl_desktop, pidl;
    SFGAOF sfgao;
    HRESULT hr;
    WCHAR curdirW[MAX_PATH];
    WCHAR buf[MAX_PATH];
    static const WCHAR testdir1W[] = {'t','e','s','t','d','i','r',0};
    static const WCHAR testfile1W[] = {'t','e','s','t','d','i','r','\\','t','e','s','t','1','.','t','x','t',0};

    if(!pSHCreateShellItem)
    {
        skip("SHCreateShellItem missing.\n");
        return;
    }

    hr = pSHGetSpecialFolderLocation(NULL, CSIDL_DESKTOP, &pidl_desktop);
    ok(hr == S_OK, "Got 0x%08x\n", hr);
    if(SUCCEEDED(hr))
    {
        hr = pSHCreateShellItem(NULL, NULL, pidl_desktop, &psi);
        ok(hr == S_OK, "Got 0x%08x\n", hr);
        pILFree(pidl_desktop);
    }
    if(FAILED(hr))
    {
        skip("Skipping tests.\n");
        return;
    }

    if(0)
    {
        /* Crashes on native (Win 7) */
        IShellItem_GetAttributes(psi, 0, NULL);
    }

    /* Test GetAttributes on the desktop folder. */
    sfgao = 0xdeadbeef;
    hr = IShellItem_GetAttributes(psi, SFGAO_FOLDER, &sfgao);
    ok(hr == S_OK || broken(hr == E_FAIL) /* <Vista */, "Got 0x%08x\n", hr);
    ok(sfgao == SFGAO_FOLDER || broken(sfgao == 0) /* <Vista */, "Got 0x%08x\n", sfgao);

    IShellItem_Release(psi);

    CreateFilesFolders();

    SHGetDesktopFolder(&pdesktopsf);

    GetCurrentDirectoryW(MAX_PATH, curdirW);
    myPathAddBackslashW(curdirW);

    lstrcpyW(buf, curdirW);
    lstrcatW(buf, testdir1W);
    hr = IShellFolder_ParseDisplayName(pdesktopsf, NULL, NULL, buf, NULL, &pidl, NULL);
    ok(hr == S_OK, "got 0x%08x\n", hr);
    hr = pSHCreateShellItem(NULL, NULL, pidl, &psi_folder1);
    ok(hr == S_OK, "Got 0x%08x\n", sfgao);
    pILFree(pidl);

    lstrcpyW(buf, curdirW);
    lstrcatW(buf, testfile1W);
    hr = IShellFolder_ParseDisplayName(pdesktopsf, NULL, NULL, buf, NULL, &pidl, NULL);
    ok(hr == S_OK, "got 0x%08x\n", hr);
    hr = pSHCreateShellItem(NULL, NULL, pidl, &psi_file1);
    ok(hr == S_OK, "Got 0x%08x\n", sfgao);
    pILFree(pidl);

    IShellFolder_Release(pdesktopsf);

    sfgao = 0xdeadbeef;
    hr = IShellItem_GetAttributes(psi_folder1, 0, &sfgao);
    ok(hr == S_OK, "Got 0x%08x\n", hr);
    ok(sfgao == 0, "Got 0x%08x\n", sfgao);

    sfgao = 0xdeadbeef;
    hr = IShellItem_GetAttributes(psi_folder1, SFGAO_FOLDER, &sfgao);
    ok(hr == S_OK, "Got 0x%08x\n", hr);
    ok(sfgao == SFGAO_FOLDER, "Got 0x%08x\n", sfgao);

    sfgao = 0xdeadbeef;
    hr = IShellItem_GetAttributes(psi_file1, SFGAO_FOLDER, &sfgao);
    ok(hr == S_FALSE, "Got 0x%08x\n", hr);
    ok(sfgao == 0, "Got 0x%08x\n", sfgao);

    IShellItem_Release(psi_folder1);
    IShellItem_Release(psi_file1);

    Cleanup();
}

static void test_ShellItemArrayGetAttributes(void)
{
    IShellItemArray *psia_files, *psia_folders1, *psia_folders2, *psia_all;
    IShellFolder *pdesktopsf;
    LPCITEMIDLIST pidl_array[5];
    SFGAOF attr;
    HRESULT hr;
    WCHAR curdirW[MAX_PATH];
    WCHAR buf[MAX_PATH];
    UINT i;
    static const WCHAR testdir1W[] = {'t','e','s','t','d','i','r',0};
    static const WCHAR testdir2W[] = {'t','e','s','t','d','i','r','\\','t','e','s','t','d','i','r','2',0};
    static const WCHAR testdir3W[] = {'t','e','s','t','d','i','r','\\','t','e','s','t','d','i','r','3',0};
    static const WCHAR testfile1W[] = {'t','e','s','t','d','i','r','\\','t','e','s','t','1','.','t','x','t',0};
    static const WCHAR testfile2W[] = {'t','e','s','t','d','i','r','\\','t','e','s','t','2','.','t','x','t',0};
    static const WCHAR *testfilesW[5] = { testdir1W, testdir2W, testdir3W, testfile1W, testfile2W };

    if(!pSHCreateShellItemArrayFromShellItem)
    {
        win_skip("No SHCreateShellItemArrayFromShellItem, skipping test...\n");
        return;
    }

    CreateFilesFolders();
    CreateDirectoryA(".\\testdir\\testdir3", NULL);

    SHGetDesktopFolder(&pdesktopsf);

    GetCurrentDirectoryW(MAX_PATH, curdirW);
    myPathAddBackslashW(curdirW);

    for(i = 0; i < 5; i++)
    {
        lstrcpyW(buf, curdirW);
        lstrcatW(buf, testfilesW[i]);
        hr = IShellFolder_ParseDisplayName(pdesktopsf, NULL, NULL, buf, NULL, (LPITEMIDLIST*)&pidl_array[i], NULL);
        ok(hr == S_OK, "got 0x%08x\n", hr);
    }
    IShellFolder_Release(pdesktopsf);

    hr = pSHCreateShellItemArrayFromIDLists(2, pidl_array, &psia_folders1);
    ok(hr == S_OK, "got 0x%08x\n", hr);
    hr = pSHCreateShellItemArrayFromIDLists(2, &pidl_array[1], &psia_folders2);
    ok(hr == S_OK, "got 0x%08x\n", hr);
    hr = pSHCreateShellItemArrayFromIDLists(2, &pidl_array[3], &psia_files);
    ok(hr == S_OK, "got 0x%08x\n", hr);
    hr = pSHCreateShellItemArrayFromIDLists(4, &pidl_array[1], &psia_all); /* All except the first */
    ok(hr == S_OK, "got 0x%08x\n", hr);

    for(i = 0; i < 5; i++)
        pILFree((LPITEMIDLIST)pidl_array[i]);

    /* [testfolder/, testfolder/testfolder2] seems to break in Vista */
    attr = 0xdeadbeef;
    hr = IShellItemArray_GetAttributes(psia_folders1, SIATTRIBFLAGS_AND, SFGAO_FOLDER, &attr);
    ok(hr == S_OK || broken(hr == E_UNEXPECTED)  /* Vista */, "Got 0x%08x\n", hr);
    ok(attr == SFGAO_FOLDER || broken(attr == 0) /* Vista */, "Got 0x%08x\n", attr);
    attr = 0xdeadbeef;
    hr = IShellItemArray_GetAttributes(psia_folders1, SIATTRIBFLAGS_OR, SFGAO_FOLDER, &attr);
    ok(hr == S_OK || broken(hr == E_UNEXPECTED)  /* Vista */, "Got 0x%08x\n", hr);
    ok(attr == SFGAO_FOLDER || broken(attr == 0) /* Vista */, "Got 0x%08x\n", attr);

    /* [testfolder/testfolder2, testfolder/testfolder3] works */
    attr = 0xdeadbeef;
    hr = IShellItemArray_GetAttributes(psia_folders2, SIATTRIBFLAGS_AND, SFGAO_FOLDER, &attr);
    ok(hr == S_OK, "Got 0x%08x\n", hr);
    ok(attr == SFGAO_FOLDER, "Got 0x%08x\n", attr);
    attr = 0xdeadbeef;
    hr = IShellItemArray_GetAttributes(psia_files, SIATTRIBFLAGS_AND, SFGAO_FOLDER, &attr);
    ok(hr == S_FALSE || broken(hr == S_OK) /* Vista */, "Got 0x%08x\n", hr);
    ok(attr == 0, "Got 0x%08x\n", attr);
    attr = 0xdeadbeef;
    hr = IShellItemArray_GetAttributes(psia_all, SIATTRIBFLAGS_AND, SFGAO_FOLDER, &attr);
    ok(hr == S_FALSE || broken(hr == S_OK) /* Vista */, "Got 0x%08x\n", hr);
    ok(attr == 0, "Got 0x%08x\n", attr);
    attr = 0xdeadbeef;
    hr = IShellItemArray_GetAttributes(psia_folders2, SIATTRIBFLAGS_OR, SFGAO_FOLDER, &attr);
    ok(hr == S_OK, "Got 0x%08x\n", hr);
    ok(attr == SFGAO_FOLDER, "Got 0x%08x\n", attr);
    attr = 0xdeadbeef;
    hr = IShellItemArray_GetAttributes(psia_files, SIATTRIBFLAGS_OR, SFGAO_FOLDER, &attr);
    ok(hr == S_FALSE || broken(hr == S_OK) /* Vista */, "Got 0x%08x\n", hr);
    ok(attr == 0, "Got 0x%08x\n", attr);
    attr = 0xdeadbeef;
    hr = IShellItemArray_GetAttributes(psia_all, SIATTRIBFLAGS_OR, SFGAO_FOLDER, &attr);
    ok(hr == S_OK, "Got 0x%08x\n", hr);
    ok(attr == SFGAO_FOLDER, "Got 0x%08x\n", attr);

    IShellItemArray_Release(psia_folders1);
    IShellItemArray_Release(psia_folders2);
    IShellItemArray_Release(psia_files);
    IShellItemArray_Release(psia_all);

    RemoveDirectoryA(".\\testdir\\testdir3");
    Cleanup();
}

static WCHAR *get_empty_cddrive(void)
{
    static WCHAR cdrom_drive[] = {'A',':','\\',0};
    DWORD drives = GetLogicalDrives();

    cdrom_drive[0] = 'A';
    while (drives)
    {
        if ((drives & 1) &&
            GetDriveTypeW(cdrom_drive) == DRIVE_CDROM &&
            GetFileAttributesW(cdrom_drive) == INVALID_FILE_ATTRIBUTES)
        {
            return cdrom_drive;
        }

        drives = drives >> 1;
        cdrom_drive[0]++;
    }
    return NULL;
}

static void test_SHParseDisplayName(void)
{
    LPITEMIDLIST pidl1, pidl2;
    IShellFolder *desktop;
    WCHAR dirW[MAX_PATH];
    WCHAR nameW[10];
    WCHAR *cdrom;
    HRESULT hr;
    BOOL ret, is_wow64;

    if (!pSHParseDisplayName)
    {
        win_skip("SHParseDisplayName isn't available\n");
        return;
    }

if (0)
{
    /* crashes on native */
    pSHParseDisplayName(NULL, NULL, NULL, 0, NULL);
    nameW[0] = 0;
    pSHParseDisplayName(nameW, NULL, NULL, 0, NULL);
}

    pidl1 = (LPITEMIDLIST)0xdeadbeef;
    hr = pSHParseDisplayName(NULL, NULL, &pidl1, 0, NULL);
    ok(broken(hr == E_OUTOFMEMORY) /* < Vista */ ||
       hr == E_INVALIDARG, "failed %08x\n", hr);
    ok(pidl1 == 0, "expected null ptr, got %p\n", pidl1);

    /* dummy name */
    nameW[0] = 0;
    hr = pSHParseDisplayName(nameW, NULL, &pidl1, 0, NULL);
    ok(hr == S_OK, "failed %08x\n", hr);
    hr = SHGetDesktopFolder(&desktop);
    ok(hr == S_OK, "failed %08x\n", hr);
    hr = IShellFolder_ParseDisplayName(desktop, NULL, NULL, nameW, NULL, &pidl2, NULL);
    ok(hr == S_OK, "failed %08x\n", hr);
>>>>>>> 2a8a0238
    ret = pILIsEqual(pidl1, pidl2);
    ok(ret == TRUE, "expected equal idls\n");
    pILFree(pidl1);
    pILFree(pidl2);
<<<<<<< HEAD
=======

    /* with path */
    GetWindowsDirectoryW( dirW, MAX_PATH );

    hr = pSHParseDisplayName(dirW, NULL, &pidl1, 0, NULL);
    ok(hr == S_OK, "failed %08x\n", hr);
    hr = IShellFolder_ParseDisplayName(desktop, NULL, NULL, dirW, NULL, &pidl2, NULL);
    ok(hr == S_OK, "failed %08x\n", hr);

    ret = pILIsEqual(pidl1, pidl2);
    ok(ret == TRUE, "expected equal idls\n");
    pILFree(pidl1);
    pILFree(pidl2);

    /* system32 is not redirected to syswow64 on WOW64 */
    if (!pIsWow64Process || !pIsWow64Process( GetCurrentProcess(), &is_wow64 )) is_wow64 = FALSE;
    if (is_wow64 && pGetSystemWow64DirectoryW)
    {
        UINT len;
        *dirW = 0;
        len = GetSystemDirectoryW(dirW, MAX_PATH);
        ok(len > 0, "GetSystemDirectoryW failed: %u\n", GetLastError());
        hr = pSHParseDisplayName(dirW, NULL, &pidl1, 0, NULL);
        ok(hr == S_OK, "failed %08x\n", hr);
        *dirW = 0;
        len = pGetSystemWow64DirectoryW(dirW, MAX_PATH);
        ok(len > 0, "GetSystemWow64DirectoryW failed: %u\n", GetLastError());
        hr = pSHParseDisplayName(dirW, NULL, &pidl2, 0, NULL);
        ok(hr == S_OK, "failed %08x\n", hr);
        ret = pILIsEqual(pidl1, pidl2);
        ok(ret == FALSE, "expected different idls\n");
        pILFree(pidl1);
        pILFree(pidl2);
    }
>>>>>>> 2a8a0238

    IShellFolder_Release(desktop);

    cdrom = get_empty_cddrive();
    if (!cdrom)
        skip("No empty cdrom drive found, skipping test\n");
    else
    {
        hr = pSHParseDisplayName(cdrom, NULL, &pidl1, 0, NULL);
        ok(hr == S_OK, "failed %08x\n", hr);
        if (SUCCEEDED(hr)) pILFree(pidl1);
    }
}

static void test_desktop_IPersist(void)
{
    IShellFolder *desktop;
    IPersist *persist;
    CLSID clsid;
    HRESULT hr;

    hr = SHGetDesktopFolder(&desktop);
    ok(hr == S_OK, "failed %08x\n", hr);

    hr = IShellFolder_QueryInterface(desktop, &IID_IPersist, (void**)&persist);
    ok(hr == S_OK || broken(hr == E_NOINTERFACE) /* NT4, W9X */, "failed %08x\n", hr);

    if (hr == S_OK)
    {
    if (0)
    {
        /* crashes on native */
        hr = IPersist_GetClassID(persist, NULL);
    }
        memset(&clsid, 0, sizeof(clsid));
        hr = IPersist_GetClassID(persist, &clsid);
        ok(hr == S_OK, "failed %08x\n", hr);
        ok(IsEqualIID(&CLSID_ShellDesktop, &clsid), "Expected CLSID_ShellDesktop\n");
        IPersist_Release(persist);
    }

<<<<<<< HEAD
=======
    hr = IShellFolder_QueryInterface(desktop, &IID_IPersistFolder2, (void**)&ppf2);
    ok(hr == S_OK || broken(hr == E_NOINTERFACE) /* pre-Vista */, "failed %08x\n", hr);
    if(SUCCEEDED(hr))
    {
        IPersistFolder *ppf;
        LPITEMIDLIST pidl;
        hr = IShellFolder_QueryInterface(desktop, &IID_IPersistFolder, (void**)&ppf);
        ok(hr == S_OK, "IID_IPersistFolder2 without IID_IPersistFolder.\n");
        if(SUCCEEDED(hr))
            IPersistFolder_Release(ppf);

        todo_wine {
            hr = IPersistFolder2_Initialize(ppf2, NULL);
            ok(hr == S_OK, "got %08x\n", hr);
        }

        pidl = NULL;
        hr = IPersistFolder2_GetCurFolder(ppf2, &pidl);
        ok(hr == S_OK, "got %08x\n", hr);
        ok(pidl != NULL, "pidl was NULL.\n");
        if(SUCCEEDED(hr)) pILFree(pidl);

        IPersistFolder2_Release(ppf2);
    }

    IShellFolder_Release(desktop);
}

static void test_GetUIObject(void)
{
    IShellFolder *psf_desktop;
    IContextMenu *pcm;
    LPITEMIDLIST pidl;
    HRESULT hr;
    WCHAR path[MAX_PATH];
    const WCHAR filename[] =
        {'\\','t','e','s','t','d','i','r','\\','t','e','s','t','1','.','t','x','t',0};

    if(!pSHBindToParent)
    {
        win_skip("SHBindToParent missing.\n");
        return;
    }

    GetCurrentDirectoryW(MAX_PATH, path);
    if (!path[0])
    {
        skip("GetCurrentDirectoryW returned an empty string.\n");
        return;
    }
    lstrcatW(path, filename);
    SHGetDesktopFolder(&psf_desktop);

    CreateFilesFolders();

    hr = IShellFolder_ParseDisplayName(psf_desktop, NULL, NULL, path, NULL, &pidl, 0);
    ok(hr == S_OK || broken(hr == E_FAIL) /* WinME */, "Got 0x%08x\n", hr);
    if(SUCCEEDED(hr))
    {
        IShellFolder *psf;
        LPCITEMIDLIST pidl_child;
        hr = pSHBindToParent(pidl, &IID_IShellFolder, (void**)&psf, &pidl_child);
        ok(hr == S_OK, "Got 0x%08x\n", hr);
        if(SUCCEEDED(hr))
        {
            hr = IShellFolder_GetUIObjectOf(psf, NULL, 1, &pidl_child, &IID_IContextMenu, NULL,
                                            (void**)&pcm);
            ok(hr == S_OK, "Got 0x%08x\n", hr);
            if(SUCCEEDED(hr))
            {
                const int baseItem = 0x40;
                HMENU hmenu = CreatePopupMenu();
                INT max_id, max_id_check;
                UINT count, i;
                const int id_upper_limit = 32767;
                hr = IContextMenu_QueryContextMenu(pcm, hmenu, 0, baseItem, id_upper_limit, CMF_NORMAL);
                ok(SUCCEEDED(hr), "Got 0x%08x\n", hr);
                max_id = HRESULT_CODE(hr) - 1; /* returns max_id + 1 */
                ok(max_id <= id_upper_limit, "Got %d\n", max_id);
                count = GetMenuItemCount(hmenu);
                ok(count, "Got %d\n", count);

                max_id_check = 0;
                for(i = 0; i < count; i++)
                {
                    MENUITEMINFOA mii;
                    INT res;
                    char buf[255], buf2[255];
                    ZeroMemory(&mii, sizeof(MENUITEMINFOA));
                    mii.cbSize = sizeof(MENUITEMINFOA);
                    mii.fMask = MIIM_ID | MIIM_FTYPE | MIIM_STRING;
                    mii.dwTypeData = buf2;
                    mii.cch = sizeof(buf2);

                    SetLastError(0);
                    res = GetMenuItemInfoA(hmenu, i, TRUE, &mii);
                    ok(res, "Failed (last error: %d).\n", GetLastError());

                    ok( (mii.wID <= id_upper_limit) || (mii.fType & MFT_SEPARATOR),
                        "Got non-separator ID out of range: %d (type: %x)\n", mii.wID, mii.fType);
                    if(!(mii.fType & MFT_SEPARATOR))
                    {
                        max_id_check = (mii.wID>max_id_check)?mii.wID:max_id_check;
                        hr = IContextMenu_GetCommandString(pcm, mii.wID - baseItem, GCS_VERBA, 0, buf, sizeof(buf));
                        ok(SUCCEEDED(hr) || hr == E_NOTIMPL, "for id 0x%x got 0x%08x (menustr: %s)\n", mii.wID - baseItem, hr, mii.dwTypeData);
                        if (SUCCEEDED(hr))
                            trace("for id 0x%x got string %s (menu string: %s)\n", mii.wID - baseItem, buf, mii.dwTypeData);
                        else if (hr == E_NOTIMPL)
                            trace("for id 0x%x got E_NOTIMPL (menu string: %s)\n", mii.wID - baseItem, mii.dwTypeData);
                    }
                }
                max_id_check -= baseItem;
                ok((max_id_check == max_id) ||
                   (max_id_check == max_id-1) || /* Win 7 */
                   (max_id_check == max_id-2),   /* Win 8 */
                   "Not equal (or near equal), got %d and %d\n", max_id_check, max_id);

#define is_win2k() (pSHGetFolderPathA && !pSHGetFolderPathAndSubDirA)

                if(count && !is_win2k())   /* Test is interactive on w2k, so skip */
                {
                    CMINVOKECOMMANDINFO cmi;
                    ZeroMemory(&cmi, sizeof(CMINVOKECOMMANDINFO));
                    cmi.cbSize = sizeof(CMINVOKECOMMANDINFO);

                    /* Attempt to execute a nonexistent command */
                    cmi.lpVerb = MAKEINTRESOURCEA(9999);
                    hr = IContextMenu_InvokeCommand(pcm, &cmi);
                    ok(hr == E_INVALIDARG, "Got 0x%08x\n", hr);

                    cmi.lpVerb = "foobar_wine_test";
                    hr = IContextMenu_InvokeCommand(pcm, &cmi);
                    ok( (hr == E_INVALIDARG) || (hr == E_FAIL /* Win7 */) ||
                        (hr == HRESULT_FROM_WIN32(ERROR_NO_ASSOCIATION) /* Vista */),
                        "Got 0x%08x\n", hr);
                }
#undef is_win2k

                DestroyMenu(hmenu);
                IContextMenu_Release(pcm);
            }
            IShellFolder_Release(psf);
        }
        if(pILFree) pILFree(pidl);
    }

    IShellFolder_Release(psf_desktop);
    Cleanup();
}

#define verify_pidl(i,p) r_verify_pidl(__LINE__, i, p)
static void r_verify_pidl(unsigned l, LPCITEMIDLIST pidl, const WCHAR *path)
{
    LPCITEMIDLIST child;
    IShellFolder *parent;
    STRRET filename;
    HRESULT hr;

    if(!pSHBindToParent){
        win_skip("SHBindToParent is not available, not performing full PIDL verification\n");
        if(path)
            ok_(__FILE__,l)(pidl != NULL, "Expected PIDL to be non-NULL\n");
        else
            ok_(__FILE__,l)(pidl == NULL, "Expected PIDL to be NULL\n");
        return;
    }

    if(path){
        if(!pidl){
            ok_(__FILE__,l)(0, "didn't get expected path (%s), instead: NULL\n", wine_dbgstr_w(path));
            return;
        }

        hr = pSHBindToParent(pidl, &IID_IShellFolder, (LPVOID*)&parent, &child);
        ok_(__FILE__,l)(hr == S_OK, "SHBindToParent failed: 0x%08x\n", hr);
        if(FAILED(hr))
            return;

        hr = IShellFolder_GetDisplayNameOf(parent, child, SHGDN_FORPARSING, &filename);
        ok_(__FILE__,l)(hr == S_OK, "GetDisplayNameOf failed: 0x%08x\n", hr);
        if(FAILED(hr)){
            IShellFolder_Release(parent);
            return;
        }

        ok_(__FILE__,l)(filename.uType == STRRET_WSTR || filename.uType == STRRET_CSTR,
                "Got unexpected string type: %d\n", filename.uType);
        if(filename.uType == STRRET_WSTR){
            ok_(__FILE__,l)(lstrcmpW(path, U(filename).pOleStr) == 0,
                    "didn't get expected path (%s), instead: %s\n",
                     wine_dbgstr_w(path), wine_dbgstr_w(U(filename).pOleStr));
            SHFree(U(filename).pOleStr);
        }else if(filename.uType == STRRET_CSTR){
            ok_(__FILE__,l)(strcmp_wa(path, U(filename).cStr) == 0,
                    "didn't get expected path (%s), instead: %s\n",
                     wine_dbgstr_w(path), U(filename).cStr);
        }

        IShellFolder_Release(parent);
    }else
        ok_(__FILE__,l)(pidl == NULL, "Expected PIDL to be NULL\n");
}

static void test_SHSimpleIDListFromPath(void)
{
    const WCHAR adirW[] = {'C',':','\\','s','i','d','l','f','p','d','i','r',0};
    const CHAR adirA[] = "C:\\sidlfpdir";
    BOOL br, is_unicode = !(GetVersion() & 0x80000000);

    LPITEMIDLIST pidl = NULL;

    if(!pSHSimpleIDListFromPathAW){
        win_skip("SHSimpleIDListFromPathAW not available\n");
        return;
    }

    br = CreateDirectoryA(adirA, NULL);
    ok(br == TRUE, "CreateDirectory failed: %d\n", GetLastError());

    if(is_unicode)
        pidl = pSHSimpleIDListFromPathAW(adirW);
    else
        pidl = pSHSimpleIDListFromPathAW(adirA);
    verify_pidl(pidl, adirW);
    pILFree(pidl);

    br = RemoveDirectoryA(adirA);
    ok(br == TRUE, "RemoveDirectory failed: %d\n", GetLastError());

    if(is_unicode)
        pidl = pSHSimpleIDListFromPathAW(adirW);
    else
        pidl = pSHSimpleIDListFromPathAW(adirA);
    verify_pidl(pidl, adirW);
    pILFree(pidl);
}

/* IFileSystemBindData impl */
static HRESULT WINAPI fsbd_QueryInterface(IFileSystemBindData *fsbd,
        REFIID riid, void **ppv)
{
    if(IsEqualIID(riid, &IID_IFileSystemBindData) ||
            IsEqualIID(riid, &IID_IUnknown)){
        *ppv = fsbd;
        return S_OK;
    }
    return E_NOINTERFACE;
}

static ULONG WINAPI fsbd_AddRef(IFileSystemBindData *fsbd)
{
    return 2;
}

static ULONG WINAPI fsbd_Release(IFileSystemBindData *fsbd)
{
    return 1;
}

static HRESULT WINAPI fsbd_SetFindData(IFileSystemBindData *fsbd,
        const WIN32_FIND_DATAW *pfd)
{
    ok(0, "SetFindData called\n");
    return E_NOTIMPL;
}

static HRESULT WINAPI fsbd_GetFindData_nul(IFileSystemBindData *fsbd,
        WIN32_FIND_DATAW *pfd)
{
    memset(pfd, 0, sizeof(WIN32_FIND_DATAW));
    return S_OK;
}

static HRESULT WINAPI fsbd_GetFindData_junk(IFileSystemBindData *fsbd,
        WIN32_FIND_DATAW *pfd)
{
    memset(pfd, 0xef, sizeof(WIN32_FIND_DATAW));
    return S_OK;
}

static HRESULT WINAPI fsbd_GetFindData_invalid(IFileSystemBindData *fsbd,
        WIN32_FIND_DATAW *pfd)
{
    memset(pfd, 0, sizeof(WIN32_FIND_DATAW));
    *pfd->cFileName = 'a';
    *pfd->cAlternateFileName = 'a';
    return S_OK;
}

static HRESULT WINAPI fsbd_GetFindData_valid(IFileSystemBindData *fsbd,
        WIN32_FIND_DATAW *pfd)
{
    static const WCHAR adirW[] = {'C',':','\\','f','s','b','d','d','i','r',0};
    HANDLE handle = FindFirstFileW(adirW, pfd);
    FindClose(handle);
    return S_OK;
}

static HRESULT WINAPI fsbd_GetFindData_fail(IFileSystemBindData *fsbd,
        WIN32_FIND_DATAW *pfd)
{
    return E_FAIL;
}

static IFileSystemBindDataVtbl fsbdVtbl = {
    fsbd_QueryInterface,
    fsbd_AddRef,
    fsbd_Release,
    fsbd_SetFindData,
    NULL
};

static IFileSystemBindData fsbd = { &fsbdVtbl };

static void test_ParseDisplayNamePBC(void)
{
    WCHAR wFileSystemBindData[] =
        {'F','i','l','e',' ','S','y','s','t','e','m',' ','B','i','n','d',' ','D','a','t','a',0};
    WCHAR adirW[] = {'C',':','\\','f','s','b','d','d','i','r',0};
    WCHAR afileW[] = {'C',':','\\','f','s','b','d','d','i','r','\\','f','i','l','e','.','t','x','t',0};
    WCHAR afile2W[] = {'C',':','\\','f','s','b','d','d','i','r','\\','s','\\','f','i','l','e','.','t','x','t',0};
    const HRESULT exp_err = HRESULT_FROM_WIN32(ERROR_FILE_NOT_FOUND);

    IShellFolder *psf;
    IBindCtx *pbc;
    HRESULT hres;
    ITEMIDLIST *pidl;

    /* Check if we support WCHAR functions */
    SetLastError(0xdeadbeef);
    lstrcmpiW(adirW, adirW);
    if(GetLastError() == ERROR_CALL_NOT_IMPLEMENTED){
        win_skip("Most W-calls are not implemented\n");
        return;
    }

    hres = SHGetDesktopFolder(&psf);
    ok(hres == S_OK, "SHGetDesktopFolder failed: 0x%08x\n", hres);
    if(FAILED(hres)){
        win_skip("Failed to get IShellFolder, can't run tests\n");
        return;
    }

    /* fails on unknown dir with no IBindCtx */
    hres = IShellFolder_ParseDisplayName(psf, NULL, NULL, adirW, NULL, &pidl, NULL);
    ok(hres == exp_err || broken(hres == E_FAIL) /* NT4 */,
            "ParseDisplayName failed with wrong error: 0x%08x\n", hres);
    hres = IShellFolder_ParseDisplayName(psf, NULL, NULL, afileW, NULL, &pidl, NULL);
    ok(hres == exp_err || broken(hres == E_FAIL) /* NT4 */,
            "ParseDisplayName failed with wrong error: 0x%08x\n", hres);
    hres = IShellFolder_ParseDisplayName(psf, NULL, NULL, afile2W, NULL, &pidl, NULL);
    ok(hres == exp_err || broken(hres == E_FAIL) /* NT4 */,
            "ParseDisplayName failed with wrong error: 0x%08x\n", hres);

    /* fails on unknown dir with IBindCtx with no IFileSystemBindData */
    hres = CreateBindCtx(0, &pbc);
    ok(hres == S_OK, "CreateBindCtx failed: 0x%08x\n", hres);

    hres = IShellFolder_ParseDisplayName(psf, NULL, pbc, adirW, NULL, &pidl, NULL);
    ok(hres == exp_err || broken(hres == E_FAIL) /* NT4 */,
            "ParseDisplayName failed with wrong error: 0x%08x\n", hres);
    hres = IShellFolder_ParseDisplayName(psf, NULL, pbc, afileW, NULL, &pidl, NULL);
    ok(hres == exp_err || broken(hres == E_FAIL) /* NT4 */,
            "ParseDisplayName failed with wrong error: 0x%08x\n", hres);
    hres = IShellFolder_ParseDisplayName(psf, NULL, pbc, afile2W, NULL, &pidl, NULL);
    ok(hres == exp_err || broken(hres == E_FAIL) /* NT4 */,
            "ParseDisplayName failed with wrong error: 0x%08x\n", hres);

    /* unknown dir with IBindCtx with IFileSystemBindData */
    hres = IBindCtx_RegisterObjectParam(pbc, wFileSystemBindData, (IUnknown*)&fsbd);
    ok(hres == S_OK, "RegisterObjectParam failed: 0x%08x\n", hres);

    /* return E_FAIL from GetFindData */
    pidl = (ITEMIDLIST*)0xdeadbeef;
    fsbdVtbl.GetFindData = fsbd_GetFindData_fail;
    hres = IShellFolder_ParseDisplayName(psf, NULL, pbc, adirW, NULL, &pidl, NULL);
    ok(hres == S_OK || broken(hres == E_FAIL) /* NT4 */,
            "ParseDisplayName failed: 0x%08x\n", hres);
    if(SUCCEEDED(hres)){
        verify_pidl(pidl, adirW);
        ILFree(pidl);
    }

    hres = IShellFolder_ParseDisplayName(psf, NULL, pbc, afileW, NULL, &pidl, NULL);
    ok(hres == S_OK || broken(hres == E_FAIL) /* NT4 */,
            "ParseDisplayName failed: 0x%08x\n", hres);
    if(SUCCEEDED(hres)){
        verify_pidl(pidl, afileW);
        ILFree(pidl);
    }

    hres = IShellFolder_ParseDisplayName(psf, NULL, pbc, afile2W, NULL, &pidl, NULL);
    ok(hres == S_OK || broken(hres == E_FAIL) /* NT4 */,
            "ParseDisplayName failed: 0x%08x\n", hres);
    if(SUCCEEDED(hres)){
        verify_pidl(pidl, afile2W);
        ILFree(pidl);
    }

    /* set FIND_DATA struct to NULLs */
    pidl = (ITEMIDLIST*)0xdeadbeef;
    fsbdVtbl.GetFindData = fsbd_GetFindData_nul;
    hres = IShellFolder_ParseDisplayName(psf, NULL, pbc, adirW, NULL, &pidl, NULL);
    ok(hres == S_OK || broken(hres == E_FAIL) /* NT4 */,
            "ParseDisplayName failed: 0x%08x\n", hres);
    if(SUCCEEDED(hres)){
        verify_pidl(pidl, adirW);
        ILFree(pidl);
    }

    hres = IShellFolder_ParseDisplayName(psf, NULL, pbc, afileW, NULL, &pidl, NULL);
    ok(hres == S_OK || broken(hres == E_FAIL) /* NT4 */,
            "ParseDisplayName failed: 0x%08x\n", hres);
    if(SUCCEEDED(hres)){
        verify_pidl(pidl, afileW);
        ILFree(pidl);
    }

    hres = IShellFolder_ParseDisplayName(psf, NULL, pbc, afile2W, NULL, &pidl, NULL);
    ok(hres == S_OK || broken(hres == E_FAIL) /* NT4 */,
            "ParseDisplayName failed: 0x%08x\n", hres);
    if(SUCCEEDED(hres)){
        verify_pidl(pidl, afile2W);
        ILFree(pidl);
    }

    /* set FIND_DATA struct to junk */
    pidl = (ITEMIDLIST*)0xdeadbeef;
    fsbdVtbl.GetFindData = fsbd_GetFindData_junk;
    hres = IShellFolder_ParseDisplayName(psf, NULL, pbc, adirW, NULL, &pidl, NULL);
    ok(hres == S_OK || broken(hres == E_FAIL) /* NT4 */,
            "ParseDisplayName failed: 0x%08x\n", hres);
    if(SUCCEEDED(hres)){
        verify_pidl(pidl, adirW);
        ILFree(pidl);
    }

    hres = IShellFolder_ParseDisplayName(psf, NULL, pbc, afileW, NULL, &pidl, NULL);
    ok(hres == S_OK || broken(hres == E_FAIL) /* NT4 */,
            "ParseDisplayName failed: 0x%08x\n", hres);
    if(SUCCEEDED(hres)){
        verify_pidl(pidl, afileW);
        ILFree(pidl);
    }

    hres = IShellFolder_ParseDisplayName(psf, NULL, pbc, afile2W, NULL, &pidl, NULL);
    ok(hres == S_OK || broken(hres == E_FAIL) /* NT4 */,
            "ParseDisplayName failed: 0x%08x\n", hres);
    if(SUCCEEDED(hres)){
        verify_pidl(pidl, afile2W);
        ILFree(pidl);
    }

    /* set FIND_DATA struct to invalid data */
    pidl = (ITEMIDLIST*)0xdeadbeef;
    fsbdVtbl.GetFindData = fsbd_GetFindData_invalid;
    hres = IShellFolder_ParseDisplayName(psf, NULL, pbc, adirW, NULL, &pidl, NULL);
    ok(hres == S_OK || broken(hres == E_FAIL) /* NT4 */,
            "ParseDisplayName failed: 0x%08x\n", hres);
    if(SUCCEEDED(hres)){
        verify_pidl(pidl, adirW);
        ILFree(pidl);
    }

    hres = IShellFolder_ParseDisplayName(psf, NULL, pbc, afileW, NULL, &pidl, NULL);
    ok(hres == S_OK || broken(hres == E_FAIL) /* NT4 */,
            "ParseDisplayName failed: 0x%08x\n", hres);
    if(SUCCEEDED(hres)){
        verify_pidl(pidl, afileW);
        ILFree(pidl);
    }

    hres = IShellFolder_ParseDisplayName(psf, NULL, pbc, afile2W, NULL, &pidl, NULL);
    ok(hres == S_OK || broken(hres == E_FAIL) /* NT4 */,
            "ParseDisplayName failed: 0x%08x\n", hres);
    if(SUCCEEDED(hres)){
        verify_pidl(pidl, afile2W);
        ILFree(pidl);
    }

    /* set FIND_DATA struct to valid data */
    pidl = (ITEMIDLIST*)0xdeadbeef;
    fsbdVtbl.GetFindData = fsbd_GetFindData_valid;
    hres = IShellFolder_ParseDisplayName(psf, NULL, pbc, adirW, NULL, &pidl, NULL);
    ok(hres == S_OK || broken(hres == E_FAIL) /* NT4 */,
            "ParseDisplayName failed: 0x%08x\n", hres);
    if(SUCCEEDED(hres)){
        verify_pidl(pidl, adirW);
        ILFree(pidl);
    }

    hres = IShellFolder_ParseDisplayName(psf, NULL, pbc, afileW, NULL, &pidl, NULL);
    ok(hres == S_OK || broken(hres == E_FAIL) /* NT4 */,
            "ParseDisplayName failed: 0x%08x\n", hres);
    if(SUCCEEDED(hres)){
        verify_pidl(pidl, afileW);
        ILFree(pidl);
    }

    hres = IShellFolder_ParseDisplayName(psf, NULL, pbc, afile2W, NULL, &pidl, NULL);
    ok(hres == S_OK || broken(hres == E_FAIL) /* NT4 */,
            "ParseDisplayName failed: 0x%08x\n", hres);
    if(SUCCEEDED(hres)){
        verify_pidl(pidl, afile2W);
        ILFree(pidl);
    }

    IBindCtx_Release(pbc);
    IShellFolder_Release(psf);
}

static const CHAR testwindow_class[] = "testwindow";
#define WM_USER_NOTIFY (WM_APP+1)

struct ChNotifyTest {
    const char id[256];
    const UINT notify_count;
    UINT missing_events;
    UINT signal;
    const char path_1[256];
    const char path_2[256];
} chnotify_tests[] = {
    {"MKDIR", 1, 0, SHCNE_MKDIR, "C:\\shell32_cn_test\\test", ""},
    {"CREATE", 1, 0, SHCNE_CREATE, "C:\\shell32_cn_test\\test\\file.txt", ""},
    {"RMDIR", 1, 0, SHCNE_RMDIR, "C:\\shell32_cn_test\\test", ""},
};

struct ChNotifyTest *exp_data;
BOOL test_new_delivery_flag;

static LRESULT CALLBACK testwindow_wndproc(HWND hwnd, UINT msg, WPARAM wparam, LPARAM lparam)
{
    LONG signal = (LONG)lparam;

    switch(msg){
    case WM_USER_NOTIFY:
        if(exp_data->missing_events > 0) {
            WCHAR *path1, *path2;
            LPITEMIDLIST *pidls = (LPITEMIDLIST*)wparam;
            HANDLE hLock = NULL;

            if(test_new_delivery_flag) {
                hLock = SHChangeNotification_Lock((HANDLE)wparam, lparam, &pidls, &signal);
                ok(hLock != NULL, "SHChangeNotification_Lock returned NULL\n");
            }

            ok(exp_data->signal == signal,
                    "%s: expected notification type %x, got: %x\n",
                    exp_data->id, exp_data->signal, signal);

            trace("verifying pidls for: %s\n", exp_data->id);
            path1 = make_wstr(exp_data->path_1);
            path2 = make_wstr(exp_data->path_2);
            verify_pidl(pidls[0], path1);
            verify_pidl(pidls[1], path2);
            HeapFree(GetProcessHeap(), 0, path1);
            HeapFree(GetProcessHeap(), 0, path2);

            exp_data->missing_events--;

            if(test_new_delivery_flag)
                SHChangeNotification_Unlock(hLock);
        }else
            ok(0, "Didn't expect a WM_USER_NOTIFY message (event: %x)\n", signal);
        return 0;
    }
    return DefWindowProcA(hwnd, msg, wparam, lparam);
}

static void register_testwindow_class(void)
{
    WNDCLASSEXA cls;
    ATOM ret;

    ZeroMemory(&cls, sizeof(cls));
    cls.cbSize = sizeof(cls);
    cls.style = 0;
    cls.lpfnWndProc = testwindow_wndproc;
    cls.hInstance = GetModuleHandleA(NULL);
    cls.lpszClassName = testwindow_class;

    SetLastError(0);
    ret = RegisterClassExA(&cls);
    ok(ret != 0, "RegisterClassExA failed: %d\n", GetLastError());
}

/* SHCNF_FLUSH doesn't seem to work as advertised for SHCNF_PATHA, so we
 * have to poll repeatedly for the message to appear */
static void do_events(void)
{
    int c = 0;
    while (exp_data->missing_events && (c++ < 10)){
        MSG msg;
        while(PeekMessageA(&msg, NULL, 0, 0, PM_REMOVE)){
            TranslateMessage(&msg);
            DispatchMessageA(&msg);
        }
        if(exp_data->missing_events)
            Sleep(500);
    }
    trace("%s: took %d tries\n", exp_data->id, c);
}

static void test_SHChangeNotify(BOOL test_new_delivery)
{
    HWND wnd;
    ULONG notifyID, i;
    HRESULT hr;
    BOOL br, has_unicode;
    SHChangeNotifyEntry entries[1];
    const CHAR root_dirA[] = "C:\\shell32_cn_test";
    const WCHAR root_dirW[] = {'C',':','\\','s','h','e','l','l','3','2','_','c','n','_','t','e','s','t',0};

    trace("SHChangeNotify tests (%x)\n", test_new_delivery);

    CreateDirectoryW(NULL, NULL);
    has_unicode = !(GetLastError() == ERROR_CALL_NOT_IMPLEMENTED);

    test_new_delivery_flag = test_new_delivery;
    if(!test_new_delivery)
        register_testwindow_class();

    wnd = CreateWindowExA(0, testwindow_class, testwindow_class, 0,
            CW_USEDEFAULT, CW_USEDEFAULT, 130, 105,
            NULL, NULL, GetModuleHandleA(NULL), 0);
    ok(wnd != NULL, "Failed to make a window\n");

    br = CreateDirectoryA(root_dirA, NULL);
    ok(br == TRUE, "CreateDirectory failed: %d\n", GetLastError());

    entries[0].pidl = NULL;
    if(has_unicode)
        hr = pSHILCreateFromPath(root_dirW, (LPITEMIDLIST*)&entries[0].pidl, 0);
    else
        hr = pSHILCreateFromPath((LPCVOID)root_dirA, (LPITEMIDLIST*)&entries[0].pidl, 0);
    ok(hr == S_OK, "SHILCreateFromPath failed: 0x%08x\n", hr);
    entries[0].fRecursive = TRUE;

    notifyID = SHChangeNotifyRegister(wnd, !test_new_delivery ? SHCNRF_ShellLevel : SHCNRF_ShellLevel|SHCNRF_NewDelivery,
            SHCNE_ALLEVENTS, WM_USER_NOTIFY, 1, entries);
    ok(notifyID != 0, "Failed to register a window for change notifications\n");

    for(i = 0; i < sizeof(chnotify_tests) / sizeof(*chnotify_tests); ++i){
        exp_data = chnotify_tests + i;

        exp_data->missing_events = exp_data->notify_count;
        SHChangeNotify(exp_data->signal, SHCNF_PATHA | SHCNF_FLUSH,
                exp_data->path_1[0] ? exp_data->path_1 : NULL,
                exp_data->path_2[0] ? exp_data->path_2 : NULL);
        do_events();
        ok(exp_data->missing_events == 0, "%s: Expected wndproc to be called\n", exp_data->id);

        if(has_unicode){
            WCHAR *path1, *path2;

            path1 = make_wstr(exp_data->path_1);
            path2 = make_wstr(exp_data->path_2);

            exp_data->missing_events = exp_data->notify_count;
            SHChangeNotify(exp_data->signal, SHCNF_PATHW | SHCNF_FLUSH, path1, path2);
            do_events();
            ok(exp_data->missing_events == 0, "%s: Expected wndproc to be called\n", exp_data->id);

            HeapFree(GetProcessHeap(), 0, path1);
            HeapFree(GetProcessHeap(), 0, path2);
        }
    }

    SHChangeNotifyDeregister(notifyID);
    DestroyWindow(wnd);

    ILFree((LPITEMIDLIST)entries[0].pidl);
    br = RemoveDirectoryA(root_dirA);
    ok(br == TRUE, "RemoveDirectory failed: %d\n", GetLastError());
}

static void test_SHCreateDefaultContextMenu(void)
{
    HKEY keys[16];
    WCHAR path[MAX_PATH];
    IShellFolder *desktop,*folder;
    IPersistFolder2 *persist;
    IContextMenu *cmenu;
    LONG status;
    LPITEMIDLIST pidlFolder, pidl_child, pidl;
    DEFCONTEXTMENU cminfo;
    HRESULT hr;
    UINT i;
    const WCHAR filename[] =
        {'\\','t','e','s','t','d','i','r','\\','t','e','s','t','1','.','t','x','t',0};
    if(!pSHCreateDefaultContextMenu)
    {
        win_skip("SHCreateDefaultContextMenu missing.\n");
        return;
    }

    if(!pSHBindToParent)
    {
        skip("SHBindToParent missing.\n");
        return;
    }

    GetCurrentDirectoryW(MAX_PATH, path);
    if (!path[0])
    {
        skip("GetCurrentDirectoryW returned an empty string.\n");
        return;
    }
    lstrcatW(path, filename);
    SHGetDesktopFolder(&desktop);

    CreateFilesFolders();

    hr = IShellFolder_ParseDisplayName(desktop, NULL, NULL, path, NULL, &pidl, 0);
    ok(hr == S_OK || broken(hr == E_FAIL) /* WinME */, "Got 0x%08x\n", hr);
    if(SUCCEEDED(hr))
    {

        hr = pSHBindToParent(pidl, &IID_IShellFolder, (void**)&folder, (LPCITEMIDLIST*)&pidl_child);
        ok(hr == S_OK, "Got 0x%08x\n", hr);

        IShellFolder_QueryInterface(folder,&IID_IPersistFolder2,(void**)&persist);
        IPersistFolder2_GetCurFolder(persist,&pidlFolder);
        IPersistFolder2_Release(persist);
        if(SUCCEEDED(hr))
        {

            cminfo.hwnd=NULL;
            cminfo.pcmcb=NULL;
            cminfo.psf=folder;
            cminfo.pidlFolder=NULL;
            cminfo.apidl=(LPCITEMIDLIST*)&pidl_child;
            cminfo.cidl=1;
            cminfo.aKeys=NULL;
            cminfo.cKeys=0;
            cminfo.punkAssociationInfo=NULL;
            hr = pSHCreateDefaultContextMenu(&cminfo,&IID_IContextMenu,(void**)&cmenu);
            ok(hr==S_OK,"Got 0x%08x\n", hr);
            IContextMenu_Release(cmenu);
            cminfo.pidlFolder=pidlFolder;
            hr = pSHCreateDefaultContextMenu(&cminfo,&IID_IContextMenu,(void**)&cmenu);
            ok(hr==S_OK,"Got 0x%08x\n", hr);
            IContextMenu_Release(cmenu);
            status = RegOpenKeyExA(HKEY_CLASSES_ROOT,"*",0,KEY_READ,keys);
            if(status==ERROR_SUCCESS){
                for(i=1;i<16;i++)
                    keys[i]=keys[0];
                cminfo.aKeys=keys;
                cminfo.cKeys=16;
                hr = pSHCreateDefaultContextMenu(&cminfo,&IID_IContextMenu,(void**)&cmenu);
                RegCloseKey(keys[0]);
                ok(hr==S_OK,"Got 0x%08x\n", hr);
                IContextMenu_Release(cmenu);
            }
        }
        ILFree(pidlFolder);
        IShellFolder_Release(folder);
    }
>>>>>>> 2a8a0238
    IShellFolder_Release(desktop);
}

static void test_SHCreateShellFolderView(void)
{
    HRESULT hr;
    IShellView *psv;
    SFV_CREATE sfvc;
    IShellFolder *desktop;
    ULONG refCount;

    if (!pSHCreateShellFolderView)
    {
        win_skip("SHCreateShellFolderView missing.\n");
        return;
    }

    hr = SHGetDesktopFolder(&desktop);
    ok(hr == S_OK, "got (0x%08x)\n", hr);

    if (0)
    {
        /* crash on win7 */
        pSHCreateShellFolderView(NULL, NULL);
    }

    psv = (void *)0xdeadbeef;
    hr = pSHCreateShellFolderView(NULL, &psv);
    ok(hr == E_INVALIDARG, "Got 0x%08x\n", hr);
    ok(psv == NULL, "psv = %p\n", psv);

    memset(&sfvc, 0, sizeof(sfvc));
    psv = (void *)0xdeadbeef;
    hr = pSHCreateShellFolderView(&sfvc, &psv);
    ok(hr == E_INVALIDARG, "Got 0x%08x\n", hr);
    ok(psv == NULL, "psv = %p\n", psv);

    memset(&sfvc, 0, sizeof(sfvc));
    sfvc.cbSize = sizeof(sfvc) - 1;
    psv = (void *)0xdeadbeef;
    hr = pSHCreateShellFolderView(&sfvc, &psv);
    ok(hr == E_INVALIDARG, "Got 0x%08x\n", hr);
    ok(psv == NULL, "psv = %p\n", psv);

    memset(&sfvc, 0, sizeof(sfvc));
    sfvc.cbSize = sizeof(sfvc) + 1;
    psv = (void *)0xdeadbeef;
    hr = pSHCreateShellFolderView(&sfvc, &psv);
    ok(hr == E_INVALIDARG, "Got 0x%08x\n", hr);
    ok(psv == NULL, "psv = %p\n", psv);

    memset(&sfvc, 0, sizeof(sfvc));
    sfvc.cbSize = sizeof(sfvc);
    sfvc.pshf = desktop;
    psv = NULL;
    hr = pSHCreateShellFolderView(&sfvc, &psv);
    ok(hr == S_OK, "Got 0x%08x\n", hr);
    ok(psv != NULL, "psv = %p\n", psv);
    if (psv)
    {
        refCount = IShellView_Release(psv);
        ok(refCount == 0, "refCount = %u\n", refCount);
    }

    IShellFolder_Release(desktop);
}

static void test_SHCreateShellFolderViewEx(void)
{
    HRESULT hr;
    IShellView *psv;
    CSFV csfv;
    IShellFolder *desktop;
    ULONG refCount;

    if (!pSHCreateShellFolderViewEx)
    {
        win_skip("SHCreateShellFolderViewEx missing.\n");
        return;
    }

    hr = SHGetDesktopFolder(&desktop);
    ok(hr == S_OK, "got (0x%08x)\n", hr);

    if (0)
    {
        /* crash on win7 */
        pSHCreateShellFolderViewEx(NULL, NULL);
        pSHCreateShellFolderViewEx(NULL, &psv);
        pSHCreateShellFolderViewEx(&csfv, NULL);
    }

    memset(&csfv, 0, sizeof(csfv));
    csfv.pshf = desktop;
    psv = NULL;
    hr = pSHCreateShellFolderViewEx(&csfv, &psv);
    ok(hr == S_OK, "Got 0x%08x\n", hr);
    ok(psv != NULL, "psv = %p\n", psv);
    if (psv)
    {
        refCount = IShellView_Release(psv);
        ok(refCount == 0, "refCount = %u\n", refCount);
    }

    memset(&csfv, 0, sizeof(csfv));
    csfv.cbSize = sizeof(csfv);
    csfv.pshf = desktop;
    psv = NULL;
    hr = pSHCreateShellFolderViewEx(&csfv, &psv);
    ok(hr == S_OK, "Got 0x%08x\n", hr);
    ok(psv != NULL, "psv = %p\n", psv);
    if (psv)
    {
        refCount = IShellView_Release(psv);
        ok(refCount == 0, "refCount = %u\n", refCount);
    }

    IShellFolder_Release(desktop);
}

static void test_DataObject(void)
{
    IShellFolder *desktop;
    IDataObject *data_obj;
    HRESULT hres;
    IEnumIDList *peidl;
    LPITEMIDLIST apidl;
    FORMATETC fmt;
    DWORD cf_shellidlist;
    STGMEDIUM medium;

    SHGetDesktopFolder(&desktop);

    hres = IShellFolder_EnumObjects(desktop, NULL,
            SHCONTF_NONFOLDERS|SHCONTF_FOLDERS|SHCONTF_INCLUDEHIDDEN, &peidl);
    ok(hres == S_OK, "got %x\n", hres);

    if(IEnumIDList_Next(peidl, 1, &apidl, NULL) != S_OK) {
        skip("no files on desktop - skipping GetDataObject tests\n");
        IEnumIDList_Release(peidl);
        IShellFolder_Release(desktop);
        return;
    }
    IEnumIDList_Release(peidl);

    hres = IShellFolder_GetUIObjectOf(desktop, NULL, 1, (LPCITEMIDLIST*)&apidl,
            &IID_IDataObject, NULL, (void**)&data_obj);
    ok(hres == S_OK, "got %x\n", hres);
    pILFree(apidl);
    IShellFolder_Release(desktop);

    cf_shellidlist = RegisterClipboardFormatW(CFSTR_SHELLIDLISTW);
    fmt.cfFormat = cf_shellidlist;
    fmt.ptd = NULL;
    fmt.dwAspect = DVASPECT_CONTENT;
    fmt.lindex = -1;
    fmt.tymed = TYMED_HGLOBAL;
    hres = IDataObject_QueryGetData(data_obj, &fmt);
    ok(hres == S_OK, "got %x\n", hres);

    fmt.tymed = TYMED_HGLOBAL | TYMED_ISTREAM;
    hres = IDataObject_QueryGetData(data_obj, &fmt);
    ok(hres == S_OK, "got %x\n", hres);

    fmt.tymed = TYMED_ISTREAM;
    hres = IDataObject_QueryGetData(data_obj, &fmt);
    todo_wine ok(hres == S_FALSE, "got %x\n", hres);

    fmt.tymed = TYMED_HGLOBAL | TYMED_ISTREAM;
    hres = IDataObject_GetData(data_obj, &fmt, &medium);
    ok(hres == S_OK, "got %x\n", hres);
    ok(medium.tymed == TYMED_HGLOBAL, "medium.tymed = %x\n", medium.tymed);
    ReleaseStgMedium(&medium);

    IDataObject_Release(data_obj);
}

START_TEST(shlfolder)
{
    init_function_pointers();
    /* if OleInitialize doesn't get called, ParseDisplayName returns
       CO_E_NOTINITIALIZED for malformed directory names on win2k. */
    OleInitialize(NULL);

    test_ParseDisplayName();
    test_SHParseDisplayName();
    test_BindToObject();
    test_EnumObjects_and_CompareIDs();
    test_GetDisplayName();
    test_GetAttributesOf();
    test_SHGetPathFromIDList();
    test_CallForAttributes();
    test_FolderShortcut();
    test_ITEMIDLIST_format();
    test_SHGetFolderPathAndSubDirA();
    test_LocalizedNames();
    test_SHCreateShellItem();
<<<<<<< HEAD
    test_desktop_IPersist();
=======
    test_SHCreateShellItemArray();
    test_ShellItemArrayEnumItems();
    test_desktop_IPersist();
    test_GetUIObject();
    test_SHSimpleIDListFromPath();
    test_ParseDisplayNamePBC();
    test_SHGetNameFromIDList();
    test_SHGetItemFromDataObject();
    test_SHGetIDListFromObject();
    test_SHGetItemFromObject();
    test_ShellItemCompare();
    test_SHChangeNotify(FALSE);
    test_SHChangeNotify(TRUE);
    test_ShellItemBindToHandler();
    test_ShellItemGetAttributes();
    test_ShellItemArrayGetAttributes();
    test_SHCreateDefaultContextMenu();
    test_SHCreateShellFolderView();
    test_SHCreateShellFolderViewEx();
    test_DataObject();
>>>>>>> 2a8a0238

    OleUninitialize();
}<|MERGE_RESOLUTION|>--- conflicted
+++ resolved
@@ -39,6 +39,9 @@
 
 #include "wine/test.h"
 
+#include <initguid.h>
+DEFINE_GUID(IID_IParentAndItem, 0xB3A4B685, 0xB685, 0x4805, 0x99,0xD9, 0x5D,0xEA,0xD2,0x87,0x32,0x36);
+DEFINE_GUID(CLSID_ShellDocObjView, 0xe7e4bc40, 0xe76a, 0x11ce, 0xa9,0xbb, 0x00,0xaa,0x00,0x4a,0xe8,0x37);
 
 static IMalloc *ppM;
 
@@ -46,17 +49,16 @@
 static HRESULT (WINAPI *pSHGetFolderPathA)(HWND, int, HANDLE, DWORD, LPSTR);
 static HRESULT (WINAPI *pSHGetFolderPathAndSubDirA)(HWND, int, HANDLE, DWORD, LPCSTR, LPSTR);
 static BOOL (WINAPI *pSHGetPathFromIDListW)(LPCITEMIDLIST,LPWSTR);
+static HRESULT (WINAPI *pSHGetSpecialFolderLocation)(HWND, int, LPITEMIDLIST *);
 static BOOL (WINAPI *pSHGetSpecialFolderPathA)(HWND, LPSTR, int, BOOL);
 static BOOL (WINAPI *pSHGetSpecialFolderPathW)(HWND, LPWSTR, int, BOOL);
 static HRESULT (WINAPI *pStrRetToBufW)(STRRET*,LPCITEMIDLIST,LPWSTR,UINT);
 static LPITEMIDLIST (WINAPI *pILFindLastID)(LPCITEMIDLIST);
 static void (WINAPI *pILFree)(LPITEMIDLIST);
 static BOOL (WINAPI *pILIsEqual)(LPCITEMIDLIST, LPCITEMIDLIST);
+static HRESULT (WINAPI *pSHCreateItemFromIDList)(PCIDLIST_ABSOLUTE pidl, REFIID riid, void **ppv);
+static HRESULT (WINAPI *pSHCreateItemFromParsingName)(PCWSTR,IBindCtx*,REFIID,void**);
 static HRESULT (WINAPI *pSHCreateShellItem)(LPCITEMIDLIST,IShellFolder*,LPCITEMIDLIST,IShellItem**);
-<<<<<<< HEAD
-static LPITEMIDLIST (WINAPI *pILCombine)(LPCITEMIDLIST,LPCITEMIDLIST);
-static HRESULT (WINAPI *pSHParseDisplayName)(LPCWSTR,IBindCtx*,LPITEMIDLIST*,SFGAOF,SFGAOF*);
-=======
 static HRESULT (WINAPI *pSHCreateShellItemArray)(LPCITEMIDLIST,IShellFolder*,UINT,LPCITEMIDLIST*,IShellItemArray**);
 static HRESULT (WINAPI *pSHCreateShellItemArrayFromIDLists)(UINT, PCIDLIST_ABSOLUTE*, IShellItemArray**);
 static HRESULT (WINAPI *pSHCreateShellItemArrayFromDataObject)(IDataObject*, REFIID, void **);
@@ -101,7 +103,6 @@
     WideCharToMultiByte(CP_ACP, 0, strw, -1, buf, sizeof(buf), NULL, NULL);
     return lstrcmpA(stra, buf);
 }
->>>>>>> 2a8a0238
 
 static void init_function_pointers(void)
 {
@@ -113,22 +114,20 @@
 
 #define MAKEFUNC(f) (p##f = (void*)GetProcAddress(hmod, #f))
     MAKEFUNC(SHBindToParent);
+    MAKEFUNC(SHCreateItemFromIDList);
+    MAKEFUNC(SHCreateItemFromParsingName);
     MAKEFUNC(SHCreateShellItem);
-<<<<<<< HEAD
-=======
     MAKEFUNC(SHCreateShellItemArray);
     MAKEFUNC(SHCreateShellItemArrayFromIDLists);
     MAKEFUNC(SHCreateShellItemArrayFromDataObject);
     MAKEFUNC(SHCreateShellItemArrayFromShellItem);
->>>>>>> 2a8a0238
     MAKEFUNC(SHGetFolderPathA);
     MAKEFUNC(SHGetFolderPathAndSubDirA);
     MAKEFUNC(SHGetPathFromIDListW);
     MAKEFUNC(SHGetSpecialFolderPathA);
     MAKEFUNC(SHGetSpecialFolderPathW);
+    MAKEFUNC(SHGetSpecialFolderLocation);
     MAKEFUNC(SHParseDisplayName);
-<<<<<<< HEAD
-=======
     MAKEFUNC(SHGetNameFromIDList);
     MAKEFUNC(SHGetItemFromDataObject);
     MAKEFUNC(SHGetIDListFromObject);
@@ -136,7 +135,6 @@
     MAKEFUNC(SHCreateDefaultContextMenu);
     MAKEFUNC(SHCreateShellFolderView);
     MAKEFUNC(SHCreateShellFolderViewEx);
->>>>>>> 2a8a0238
 #undef MAKEFUNC
 
 #define MAKEFUNC_ORD(f, ord) (p##f = (void*)GetProcAddress(hmod, (LPSTR)(ord)))
@@ -145,6 +143,7 @@
     MAKEFUNC_ORD(ILCombine, 25);
     MAKEFUNC_ORD(SHILCreateFromPath, 28);
     MAKEFUNC_ORD(ILFree, 155);
+    MAKEFUNC_ORD(SHSimpleIDListFromPathAW, 162);
 #undef MAKEFUNC_ORD
 
     /* test named exports */
@@ -177,8 +176,32 @@
     hmod = GetModuleHandleA("shlwapi.dll");
     pStrRetToBufW = (void*)GetProcAddress(hmod, "StrRetToBufW");
 
+    hmod = GetModuleHandleA("kernel32.dll");
+    pIsWow64Process = (void*)GetProcAddress(hmod, "IsWow64Process");
+    pGetSystemWow64DirectoryW = (void*)GetProcAddress(hmod, "GetSystemWow64DirectoryW");
+
     hr = SHGetMalloc(&ppM);
     ok(hr == S_OK, "SHGetMalloc failed %08x\n", hr);
+}
+
+/* Based on PathAddBackslashW from dlls/shlwapi/path.c */
+static LPWSTR myPathAddBackslashW( LPWSTR lpszPath )
+{
+  size_t iLen;
+
+  if (!lpszPath || (iLen = lstrlenW(lpszPath)) >= MAX_PATH)
+    return NULL;
+
+  if (iLen)
+  {
+    lpszPath += iLen;
+    if (lpszPath[-1] != '\\')
+    {
+      *lpszPath++ = '\\';
+      *lpszPath = '\0';
+    }
+  }
+  return lpszPath;
 }
 
 static void test_ParseDisplayName(void)
@@ -442,12 +465,19 @@
     UINT cChars;
     IShellFolder *psfDesktop, *psfChild, *psfMyComputer, *psfSystemDir;
     SHITEMID emptyitem = { 0, { 0 } };
-    LPITEMIDLIST pidlMyComputer, pidlSystemDir, pidlEmpty = (LPITEMIDLIST)&emptyitem;
+    LPITEMIDLIST pidlMyComputer, pidlSystemDir, pidl, pidlEmpty = (LPITEMIDLIST)&emptyitem;
     WCHAR wszSystemDir[MAX_PATH];
     char szSystemDir[MAX_PATH];
+    char buf[MAX_PATH];
+    WCHAR path[MAX_PATH];
+    CHAR pathA[MAX_PATH];
+    HANDLE hfile;
     WCHAR wszMyComputer[] = { 
         ':',':','{','2','0','D','0','4','F','E','0','-','3','A','E','A','-','1','0','6','9','-',
         'A','2','D','8','-','0','8','0','0','2','B','3','0','3','0','9','D','}',0 };
+    static const CHAR filename_html[] = "winetest.html";
+    static const CHAR filename_txt[] = "winetest.txt";
+    static const CHAR filename_foo[] = "winetest.foo";
 
     /* The following tests shows that BindToObject should fail with E_INVALIDARG if called
      * with an empty pidl. This is tested for Desktop, MyComputer and the FS ShellFolder
@@ -519,17 +549,7 @@
 }
 
     IShellFolder_Release(psfSystemDir);
-}
-
-<<<<<<< HEAD
-/* Based on PathAddBackslashW from dlls/shlwapi/path.c */
-static LPWSTR myPathAddBackslashW( LPWSTR lpszPath )
-{
-  size_t iLen;
-
-  if (!lpszPath || (iLen = lstrlenW(lpszPath)) >= MAX_PATH)
-    return NULL;
-=======
+
     cChars = GetCurrentDirectoryA(MAX_PATH, buf);
     if(!cChars)
     {
@@ -636,18 +656,63 @@
     }
     else
         win_skip("Failed to create .foo testfile.\n");
->>>>>>> 2a8a0238
-
-  if (iLen)
-  {
-    lpszPath += iLen;
-    if (lpszPath[-1] != '\\')
-    {
-      *lpszPath++ = '\\';
-      *lpszPath = '\0';
-    }
-  }
-  return lpszPath;
+
+    /* And on the desktop */
+    if(pSHGetSpecialFolderPathA)
+    {
+        pSHGetSpecialFolderPathA(NULL, pathA, CSIDL_DESKTOP, FALSE);
+        lstrcatA(pathA, "\\");
+        lstrcatA(pathA, filename_html);
+        hfile = CreateFileA(pathA, GENERIC_WRITE, 0, NULL, CREATE_ALWAYS, 0, NULL);
+        if(hfile != INVALID_HANDLE_VALUE)
+        {
+            CloseHandle(hfile);
+            MultiByteToWideChar(CP_ACP, 0, pathA, -1, path, MAX_PATH);
+            hr = IShellFolder_ParseDisplayName(psfDesktop, NULL, NULL, path, NULL, &pidl, NULL);
+            ok(hr == S_OK, "Got 0x%08x\n", hr);
+            if(SUCCEEDED(hr))
+            {
+                hr = IShellFolder_BindToObject(psfDesktop, pidl, NULL, &IID_IShellFolder, (void**)&psfChild);
+                ok(hr == S_OK ||
+                   hr == HRESULT_FROM_WIN32(ERROR_FILE_NOT_FOUND), /* XP, W2K3 */
+                   "Got 0x%08x\n", hr);
+                if(SUCCEEDED(hr)) IShellFolder_Release(psfChild);
+                pILFree(pidl);
+            }
+            if(!DeleteFileA(pathA))
+                trace("Failed to delete: %d\n", GetLastError());
+
+        }
+        else
+            win_skip("Failed to create .html testfile.\n");
+
+        pSHGetSpecialFolderPathA(NULL, pathA, CSIDL_DESKTOP, FALSE);
+        lstrcatA(pathA, "\\");
+        lstrcatA(pathA, filename_foo);
+        hfile = CreateFileA(pathA, GENERIC_WRITE, 0, NULL, CREATE_ALWAYS, 0, NULL);
+        if(hfile != INVALID_HANDLE_VALUE)
+        {
+            CloseHandle(hfile);
+            MultiByteToWideChar(CP_ACP, 0, pathA, -1, path, MAX_PATH);
+            hr = IShellFolder_ParseDisplayName(psfDesktop, NULL, NULL, path, NULL, &pidl, NULL);
+            ok(hr == S_OK, "Got 0x%08x\n", hr);
+            if(SUCCEEDED(hr))
+            {
+                hr = IShellFolder_BindToObject(psfDesktop, pidl, NULL, &IID_IShellFolder, (void**)&psfChild);
+                ok(hr == E_FAIL || /* Vista+ */
+                   hr == HRESULT_FROM_WIN32(ERROR_FILE_NOT_FOUND) || /* XP, W2K3 */
+                   broken(hr == S_OK), /* Win9x, NT4, W2K */
+                   "Got 0x%08x\n", hr);
+                if(SUCCEEDED(hr)) IShellFolder_Release(psfChild);
+                pILFree(pidl);
+            }
+            DeleteFileA(pathA);
+        }
+        else
+            win_skip("Failed to create .foo testfile.\n");
+    }
+
+    IShellFolder_Release(psfDesktop);
 }
 
 static void test_GetDisplayName(void)
@@ -739,7 +804,6 @@
     /* It seems as if we cannot bind to regular files on windows, but only directories. 
      */
     hr = IShellFolder_BindToObject(psfDesktop, pidlTestFile, NULL, &IID_IUnknown, (VOID**)&psfFile);
-    todo_wine
     ok (hr == HRESULT_FROM_WIN32(ERROR_FILE_NOT_FOUND) ||
         hr == E_NOTIMPL || /* Vista */
         broken(hr == S_OK), /* Win9x, W2K */
@@ -1176,9 +1240,7 @@
     STRRET strret;
     static WCHAR wszTestFile[] = {
         'w','i','n','e','t','e','s','t','.','f','o','o',0 };
-	HRESULT (WINAPI *pSHGetSpecialFolderLocation)(HWND, int, LPITEMIDLIST *);
-	HMODULE hShell32;
-	LPITEMIDLIST pidlPrograms;
+    LPITEMIDLIST pidlPrograms;
 
     if(!pSHGetPathFromIDListW || !pSHGetSpecialFolderPathW)
     {
@@ -1290,10 +1352,7 @@
     ok(0 == lstrcmpW(wszFileName, wszPath), "SHGetPathFromIDListW returned incorrect path for file placed on desktop\n");
 
 
-	/* Test if we can get the path from the start menu "program files" PIDL. */
-    hShell32 = GetModuleHandleA("shell32");
-    pSHGetSpecialFolderLocation = (void *)GetProcAddress(hShell32, "SHGetSpecialFolderLocation");
-
+    /* Test if we can get the path from the start menu "program files" PIDL. */
     hr = pSHGetSpecialFolderLocation(NULL, CSIDL_PROGRAM_FILES, &pidlPrograms);
     ok(hr == S_OK, "SHGetFolderLocation failed: 0x%08x\n", hr);
 
@@ -1746,7 +1805,7 @@
             /* WinXP stores a derived 8.3 dos name (LONGER~1.8_3) here. We probably
              * can't implement this correctly, since unix filesystems don't support
              * this nasty short/long filename stuff. So we'll probably stay with our
-             * current habbit of storing the long filename here, which seems to work
+             * current habit of storing the long filename here, which seems to work
              * just fine. */
             todo_wine
             ok(pidlFile->mkid.abID[18] == '~' ||
@@ -1825,8 +1884,6 @@
     IShellFolder_Release(psfPersonal);
 }
 
-<<<<<<< HEAD
-=======
 static void test_SHGetFolderPathA(void)
 {
     static const BOOL is_win64 = sizeof(void *) > sizeof(int);
@@ -1914,7 +1971,6 @@
     }
 }
 
->>>>>>> 2a8a0238
 static void test_SHGetFolderPathAndSubDirA(void)
 {
     HRESULT ret;
@@ -2039,6 +2095,7 @@
     DWORD res;
     HANDLE file;
     STRRET strret;
+    BOOL ret;
 
     static const char desktopini_contents1[] =
         "[.ShellClassInfo]\r\n"
@@ -2058,10 +2115,10 @@
     file = CreateFileA(".\\testfolder\\desktop.ini", GENERIC_WRITE, 0, NULL,
                          CREATE_ALWAYS, FILE_ATTRIBUTE_NORMAL, NULL);
     ok(file != INVALID_HANDLE_VALUE, "CreateFileA failed %i\n", GetLastError());
-    ok(WriteFile(file, desktopini_contents1, strlen(desktopini_contents1), &res, NULL) &&
-       WriteFile(file, resourcefile, strlen(resourcefile), &res, NULL) &&
-       WriteFile(file, desktopini_contents2, strlen(desktopini_contents2), &res, NULL),
-       "WriteFile failed %i\n", GetLastError());
+    ret = WriteFile(file, desktopini_contents1, strlen(desktopini_contents1), &res, NULL) &&
+          WriteFile(file, resourcefile, strlen(resourcefile), &res, NULL) &&
+          WriteFile(file, desktopini_contents2, strlen(desktopini_contents2), &res, NULL);
+    ok(ret, "WriteFile failed %i\n", GetLastError());
     CloseHandle(file);
 
     /* get IShellFolder for parent */
@@ -2145,10 +2202,11 @@
 {
     IShellItem *shellitem, *shellitem2;
     IPersistIDList *persistidl;
-    LPITEMIDLIST pidl_cwd=NULL, pidl_testfile, pidl_abstestfile, pidl_test;
+    LPITEMIDLIST pidl_cwd=NULL, pidl_testfile, pidl_abstestfile, pidl_test, pidl_desktop;
     HRESULT ret;
     char curdirA[MAX_PATH];
     WCHAR curdirW[MAX_PATH];
+    WCHAR fnbufW[MAX_PATH];
     IShellFolder *desktopfolder=NULL, *currentfolder=NULL;
     static WCHAR testfileW[] = {'t','e','s','t','f','i','l','e',0};
 
@@ -2164,6 +2222,17 @@
     {
         win_skip("GetCurrentDirectoryA returned empty string, skipping test_SHCreateShellItem\n");
         return;
+    }
+
+    if(pSHGetSpecialFolderLocation)
+    {
+        ret = pSHGetSpecialFolderLocation(NULL, CSIDL_DESKTOP, &pidl_desktop);
+        ok(ret == S_OK, "Got 0x%08x\n", ret);
+    }
+    else
+    {
+        win_skip("pSHGetSpecialFolderLocation missing.\n");
+        pidl_desktop = NULL;
     }
 
     MultiByteToWideChar(CP_ACP, 0, curdirA, -1, curdirW, MAX_PATH);
@@ -2299,66 +2368,204 @@
         IShellItem_Release(shellitem);
     }
 
+    ret = pSHCreateShellItem(NULL, desktopfolder, pidl_testfile, &shellitem);
+    ok(SUCCEEDED(ret), "SHCreateShellItem returned %x\n", ret);
+    if (SUCCEEDED(ret))
+    {
+        ret = IShellItem_QueryInterface(shellitem, &IID_IPersistIDList, (void**)&persistidl);
+        ok(SUCCEEDED(ret), "QueryInterface returned %x\n", ret);
+        if (SUCCEEDED(ret))
+        {
+            ret = IPersistIDList_GetIDList(persistidl, &pidl_test);
+            ok(SUCCEEDED(ret), "GetIDList returned %x\n", ret);
+            if (SUCCEEDED(ret))
+            {
+                ok(ILIsEqual(pidl_testfile, pidl_test), "id lists are not equal\n");
+                pILFree(pidl_test);
+            }
+            IPersistIDList_Release(persistidl);
+        }
+
+        IShellItem_Release(shellitem);
+    }
+
+    ret = pSHCreateShellItem(NULL, NULL, pidl_desktop, &shellitem);
+    ok(SUCCEEDED(ret), "SHCreateShellItem returned %x\n", ret);
+    if (SUCCEEDED(ret))
+    {
+        ret = IShellItem_GetParent(shellitem, &shellitem2);
+        ok(FAILED(ret), "Got 0x%08x\n", ret);
+        if(SUCCEEDED(ret)) IShellItem_Release(shellitem2);
+        IShellItem_Release(shellitem);
+    }
+
+    /* SHCreateItemFromParsingName */
+    if(pSHCreateItemFromParsingName)
+    {
+        if(0)
+        {
+            /* Crashes under windows 7 */
+            pSHCreateItemFromParsingName(NULL, NULL, &IID_IShellItem, NULL);
+        }
+
+        shellitem = (void*)0xdeadbeef;
+        ret = pSHCreateItemFromParsingName(NULL, NULL, &IID_IShellItem, (void**)&shellitem);
+        ok(ret == E_INVALIDARG, "SHCreateItemFromParsingName returned %x\n", ret);
+        ok(shellitem == NULL, "shellitem was %p.\n", shellitem);
+
+        ret = pSHCreateItemFromParsingName(testfileW, NULL, &IID_IShellItem, (void**)&shellitem);
+        ok(ret == HRESULT_FROM_WIN32(ERROR_FILE_NOT_FOUND),
+           "SHCreateItemFromParsingName returned %x\n", ret);
+        if(SUCCEEDED(ret)) IShellItem_Release(shellitem);
+
+        lstrcpyW(fnbufW, curdirW);
+        myPathAddBackslashW(fnbufW);
+        lstrcatW(fnbufW, testfileW);
+
+        ret = pSHCreateItemFromParsingName(fnbufW, NULL, &IID_IShellItem, (void**)&shellitem);
+        ok(ret == S_OK, "SHCreateItemFromParsingName returned %x\n", ret);
+        if(SUCCEEDED(ret))
+        {
+            LPWSTR tmp_fname;
+            ret = IShellItem_GetDisplayName(shellitem, SIGDN_FILESYSPATH, &tmp_fname);
+            ok(ret == S_OK, "GetDisplayName returned %x\n", ret);
+            if(SUCCEEDED(ret))
+            {
+                ok(!lstrcmpW(fnbufW, tmp_fname), "strings not equal\n");
+                CoTaskMemFree(tmp_fname);
+            }
+            IShellItem_Release(shellitem);
+        }
+    }
+    else
+        win_skip("No SHCreateItemFromParsingName\n");
+
+
+    /* SHCreateItemFromIDList */
+    if(pSHCreateItemFromIDList)
+    {
+        if(0)
+        {
+            /* Crashes under win7 */
+            pSHCreateItemFromIDList(NULL, &IID_IShellItem, NULL);
+        }
+
+        ret = pSHCreateItemFromIDList(NULL, &IID_IShellItem, (void**)&shellitem);
+        ok(ret == E_INVALIDARG, "SHCreateItemFromIDList returned %x\n", ret);
+
+        ret = pSHCreateItemFromIDList(pidl_cwd, &IID_IShellItem, (void**)&shellitem);
+        ok(ret == S_OK, "SHCreateItemFromIDList returned %x\n", ret);
+        if (SUCCEEDED(ret))
+        {
+            ret = IShellItem_QueryInterface(shellitem, &IID_IPersistIDList, (void**)&persistidl);
+            ok(ret == S_OK, "QueryInterface returned %x\n", ret);
+            if (SUCCEEDED(ret))
+            {
+                ret = IPersistIDList_GetIDList(persistidl, &pidl_test);
+                ok(ret == S_OK, "GetIDList returned %x\n", ret);
+                if (SUCCEEDED(ret))
+                {
+                    ok(ILIsEqual(pidl_cwd, pidl_test), "id lists are not equal\n");
+                    pILFree(pidl_test);
+                }
+                IPersistIDList_Release(persistidl);
+            }
+            IShellItem_Release(shellitem);
+        }
+
+        ret = pSHCreateItemFromIDList(pidl_testfile, &IID_IShellItem, (void**)&shellitem);
+        ok(ret == S_OK, "SHCreateItemFromIDList returned %x\n", ret);
+        if (SUCCEEDED(ret))
+        {
+            ret = IShellItem_QueryInterface(shellitem, &IID_IPersistIDList, (void**)&persistidl);
+            ok(ret == S_OK, "QueryInterface returned %x\n", ret);
+            if (SUCCEEDED(ret))
+            {
+                ret = IPersistIDList_GetIDList(persistidl, &pidl_test);
+                ok(ret == S_OK, "GetIDList returned %x\n", ret);
+                if (SUCCEEDED(ret))
+                {
+                    ok(ILIsEqual(pidl_testfile, pidl_test), "id lists are not equal\n");
+                    pILFree(pidl_test);
+                }
+                IPersistIDList_Release(persistidl);
+            }
+            IShellItem_Release(shellitem);
+        }
+    }
+    else
+        win_skip("No SHCreateItemFromIDList\n");
+
     DeleteFileA(".\\testfile");
     pILFree(pidl_abstestfile);
     pILFree(pidl_testfile);
+    pILFree(pidl_desktop);
     pILFree(pidl_cwd);
     IShellFolder_Release(currentfolder);
     IShellFolder_Release(desktopfolder);
 }
 
-static void test_SHParseDisplayName(void)
-{
-    LPITEMIDLIST pidl1, pidl2;
-    IShellFolder *desktop;
-    WCHAR dirW[MAX_PATH];
-    WCHAR nameW[10];
-    HRESULT hr;
-    BOOL ret;
-
-    if (!pSHParseDisplayName)
-    {
-        win_skip("SHParseDisplayName isn't available\n");
-        return;
-    }
-
-if (0)
-{
-    /* crashes on native */
-    hr = pSHParseDisplayName(NULL, NULL, NULL, 0, NULL);
-    nameW[0] = 0;
-    hr = pSHParseDisplayName(nameW, NULL, NULL, 0, NULL);
-}
-
-    pidl1 = (LPITEMIDLIST)0xdeadbeef;
-    hr = pSHParseDisplayName(NULL, NULL, &pidl1, 0, NULL);
-    ok(broken(hr == E_OUTOFMEMORY) /* < Vista */ ||
-       hr == E_INVALIDARG, "failed %08x\n", hr);
-    ok(pidl1 == 0, "expected null ptr, got %p\n", pidl1);
-
-    /* dummy name */
-    nameW[0] = 0;
-    hr = pSHParseDisplayName(nameW, NULL, &pidl1, 0, NULL);
-    ok(hr == S_OK, "failed %08x\n", hr);
-    hr = SHGetDesktopFolder(&desktop);
-    ok(hr == S_OK, "failed %08x\n", hr);
-    hr = IShellFolder_ParseDisplayName(desktop, NULL, NULL, nameW, NULL, &pidl2, NULL);
-    ok(hr == S_OK, "failed %08x\n", hr);
-    ret = pILIsEqual(pidl1, pidl2);
-    ok(ret == TRUE, "expected equal idls\n");
-    pILFree(pidl1);
-    pILFree(pidl2);
-
-    /* with path */
-    GetWindowsDirectoryW( dirW, MAX_PATH );
-
-    hr = pSHParseDisplayName(dirW, NULL, &pidl1, 0, NULL);
-    ok(hr == S_OK, "failed %08x\n", hr);
-    hr = IShellFolder_ParseDisplayName(desktop, NULL, NULL, dirW, NULL, &pidl2, NULL);
-    ok(hr == S_OK, "failed %08x\n", hr);
-
-<<<<<<< HEAD
-=======
+static void test_SHGetNameFromIDList(void)
+{
+    IShellItem *shellitem;
+    LPITEMIDLIST pidl;
+    LPWSTR name_string;
+    HRESULT hres;
+    UINT i;
+    static const DWORD flags[] = {
+        SIGDN_NORMALDISPLAY, SIGDN_PARENTRELATIVEPARSING,
+        SIGDN_DESKTOPABSOLUTEPARSING,SIGDN_PARENTRELATIVEEDITING,
+        SIGDN_DESKTOPABSOLUTEEDITING, /*SIGDN_FILESYSPATH, SIGDN_URL, */
+        SIGDN_PARENTRELATIVEFORADDRESSBAR,SIGDN_PARENTRELATIVE, -1234};
+
+    if(!pSHGetNameFromIDList)
+    {
+        win_skip("SHGetNameFromIDList missing.\n");
+        return;
+    }
+
+    /* These should be available on any platform that passed the above test. */
+    ok(pSHCreateShellItem != NULL, "SHCreateShellItem missing.\n");
+    ok(pSHBindToParent != NULL, "SHBindToParent missing.\n");
+    ok(pSHGetSpecialFolderLocation != NULL, "SHGetSpecialFolderLocation missing.\n");
+    ok(pStrRetToBufW != NULL, "StrRetToBufW missing.\n");
+
+    if(0)
+    {
+        /* Crashes under win7 */
+        pSHGetNameFromIDList(NULL, 0, NULL);
+    }
+
+    hres = pSHGetNameFromIDList(NULL, 0, &name_string);
+    ok(hres == E_INVALIDARG, "Got 0x%08x\n", hres);
+
+    /* Test the desktop */
+    hres = pSHGetSpecialFolderLocation(NULL, CSIDL_DESKTOP, &pidl);
+    ok(hres == S_OK, "Got 0x%08x\n", hres);
+    hres = pSHCreateShellItem(NULL, NULL, pidl, &shellitem);
+    ok(hres == S_OK, "Got 0x%08x\n", hres);
+    if(SUCCEEDED(hres))
+    {
+        WCHAR *nameSI, *nameSH;
+        WCHAR buf[MAX_PATH];
+        HRESULT hrSI, hrSH, hrSF;
+        STRRET strret;
+        IShellFolder *psf;
+        BOOL res;
+
+        SHGetDesktopFolder(&psf);
+        for(i = 0; flags[i] != -1234; i++)
+        {
+            hrSI = IShellItem_GetDisplayName(shellitem, flags[i], &nameSI);
+            ok(hrSI == S_OK, "Got 0x%08x\n", hrSI);
+            hrSH = pSHGetNameFromIDList(pidl, flags[i], &nameSH);
+            ok(hrSH == S_OK, "Got 0x%08x\n", hrSH);
+            hrSF = IShellFolder_GetDisplayNameOf(psf, pidl, flags[i] & 0xffff, &strret);
+            ok(hrSF == S_OK, "Got 0x%08x\n", hrSF);
+
+            if(SUCCEEDED(hrSI) && SUCCEEDED(hrSH))
+                ok(!lstrcmpW(nameSI, nameSH), "Strings differ.\n");
+
             if(SUCCEEDED(hrSF))
             {
                 pStrRetToBufW(&strret, NULL, buf, MAX_PATH);
@@ -4102,13 +4309,10 @@
     ok(hr == S_OK, "failed %08x\n", hr);
     hr = IShellFolder_ParseDisplayName(desktop, NULL, NULL, nameW, NULL, &pidl2, NULL);
     ok(hr == S_OK, "failed %08x\n", hr);
->>>>>>> 2a8a0238
     ret = pILIsEqual(pidl1, pidl2);
     ok(ret == TRUE, "expected equal idls\n");
     pILFree(pidl1);
     pILFree(pidl2);
-<<<<<<< HEAD
-=======
 
     /* with path */
     GetWindowsDirectoryW( dirW, MAX_PATH );
@@ -4143,7 +4347,6 @@
         pILFree(pidl1);
         pILFree(pidl2);
     }
->>>>>>> 2a8a0238
 
     IShellFolder_Release(desktop);
 
@@ -4162,6 +4365,7 @@
 {
     IShellFolder *desktop;
     IPersist *persist;
+    IPersistFolder2 *ppf2;
     CLSID clsid;
     HRESULT hr;
 
@@ -4176,7 +4380,7 @@
     if (0)
     {
         /* crashes on native */
-        hr = IPersist_GetClassID(persist, NULL);
+        IPersist_GetClassID(persist, NULL);
     }
         memset(&clsid, 0, sizeof(clsid));
         hr = IPersist_GetClassID(persist, &clsid);
@@ -4185,8 +4389,6 @@
         IPersist_Release(persist);
     }
 
-<<<<<<< HEAD
-=======
     hr = IShellFolder_QueryInterface(desktop, &IID_IPersistFolder2, (void**)&ppf2);
     ok(hr == S_OK || broken(hr == E_NOINTERFACE) /* pre-Vista */, "failed %08x\n", hr);
     if(SUCCEEDED(hr))
@@ -4945,8 +5147,9 @@
         ILFree(pidlFolder);
         IShellFolder_Release(folder);
     }
->>>>>>> 2a8a0238
     IShellFolder_Release(desktop);
+    ILFree(pidl);
+    Cleanup();
 }
 
 static void test_SHCreateShellFolderView(void)
@@ -5140,12 +5343,10 @@
     test_CallForAttributes();
     test_FolderShortcut();
     test_ITEMIDLIST_format();
+    test_SHGetFolderPathA();
     test_SHGetFolderPathAndSubDirA();
     test_LocalizedNames();
     test_SHCreateShellItem();
-<<<<<<< HEAD
-    test_desktop_IPersist();
-=======
     test_SHCreateShellItemArray();
     test_ShellItemArrayEnumItems();
     test_desktop_IPersist();
@@ -5166,7 +5367,6 @@
     test_SHCreateShellFolderView();
     test_SHCreateShellFolderViewEx();
     test_DataObject();
->>>>>>> 2a8a0238
 
     OleUninitialize();
 }